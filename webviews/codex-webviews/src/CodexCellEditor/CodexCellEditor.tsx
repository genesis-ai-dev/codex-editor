import React, { useState, useEffect, useRef, useMemo, useContext, useCallback } from "react";
import ReactPlayer from "react-player";
import Quill from "quill";
import {
    QuillCellContent,
    EditorPostMessages,
    EditorCellContent,
    SpellCheckResponse,
    CustomNotebookMetadata,
    EditorReceiveMessages,
    CellIdGlobalState,
} from "../../../../types";
import { CodexCellTypes } from "../../../../types/enums";
import { ChapterNavigationHeader } from "./ChapterNavigationHeader";
import CellList from "./CellList";
import { useVSCodeMessageHandler } from "./hooks/useVSCodeMessageHandler";
import { VSCodeProgressRing } from "@vscode/webview-ui-toolkit/react";
import VideoPlayer from "./VideoPlayer";
import registerQuillSpellChecker from "./react-quill-spellcheck";
import { getCleanedHtml } from "./react-quill-spellcheck/SuggestionBoxes";
import UnsavedChangesContext from "./contextProviders/UnsavedChangesContext";
import SourceCellContext from "./contextProviders/SourceCellContext";
import DuplicateCellResolver from "./DuplicateCellResolver";
import TimelineEditor from "./TimelineEditor";
import VideoTimelineEditor from "./VideoTimelineEditor";

import { getCellValueData } from "@sharedUtils";
import { isValidValidationEntry } from "./ValidationButton";
import "./TranslationAnimations.css";
import { CellTranslationState } from "./CellTranslationStyles";
import { getVSCodeAPI } from "../shared/vscodeApi";
import { Subsection } from "../lib/types";

// eslint-disable-next-line react-refresh/only-export-components
export enum CELL_DISPLAY_MODES {
    INLINE = "inline",
    ONE_LINE_PER_CELL = "one-line-per-cell",
}

const DEBUG_ENABLED = false;

// Enhanced debug function with categories
function debug(category: string, message: string | object, ...args: any[]): void {
    if (DEBUG_ENABLED) {
        const timestamp = new Date().toISOString().split("T")[1].slice(0, -1); // Get time part only
        const prefix = `[${timestamp}][CodexCellEditor:${category}]`;
        if (typeof message === "string") {
            if (args.length > 0) {
                console.log(`${prefix} ${message}`, ...args);
            } else {
                console.log(`${prefix} ${message}`);
            }
        } else {
            console.log(`${prefix}`, message, ...args);
        }
    }
}

// Define the structure for BibleBookInfo if it's not already globally available
interface BibleBookInfo {
    name: string;
    abbr: string;
    // Add other properties as needed based on your bible-books-lookup.json
    [key: string]: any;
}

// Helper function to determine if cell content is effectively empty
const isCellContentEmpty = (cellContent: string | undefined): boolean => {
    if (!cellContent) return true;

    // Create a temporary div to parse HTML and extract text content
    const tempDiv = document.createElement("div");
    tempDiv.innerHTML = cellContent;
    const textContent = tempDiv.textContent || tempDiv.innerText || "";

    // Check if the text content contains only whitespace characters (including non-breaking spaces)
    // This regex matches any combination of:
    // - Regular spaces (\s)
    // - Non-breaking spaces (\u00A0)
    // - Other Unicode whitespace characters
    const onlyWhitespaceRegex = /^[\s\u00A0\u2000-\u200A\u2028\u2029\u202F\u205F\u3000]*$/;

    return onlyWhitespaceRegex.test(textContent);
};

const CodexCellEditor: React.FC = () => {
    const [translationUnits, setTranslationUnits] = useState<QuillCellContent[]>([]);
    const [alertColorCodes, setAlertColorCodes] = useState<{
        [cellId: string]: number;
    }>({});
    const [highlightedCellId, setHighlightedCellId] = useState<string | null>(null);
    const [isWebviewReady, setIsWebviewReady] = useState(false);
    const [scrollSyncEnabled, setScrollSyncEnabled] = useState(true);

    // State for tracking successful completions
    const [successfulCompletions, setSuccessfulCompletions] = useState<Set<string>>(new Set());

    // State for tracking translation queue
    const [translationQueue, setTranslationQueue] = useState<string[]>([]);
    const [singleCellQueueProcessingId, setSingleCellQueueProcessingId] = useState<
        string | undefined
    >();
    const [isProcessingCell, setIsProcessingCell] = useState(false);

    // Keep track of cell content for detecting changes
    const cellContentMapRef = useRef<Map<string, string>>(new Map());

    // Basic state variables
    const [chapterNumber, setChapterNumber] = useState<number>(
        (window as any).initialData?.cachedChapter || 1
    );
    const [textDirection, setTextDirection] = useState<"ltr" | "rtl">(
        (window as any).initialData?.metadata?.textDirection || "ltr"
    );
    const [cellDisplayMode, setCellDisplayMode] = useState<CELL_DISPLAY_MODES>(
        (window as any).initialData?.metadata?.cellDisplayMode ||
            CELL_DISPLAY_MODES.ONE_LINE_PER_CELL
    );
    const [isSourceText, setIsSourceText] = useState<boolean>(false);
    const [isMetadataModalOpen, setIsMetadataModalOpen] = useState<boolean>(false);

    // Track if user has manually navigated away from the highlighted chapter in source files
    const [hasManuallyNavigatedAway, setHasManuallyNavigatedAway] = useState<boolean>(false);
    const [lastHighlightedChapter, setLastHighlightedChapter] = useState<number | null>(null);
    const [chapterWhenHighlighted, setChapterWhenHighlighted] = useState<number | null>(null);

    const [metadata, setMetadata] = useState<CustomNotebookMetadata>({
        videoUrl: "", // FIXME: use attachments instead of videoUrl
    } as CustomNotebookMetadata);
    const [videoUrl, setVideoUrl] = useState<string>("");
    const playerRef = useRef<ReactPlayer>(null);
    const [shouldShowVideoPlayer, setShouldShowVideoPlayer] = useState<boolean>(false);
    const { setSourceCellMap } = useContext(SourceCellContext);

    // Simplified state - now we just mirror the provider's state
    const [autocompletionState, setAutocompletionState] = useState<{
        isProcessing: boolean;
        totalCells: number;
        completedCells: number;
        currentCellId?: string;
        cellsToProcess: string[];
        progress: number;
    }>({
        isProcessing: false,
        totalCells: 0,
        completedCells: 0,
        currentCellId: undefined,
        cellsToProcess: [],
        progress: 0,
    });

    const [singleCellTranslationState, setSingleCellTranslationState] = useState<{
        isProcessing: boolean;
        cellId?: string;
        progress: number;
    }>({
        isProcessing: false,
        cellId: undefined,
        progress: 0,
    });

    // Instead of separate state variables, use computed properties
    // These provide backward compatibility for any code that might use these variables
    const isAutocompletingChapter = autocompletionState.isProcessing;
    const totalCellsToAutoComplete = autocompletionState.totalCells;
    const cellsAutoCompleted = autocompletionState.completedCells;
    const autocompletionProgress = autocompletionState.progress;
    const currentProcessingCellId = autocompletionState.currentCellId;

    const isSingleCellTranslating = singleCellTranslationState.isProcessing;
    const singleCellId = singleCellTranslationState.cellId;
    const singleCellProgress = singleCellTranslationState.progress;

    // Required state variables that were removed
    const [spellCheckResponse, setSpellCheckResponse] = useState<SpellCheckResponse | null>(null);
    const [contentBeingUpdated, setContentBeingUpdated] = useState<EditorCellContent>(
        {} as EditorCellContent
    );
    const [currentEditingCellId, setCurrentEditingCellId] = useState<string | null>(null);

    // Add a state for pending validations count
    const [pendingValidationsCount, setPendingValidationsCount] = useState(0);

    // Add a state for tracking validation application in progress
    const [isApplyingValidations, setIsApplyingValidations] = useState(false);
    
    // Temporary font size for preview - only applied when dropdown is open
    const [tempFontSize, setTempFontSize] = useState<number | null>(null);

    // Add a state for bible book map
    const [bibleBookMap, setBibleBookMap] = useState<Map<string, BibleBookInfo> | undefined>(
        undefined
    );

    // Add these new state variables
    const [primarySidebarVisible, setPrimarySidebarVisible] = useState(true);
    const [fileStatus, setFileStatus] = useState<"dirty" | "syncing" | "synced" | "none">("none");
    const [isSaving, setIsSaving] = useState(false);
    const [editorPosition, setEditorPosition] = useState<
        "leftmost" | "rightmost" | "center" | "single" | "unknown"
    >("unknown");
    const [currentSubsectionIndex, setCurrentSubsectionIndex] = useState(0);

    // Add audio attachments state
    const [audioAttachments, setAudioAttachments] = useState<{ [cellId: string]: boolean }>({});

    // Add cells per page configuration
    const [cellsPerPage] = useState<number>((window as any).initialData?.cellsPerPage || 50);

    // Add correction editor mode state
    const [isCorrectionEditorMode, setIsCorrectionEditorMode] = useState<boolean>(false);

    // Acquire VS Code API once at component initialization
    const vscode = useMemo(() => getVSCodeAPI(), []);

    // Initialize state store after webview is ready
    useEffect(() => {
        const handleWebviewReady = (event: MessageEvent) => {
            if (event.data.type === "webviewReady") {
                debug("init", "Webview is ready");
                setIsWebviewReady(true);
            }
        };
        window.addEventListener("message", handleWebviewReady);
        return () => window.removeEventListener("message", handleWebviewReady);
    }, []);

    // Listen for highlight messages from the extension
    useEffect(() => {
        const handleMessage = (event: MessageEvent) => {
            const message = event.data;
            if (message.type === "highlightCell") {
                // Set the highlighted cell ID (null clears the highlight)
                setHighlightedCellId(message.cellId);

                // Reset manual navigation tracking when highlight is cleared
                if (!message.cellId) {
                    setHasManuallyNavigatedAway(false);
                    setLastHighlightedChapter(null);
                    setChapterWhenHighlighted(null);
                }
            }

            // Add handler for pending validations updates
            if (message.type === "pendingValidationsUpdate") {
                setPendingValidationsCount(
                    message.type === "pendingValidationsUpdate" ? message.content.count : 0
                );

                // If validation count is zero, reset the applying state
                if (message.content.count === 0) {
                    setIsApplyingValidations(false);
                }
            }

            // Also listen for validation completion message
            if (message.type === "validationsApplied") {
                setIsApplyingValidations(false);
            }

            // Handle file status updates
            if (message.type === "updateFileStatus") {
                setFileStatus(message.status);
            }

            // Handle cells per page update
            if (message.type === "updateCellsPerPage") {
                // Force re-render by updating subsection when cells per page changes
                setCurrentSubsectionIndex(0);
                // You could also update cellsPerPage state here if needed
                // setCellsPerPage(message.cellsPerPage);
            }

            // Handle correction editor mode changes from provider
            if (message.type === "correctionEditorModeChanged") {
                setIsCorrectionEditorMode(message.enabled);
            }
        };
        window.addEventListener("message", handleMessage);
        return () => {
            window.removeEventListener("message", handleMessage);
        };
    }, []);

    useEffect(() => {
        if (highlightedCellId && scrollSyncEnabled && isSourceText) {
            const cellId = highlightedCellId;
            const chapter = cellId?.split(" ")[1]?.split(":")[0];
            const newChapterNumber = parseInt(chapter) || 1;

            // Check if this is a new highlight (different chapter than last highlighted)
            const isNewHighlight = newChapterNumber !== lastHighlightedChapter;

            if (isNewHighlight) {
                // Reset the manual navigation flag for new highlights
                setHasManuallyNavigatedAway(false);
                setLastHighlightedChapter(newChapterNumber);
                setChapterWhenHighlighted(chapterNumber); // Remember current chapter when highlight was set
            }

            // Only auto-navigate if:
            // 1. User hasn't manually navigated away, OR this is a new highlight
            // 2. We're still on the same chapter as when the highlight was originally set (prevents conflicts)
            const shouldAutoNavigate =
                (!hasManuallyNavigatedAway || isNewHighlight) &&
                (isNewHighlight || chapterNumber === chapterWhenHighlighted);

            if (shouldAutoNavigate) {
                // Get all cells for the target chapter
                const allCellsForTargetChapter = translationUnits.filter((verse) => {
                    const verseChapter = verse?.cellMarkers?.[0]?.split(" ")?.[1]?.split(":")[0];
                    return verseChapter === newChapterNumber.toString();
                });

                // Find the index of the highlighted cell within the chapter
                const cellIndexInChapter = allCellsForTargetChapter.findIndex(
                    (verse) => verse.cellMarkers[0] === cellId
                );

                // Calculate which subsection this cell belongs to
                let targetSubsectionIndex = 0;
                if (cellIndexInChapter >= 0 && cellsPerPage > 0) {
                    targetSubsectionIndex = Math.floor(cellIndexInChapter / cellsPerPage);
                }

                // If chapter is changing, update chapter and subsection
                if (newChapterNumber !== chapterNumber) {
                    setChapterNumber(newChapterNumber);
                    setCurrentSubsectionIndex(targetSubsectionIndex);
                } else {
                    // Same chapter, but check if we need to change subsection
                    // Check if chapter has multiple pages (subsections)
                    if (
                        allCellsForTargetChapter.length > cellsPerPage &&
                        targetSubsectionIndex !== currentSubsectionIndex
                    ) {
                        setCurrentSubsectionIndex(targetSubsectionIndex);
                    }
                }
            }
        }
    }, [
        highlightedCellId,
        scrollSyncEnabled,
        chapterNumber,
        translationUnits,
        cellsPerPage,
        currentSubsectionIndex,
        isSourceText,
        hasManuallyNavigatedAway,
        lastHighlightedChapter,
        chapterWhenHighlighted,
    ]);

    // Track manual navigation away from highlighted chapter in source files
    useEffect(() => {
        if (isSourceText && highlightedCellId && lastHighlightedChapter !== null) {
            // If current chapter is different from the highlighted chapter, user navigated manually
            if (chapterNumber !== lastHighlightedChapter) {
                setHasManuallyNavigatedAway(true);
            }
        }
    }, [chapterNumber, isSourceText, highlightedCellId, lastHighlightedChapter]);

    // A "temp" video URL that is used to update the video URL in the metadata modal.
    // We need to use the client-side file picker, so we need to then pass the picked
    // video URL back to the extension so the user can save or cancel the change.
    const [tempVideoUrl, setTempVideoUrl] = useState<string>("");

    // Debug timestamp to track when a cell started processing
    const processingStartTimeRef = useRef<number | null>(null);

    const handleSetContentBeingUpdated = (content: EditorCellContent) => {
        debug("content", "Setting content being updated:", { cellId: content.cellMarkers?.[0] });
        setContentBeingUpdated(content);
        setCurrentEditingCellId(content.cellMarkers?.[0] || null);
    };

    // Add the removeHtmlTags function
    const removeHtmlTags = (text: string) => {
        const temp = document.createElement("div");
        temp.innerHTML = text;
        return temp.textContent || temp.innerText || "";
    };

    // Function to check alert codes
    const checkAlertCodes = () => {
        const cellContentAndId = translationUnits.map((unit) => ({
            text: removeHtmlTags(unit.cellContent),
            cellId: unit.cellMarkers[0],
        }));

        debug("alerts", "Checking alert codes for cells:", { count: cellContentAndId.length });
        vscode.postMessage({
            command: "getAlertCodes",
            content: cellContentAndId,
        } as EditorPostMessages);
    };

    // useEffect(() => {
    // // TODO: we are removing spell check for now until someone needs it
    //     checkAlertCodes();
    // }, [translationUnits]);

    // Clear successful completions after a delay when all translations are complete
    useEffect(() => {
        const noActiveTranslations =
            translationQueue.length === 0 &&
            !singleCellQueueProcessingId &&
            !autocompletionState.currentCellId;

        if (noActiveTranslations && successfulCompletions.size > 0) {
            debug("translation", "All translations complete, scheduling border clear");

            // Clear the successful completions after 1.5 seconds to hide the green borders
            const timer = setTimeout(() => {
                debug("translation", "Clearing successful completions");
                setSuccessfulCompletions(new Set());
            }, 1500);

            return () => clearTimeout(timer);
        }
    }, [
        translationQueue,
        singleCellQueueProcessingId,
        autocompletionState.currentCellId,
        successfulCompletions,
    ]);

    useVSCodeMessageHandler({
        setContent: (
            content: QuillCellContent[],
            isSourceText: boolean,
            sourceCellMap: { [k: string]: { content: string; versions: string[] } }
        ) => {
            console.log("content in cell editor", { content, isSourceText, sourceCellMap });
            setTranslationUnits(content);
            setIsSourceText(isSourceText);
            setSourceCellMap(sourceCellMap);

            // If we're currently saving, this content update likely means the save completed
            if (isSaving) {
                debug("editor", "Content updated during save - save completed");
                setIsSaving(false);
                handleCloseEditor();
            }
        },
        setSpellCheckResponse: setSpellCheckResponse,
        jumpToCell: (cellId) => {
            const chapter = cellId?.split(" ")[1]?.split(":")[0];
            const newChapterNumber = parseInt(chapter) || 1;

            // Reset subsection index when jumping to a cell
            if (newChapterNumber !== chapterNumber) {
                setCurrentSubsectionIndex(0);
            }

            setChapterNumber(newChapterNumber);
        },
        updateCell: (data) => {
            if (
                data.cellId !== "initialization" &&
                data.cellId !== "completion" &&
                data.newContent
            ) {
                debug(
                    "queue",
                    `Cell update received for: ${data.cellId}, current processing: ${singleCellQueueProcessingId}`
                );

                // Update the translation units first
                setTranslationUnits((prevUnits) =>
                    prevUnits.map((unit) =>
                        unit.cellMarkers[0] === data.cellId
                            ? {
                                  ...unit,
                                  cellContent: data.newContent,
                                  cellLabel: unit.cellLabel,
                              }
                            : unit
                    )
                );

                // Check if this is the cell we're currently processing
                if (data.cellId === singleCellQueueProcessingId) {
                    debug(
                        "queue",
                        `Cell translation completed: ${data.cellId}. Resetting processing state.`
                    );

                    // Reset processing state to allow the next cell to be processed
                    // Important: call both state updates in sequence to ensure they happen in the same render cycle
                    setSingleCellQueueProcessingId(undefined);
                    setIsProcessingCell(false);
                }
            }
        },

        // Add this for compatibility
        autocompleteChapterComplete: () => {
            debug("autocomplete", "Autocomplete chapter complete (legacy handler)");
        },

        // New handlers for provider-centric state management
        updateAutocompletionState: (state) => {
            debug("autocomplete", "Received autocompletion state from provider:", state);
            setAutocompletionState(state);
        },

        updateSingleCellTranslationState: (state) => {
            debug("autocomplete", "Received single cell translation state from provider:", state);
            setSingleCellTranslationState(state);
        },

        updateSingleCellQueueState: (state) => {
            // Always update the queue with the latest state from the provider
            setTranslationQueue(state.cellsToProcess);
            setSingleCellQueueProcessingId(state.currentCellId);
            setIsProcessingCell(state.isProcessing);
        },

        updateCellTranslationCompletion: (
            cellId: string,
            success: boolean,
            cancelled?: boolean,
            error?: string
        ) => {
            debug(
                "translation",
                `Cell ${cellId} translation completion: success=${success}, cancelled=${cancelled}, error=${error}`
            );

            if (success) {
                // Cell completed successfully - add to successful completions
                debug("translation", `Cell ${cellId} completed successfully`);
                setSuccessfulCompletions((prev) => {
                    const newSet = new Set(prev);
                    newSet.add(cellId);
                    return newSet;
                });
            } else if (cancelled) {
                // Cell was cancelled - make sure it's not in successful completions
                debug("translation", `Cell ${cellId} was cancelled`);
                setSuccessfulCompletions((prev) => {
                    const newSet = new Set(prev);
                    newSet.delete(cellId);
                    return newSet;
                });
            } else if (error) {
                // Cell had an error - make sure it's not in successful completions
                debug("translation", `Cell ${cellId} had error: ${error}`);
                setSuccessfulCompletions((prev) => {
                    const newSet = new Set(prev);
                    newSet.delete(cellId);
                    return newSet;
                });
            }
        },

        updateTextDirection: (direction) => {
            setTextDirection(direction);
        },
        updateNotebookMetadata: (newMetadata) => {
            setMetadata(newMetadata);
        },
        updateVideoUrl: (url: string) => {
            setTempVideoUrl(url);
        },
        setAlertColorCodes: setAlertColorCodes,
        recheckAlertCodes: () => {
            // checkAlertCodes(); // TODO: we are removing spell check for now until someone needs it
        },
        // Use cellError handler instead of showErrorMessage
        cellError: (data) => {
            debug(
                "queue",
                `Error with cell: ${data.cellId}, index: ${data.index}, total: ${data.totalCells}`
            );

            // If we're currently processing a cell that matches, assume it failed
            if (isProcessingCell && singleCellQueueProcessingId === data.cellId) {
                debug(
                    "queue",
                    `Handling error for currently processing cell: ${singleCellQueueProcessingId}`
                );
                handleTranslationError(singleCellQueueProcessingId);
            }
        },
        // Add the setChapterNumber handler
        setChapterNumber: (chapter) => {
            // Reset subsection index when chapter changes externally
            if (chapter !== chapterNumber) {
                setCurrentSubsectionIndex(0);
            }
            setChapterNumber(chapter);
        },
        setAudioAttachments: setAudioAttachments,
    });

    useEffect(() => {
        vscode.postMessage({ command: "getContent" } as EditorPostMessages);
        setIsSourceText((window as any).initialData?.isSourceText || false);
        setVideoUrl((window as any).initialData?.videoUrl || "");
        setMetadata((window as any).initialData?.metadata || {});
        setIsCorrectionEditorMode((window as any).initialData?.isCorrectionEditorMode || false);

        // Add focus event listener
        window.addEventListener("focus", () => {
            // Ensure we have a valid URI before sending
            const uri = (window as any).initialData?.uri;
            if (uri) {
                vscode.postMessage({
                    command: "webviewFocused",
                    content: {
                        uri: uri,
                    },
                } as EditorPostMessages);
            }
        });
        return () => window.removeEventListener("focus", () => {});
    }, []);

    useEffect(() => {
        // Initialize Quill and register SpellChecker and SmartEdits only once
        registerQuillSpellChecker(Quill as any, vscode);
    }, []);

    const calculateTotalChapters = (units: QuillCellContent[]): number => {
        const sectionSet = new Set<string>();
        units.forEach((unit) => {
            const sectionNumber = unit.cellMarkers[0]?.split(" ")?.[1]?.split(":")?.[0];
            if (sectionNumber) {
                sectionSet.add(sectionNumber);
            }
        });
        return sectionSet.size;
    };

    // Helper function to get global line number for a cell (skips paratext and child cells)
    const getGlobalLineNumber = (cell: QuillCellContent, allUnits: QuillCellContent[]): number => {
        const cellIndex = allUnits.findIndex((unit) => unit.cellMarkers[0] === cell.cellMarkers[0]);

        if (cellIndex === -1) return 0;

        // Count non-paratext, non-child cells up to and including this one
        let lineNumber = 0;
        for (let i = 0; i <= cellIndex; i++) {
            const cellIdParts = allUnits[i].cellMarkers[0].split(":");
            if (allUnits[i].cellType !== CodexCellTypes.PARATEXT && cellIdParts.length < 3) {
                lineNumber++;
            }
        }

        return lineNumber;
    };

    // Helper function to check if a paratext cell belongs to a chapter/section
    const isParatextForChapter = (cell: QuillCellContent, chapterNum: number): boolean => {
        if (cell.cellType !== CodexCellTypes.PARATEXT) return false;

        const cellId = cell.cellMarkers[0];
        const sectionCellIdParts = cellId?.split(" ")?.[1]?.split(":");
        const sectionCellNumber = sectionCellIdParts?.[0];
        return sectionCellNumber === chapterNum.toString();
    };

    // Add function to get subsections for a chapter based on content cells (excluding paratext)
    const getSubsectionsForChapter = (chapterNum: number) => {
        // Filter cells for the specific chapter
        const cellsForChapter = translationUnits.filter((verse) => {
            const cellId = verse?.cellMarkers?.[0];
            const sectionCellIdParts = cellId?.split(" ")?.[1]?.split(":");
            const sectionCellNumber = sectionCellIdParts?.[0];
            return sectionCellNumber === chapterNum.toString();
        });

        if (cellsForChapter.length === 0) {
            return [];
        }

        // Filter out only source/target content cells (non-paratext) for pagination counting
        const contentCells = cellsForChapter.filter((cell) => {
            return cell.cellType !== "paratext";
        });

        // If content cells fit in one page, no subsections needed
        if (contentCells.length <= cellsPerPage) {
            return [];
        }

        // Calculate number of pages based on content cells
        const totalPages = Math.ceil(contentCells.length / cellsPerPage);
        const subsections: Subsection[] = [];

        for (let i = 0; i < totalPages; i++) {
            const startContentIndex = i * cellsPerPage;
            const endContentIndex = Math.min((i + 1) * cellsPerPage, contentCells.length);

            // Get the range of content cells for this page
            const pageContentCells = contentCells.slice(startContentIndex, endContentIndex);
            const firstContentCell = pageContentCells[0];
            const lastContentCell = pageContentCells[pageContentCells.length - 1];

            // Create a generic label based on cell position/index rather than specific ID format
            const startCellNumber = startContentIndex + 1; // 1-based indexing
            const endCellNumber = endContentIndex;

            // Find the positions of the first and last content cells in the full chapter
            const firstContentPosition = cellsForChapter.findIndex(
                (cell) => cell.cellMarkers[0] === firstContentCell.cellMarkers[0]
            );
            const lastContentPosition = cellsForChapter.findIndex(
                (cell) => cell.cellMarkers[0] === lastContentCell.cellMarkers[0]
            );

            // Get the content cell IDs for this page for quick lookup
            const contentCellIds = new Set(pageContentCells.map((cell) => cell.cellMarkers[0]));

            // Find the actual start and end indices by expanding to include related paratext cells
            let startCellIndex = firstContentPosition;
            let endCellIndex = lastContentPosition + 1;

            // Special handling for the first page: include all leading paratext
            if (i === 0) {
                // For the first page, start from the beginning to capture all leading paratext
                startCellIndex = 0;
            } else {
                // For subsequent pages, expand backward to include any paratext cells
                while (startCellIndex > 0) {
                    const prevCell = cellsForChapter[startCellIndex - 1];

                    // Include if it's paratext for this chapter
                    if ((prevCell.cellType as string) === "paratext") {
                        startCellIndex--;
                        continue;
                    }

                    // Stop expanding if we hit another content cell that's not on this page
                    if (
                        (prevCell.cellType as string) !== "paratext" &&
                        !contentCellIds.has(prevCell.cellMarkers[0])
                    ) {
                        break;
                    }

                    startCellIndex--;
                }
            }

            // Expand forward to include any paratext cells that should be with the last content cell
            while (endCellIndex < cellsForChapter.length) {
                const nextCell = cellsForChapter[endCellIndex];

                // Include if it's paratext for this chapter
                if ((nextCell.cellType as string) === "paratext") {
                    endCellIndex++;
                    continue;
                }

                // Stop expanding if we hit another content cell that's not on this page
                if (
                    (nextCell.cellType as string) !== "paratext" &&
                    !contentCellIds.has(nextCell.cellMarkers[0])
                ) {
                    break;
                }

                endCellIndex++;
            }

            subsections.push({
                id: `page-${i}`,
                label: `${startCellNumber}-${endCellNumber}`,
                startIndex: startCellIndex,
                endIndex: endCellIndex,
            });
        }

        return subsections;
    };

    const totalChapters = calculateTotalChapters(translationUnits);

    // Calculate progress for each chapter based on translation and validation status
    const calculateChapterProgress = useCallback(
        (chapterNum: number) => {
            // Filter cells for the specific chapter (excluding paratext and merged cells)
            const cellsForChapter = translationUnits.filter((cell) => {
                const cellId = cell?.cellMarkers?.[0];
                if (!cellId || cellId.startsWith("paratext-") || cell.merged) {
                    return false;
                }
                const sectionCellIdParts = cellId.split(" ")?.[1]?.split(":");
                const sectionCellNumber = sectionCellIdParts?.[0];
                return sectionCellNumber === chapterNum.toString();
            });

            const totalCells = cellsForChapter.length;
            if (totalCells === 0) {
                return { percentTranslationsCompleted: 0, percentFullyValidatedTranslations: 0 };
            }

            // Count cells with content (translated)
            const cellsWithValues = cellsForChapter.filter(
                (cell) =>
                    cell.cellContent &&
                    cell.cellContent.trim().length > 0 &&
                    cell.cellContent !== "<span></span>"
            ).length;

            // Calculate validation data using the same logic as navigation provider
            const cellWithValidatedData = cellsForChapter.map((cell) => {
                return getCellValueData({
                    cellContent: cell.cellContent,
                    cellMarkers: cell.cellMarkers,
                    cellType: cell.cellType,
                    cellLabel: cell.cellLabel,
                    editHistory: cell.editHistory,
                });
            });

            // Get minimum validations required from config (default 1)
            const minimumValidationsRequired = 1; // Can be made configurable later
            const fullyValidatedCells = cellWithValidatedData.filter(
                (cell) =>
                    cell.validatedBy?.filter((v) => !v.isDeleted).length >=
                    minimumValidationsRequired
            ).length;

            const percentTranslationsCompleted = (cellsWithValues / totalCells) * 100;
            const percentFullyValidatedTranslations = (fullyValidatedCells / totalCells) * 100;

            return { percentTranslationsCompleted, percentFullyValidatedTranslations };
        },
        [translationUnits]
    );

    // Calculate progress for all chapters
    const allChapterProgress = useMemo(() => {
        const progress: Record<
            number,
            { percentTranslationsCompleted: number; percentFullyValidatedTranslations: number }
        > = {};
        for (let i = 1; i <= totalChapters; i++) {
            progress[i] = calculateChapterProgress(i);
        }
        return progress;
    }, [calculateChapterProgress, totalChapters]);

    // Get all cells for the current chapter first
    const allCellsForChapter = translationUnits.filter((verse) => {
        const cellId = verse?.cellMarkers?.[0];

        // Handle paratext cells specially - they should be included based on context
        if (cellId?.startsWith("paratext-")) {
            // For now, include all paratext cells when viewing any chapter
            // This ensures leading paratext (like the Tigrinya intro) is visible
            return true;
        }

        // For regular cells, check if they belong to the current chapter
        const sectionCellIdParts = cellId?.split(" ")?.[1]?.split(":");
        const sectionCellNumber = sectionCellIdParts?.[0];
        return sectionCellNumber === chapterNumber.toString();
    });

    // Get the subsections for the current chapter
    const subsections = getSubsectionsForChapter(chapterNumber);

    // Apply pagination if there are subsections
    const translationUnitsForSection = useMemo(() => {
        if (subsections.length === 0) {
            // No pagination needed, return all cells for the chapter
            return allCellsForChapter;
        } else {
            // Apply pagination based on current subsection index
            const currentSubsection = subsections[currentSubsectionIndex];
            if (!currentSubsection) {
                // If somehow we have an invalid subsection index, default to first page
                return allCellsForChapter.slice(0, cellsPerPage);
            }
            return allCellsForChapter.slice(
                currentSubsection.startIndex,
                currentSubsection.endIndex
            );
        }
    }, [allCellsForChapter, subsections, currentSubsectionIndex, cellsPerPage]);

    const { setUnsavedChanges } = useContext(UnsavedChangesContext);

    const handleCloseEditor = () => {
        debug("editor", "Closing editor");
        setContentBeingUpdated({} as EditorCellContent);
        setUnsavedChanges(false);

        // Clear the global state to stop highlighting in source files
        vscode.postMessage({
            command: "setCurrentIdToGlobalState",
            content: {
                currentLineId: "", // Clear the cell ID
            },
        } as EditorPostMessages);

        // Request updated audio attachments when closing editor
        vscode.postMessage({
            command: "requestAudioAttachments",
        } as EditorPostMessages);
    };

    const handleSaveHtml = () => {
        const content = contentBeingUpdated;
        debug("editor", "Saving HTML content:", { cellId: content.cellMarkers?.[0], content });

        // Show saving spinner
        setIsSaving(true);

        vscode.postMessage({
            command: "saveHtml",
            content: content,
        } as EditorPostMessages);
        checkAlertCodes();
    };

    // State for current user - initialize with a default test username to ensure logic works
    const [username, setUsername] = useState<string | null>("test-user");

    // Fetch username from extension and add extensive debugging
    useEffect(() => {
        debug("auth", "Setting up username listener and requesting username");

        const handleMessage = (event: MessageEvent) => {
            try {
                debug("auth", "Message received:", event.data);
                const message = event.data;

                if (message.type === "setUsername" || message.command === "setUsername") {
                    const newUsername = message.username || message.value;
                    debug("auth", "Username set to:", newUsername);
                    setUsername(newUsername || "anonymous");
                } else if (message.type === "currentUsername") {
                    debug("auth", "Current username received:", message.content?.username);
                    setUsername(message.content?.username || "anonymous");
                } else if (message.type === "error" && message.errorType === "authentication") {
                    // Handle authentication errors by setting a default username
                    debug("auth", "Authentication error, using default username");
                    setUsername("anonymous");
                }
            } catch (error) {
                // Prevent any errors in message handling from breaking the component
                debug("auth", "Error handling message:", error);
            }
        };

        window.addEventListener("message", handleMessage);

        // Send requests with error handling
        try {
            vscode.postMessage({
                command: "getCurrentUsername",
            });

            debug("auth", "Requested username from extension");
        } catch (error) {
            debug("auth", "Error requesting username:", error);
            // Set default username if we can't even send the request
            setUsername("anonymous");
        }

        return () => window.removeEventListener("message", handleMessage);
    }, [vscode]); // Only run this once with vscode reference as the dependency

    // Debug effect to show when username changes
    useEffect(() => {
        if (DEBUG_ENABLED) {
            debug("auth", "Username changed:", { username });
            if (username) {
                debug("auth", "Recalculating counts due to username change");
            }
        }
    }, [username]);

    // Cells with no content (untranslated cells)
    const untranslatedCellsForSection = useMemo(() => {
        debug("autocomplete", "Calculating cells with no content...");

        const result = translationUnitsForSection.filter((unit) => {
            // Check if the cell is empty
            const hasNoContent = isCellContentEmpty(unit.cellContent);
            return hasNoContent;
        });

        debug("autocomplete", "Cells with no content:", result.length);
        return result;
    }, [translationUnitsForSection]);

    // Cells with no content or where the latest edit has no validators
    const untranslatedOrUnvalidatedUnitsForSection = useMemo(() => {
        debug(
            "autocomplete",
            "Calculating cells needing autocomplete (no content or no validators)..."
        );

        const result = translationUnitsForSection.filter((unit) => {
            // Check if the cell is empty
            const hasNoContent = isCellContentEmpty(unit.cellContent);

            // Get the latest edit
            const latestEdit =
                unit.editHistory && unit.editHistory.length > 0
                    ? unit.editHistory[unit.editHistory.length - 1]
                    : null;

            // Check if the latest edit has no active (non-deleted) validators
            const hasNoValidators =
                !latestEdit ||
                !latestEdit.validatedBy ||
                latestEdit.validatedBy.filter((v) => v && typeof v === "object" && !v.isDeleted)
                    .length === 0;

            return hasNoContent || hasNoValidators;
        });

        debug("autocomplete", "Cells with no content or no validators:", result.length);
        return result;
    }, [translationUnitsForSection]);

    // Cells with no content, no validators, or not validated by current user (but not fully validated)
    const untranslatedOrNotValidatedByCurrentUserUnitsForSection = useMemo(() => {
        const currentUsername = username || "anonymous";
        const VALIDATION_THRESHOLD = 2;

        const result = translationUnitsForSection.filter((unit, index) => {
            // Check if the cell is empty
            const hasNoContent = isCellContentEmpty(unit.cellContent);

            // Get the latest edit
            const latestEdit =
                unit.editHistory && unit.editHistory.length > 0
                    ? unit.editHistory[unit.editHistory.length - 1]
                    : null;

            // Check if the latest edit has no active (non-deleted) validators
            const activeValidators =
                latestEdit?.validatedBy?.filter(
                    (v) => v && typeof v === "object" && !v.isDeleted
                ) || [];
            const hasNoValidators = activeValidators.length === 0;

            // Check if cell is fully validated (exclude from this category)
            const isFullyValidated = activeValidators.length >= VALIDATION_THRESHOLD;

            // Check if the cell is not validated by the current user
            let notValidatedByCurrentUser = false;

            // Only check for user validation if we have a valid username and the cell has content
            if (latestEdit && currentUsername && !hasNoContent) {
                if (activeValidators.length === 0) {
                    // If there are no validators at all, current user hasn't validated it
                    notValidatedByCurrentUser = true;
                } else {
                    // If there are validators, check if current user is among them
                    const currentUserValidation = activeValidators.find(
                        (v) => v.username === currentUsername
                    );
                    notValidatedByCurrentUser = !currentUserValidation;
                }
            }

            // Include cell if it's empty, has no validators, or not validated by current user
            // BUT exclude fully validated cells (they go in their own category)
            const shouldInclude =
                (hasNoContent || hasNoValidators || notValidatedByCurrentUser) && !isFullyValidated;

            return shouldInclude;
        });

        return result;
    }, [translationUnitsForSection, username]);

    // Cells that are fully validated but not by the current user
    const fullyValidatedUnitsForSection = useMemo(() => {
        const VALIDATION_THRESHOLD = 2; // Require 2 checkmarks for full validation
        const currentUsername = username || "anonymous";

        const result = translationUnitsForSection.filter((unit, index) => {
            // Skip empty cells
            if (isCellContentEmpty(unit.cellContent)) {
                return false;
            }

            // Get the latest edit
            const latestEdit =
                unit.editHistory && unit.editHistory.length > 0
                    ? unit.editHistory[unit.editHistory.length - 1]
                    : null;

            if (!latestEdit) {
                return false;
            }

            // Count only active (non-deleted) validators
            const activeValidators =
                latestEdit.validatedBy?.filter((v) => v && typeof v === "object" && !v.isDeleted) ||
                [];

            // Check if cell has reached the validation threshold (is fully validated)
            const isFullyValidated = activeValidators.length >= VALIDATION_THRESHOLD;

            // Check if current user is among the validators
            const currentUserHasValidated = activeValidators.some(
                (v) => v.username === currentUsername
            );

            // Include cell if:
            // 1. It is fully validated (reached threshold) AND
            // 2. Current user has NOT validated it
            const shouldInclude = isFullyValidated && !currentUserHasValidated;

            return shouldInclude;
        });

        debug(
            "autocomplete",
            "Fully validated cells not validated by current user:",
            result.length
        );
        return result;
    }, [translationUnitsForSection, username]);

    // Update handler for file/chapter changes to recalculate cells needing autocomplete
    useEffect(() => {
        try {
            debug(
                "autocomplete",
                "Active document or section changed, recalculating autocomplete cells..."
            );
        } catch (error) {
            debug("autocomplete", "Error while handling document/section change", error);
        }
    }, [chapterNumber, translationUnits, translationUnitsForSection, username]);

    const safetyTimeoutRef = useRef<NodeJS.Timeout | null>(null);

    const handleAutocompleteChapter = (
        numberOfCells: number,
        includeEmptyCells: boolean,
        includeNotValidatedByAnyUser: boolean,
        includeNotValidatedByCurrentUser: boolean,
        includeFullyValidatedByOthers: boolean = false
    ) => {
        // Build the cell list based on selected options
        const cellsToAutocomplete: QuillCellContent[] = [];
        const cellIdsSeen = new Set<string>();

        // Helper function to add cells without duplicates
        const addCells = (cells: QuillCellContent[]) => {
            const newCells = cells.filter((cell) => {
                const cellId = cell.cellMarkers[0];
                if (cellIdsSeen.has(cellId)) {
                    return false;
                }
                cellIdsSeen.add(cellId);
                return true;
            });
            cellsToAutocomplete.push(...newCells);
        };

        // Add cells based on individual selections
        // We need to create specific filtered sets for each option to avoid overlaps

        if (includeEmptyCells) {
            // Add only empty cells
            addCells(untranslatedCellsForSection);
        }

        if (includeNotValidatedByAnyUser) {
            // Add cells with content but no validators (excluding empty cells if already added)
            const cellsWithContentButNoValidators = untranslatedOrUnvalidatedUnitsForSection.filter(
                (unit) => {
                    // Only include if it has content (not empty)
                    return !isCellContentEmpty(unit.cellContent);
                }
            );
            addCells(cellsWithContentButNoValidators);
        }

        if (includeNotValidatedByCurrentUser) {
            // Add cells not validated by current user BUT exclude fully validated cells
            const currentUsername = username || "anonymous";
            const VALIDATION_THRESHOLD = 2;

            const cellsNotValidatedByCurrentUser = translationUnitsForSection.filter((unit) => {
                // Must have content
                if (isCellContentEmpty(unit.cellContent)) {
                    return false;
                }

                // Get the latest edit
                const latestEdit =
                    unit.editHistory && unit.editHistory.length > 0
                        ? unit.editHistory[unit.editHistory.length - 1]
                        : null;

                if (!latestEdit) {
                    return false;
                }

                // Get active validators
                const activeValidators =
                    latestEdit.validatedBy?.filter(
                        (v) => v && typeof v === "object" && !v.isDeleted
                    ) || [];

                // Skip cells that are fully validated (regardless of who validated them)
                if (activeValidators.length >= VALIDATION_THRESHOLD) {
                    return false;
                }

                // Must have some validators (otherwise it would be in "no validators" category)
                if (activeValidators.length === 0) {
                    return false;
                }

                // Current user must not be among the validators
                return !activeValidators.some((v) => v.username === currentUsername);
            });

            addCells(cellsNotValidatedByCurrentUser);
        }

        // Add fully validated cells if requested
        if (includeFullyValidatedByOthers) {
            addCells(fullyValidatedUnitsForSection);
        }

        // Limit to the requested number of cells
        const selectedCells = cellsToAutocomplete.slice(0, numberOfCells);

        if (selectedCells.length === 0) {
            vscode.postMessage({
                command: "showInformationMessage",
                message: "No cells found matching the selected criteria.",
            });
            return;
        }

        vscode.postMessage({
            command: "requestAutocompleteChapter",
            content: selectedCells,
        });
    };

    const handleStopAutocomplete = () => {
        debug("autocomplete", "Stopping autocomplete chapter");

        // Just send the stop command, provider will update state
        vscode.postMessage({
            command: "stopAutocompleteChapter",
        } as EditorPostMessages);
    };

    const openSourceText = (sectionIdNumber: number) => {
        vscode.postMessage({
            command: "openSourceText",
            content: {
                chapterNumber: sectionIdNumber,
            },
        } as EditorPostMessages);
    };

    const OFFSET_SECONDS = 0; // just for testing purposes

    useEffect(() => {
        // Jump to the start time of the cell being edited
        if (playerRef.current && contentBeingUpdated.cellMarkers?.length > 0) {
            const cellId = contentBeingUpdated.cellMarkers[0];
            const startTime = parseTimestampFromCellId(cellId);
            if (startTime !== null) {
                debug("video", `Seeking to ${startTime} + ${OFFSET_SECONDS} seconds`);
                playerRef.current.seekTo(startTime + OFFSET_SECONDS, "seconds");
            }
        }
    }, [contentBeingUpdated, OFFSET_SECONDS]);

    // Helper function to parse timestamp from cellId
    const parseTimestampFromCellId = (cellId: string): number | null => {
        const match = cellId.match(/cue-(\d+(?:\.\d+)?)-/);
        if (match && match[1]) {
            return parseFloat(match[1]);
        }
        return null;
    };

    // Dynamically set styles for .ql-editor
    useEffect(() => {
        const styleElement = document.createElement("style");
        // Use temporary font size if available, otherwise use metadata font size
        const currentFontSize = tempFontSize !== null ? tempFontSize : (metadata?.fontSize || 14);
        styleElement.textContent = `
            .ql-editor {
                direction: ${textDirection} !important;
                text-align: ${textDirection === "rtl" ? "right" : "left"} !important;
                font-size: ${currentFontSize}px !important;
            }
        `;
        document.head.appendChild(styleElement);

        return () => {
            // Clean up the style element when component unmounts or dependencies change
            if (styleElement.parentNode) {
                styleElement.parentNode.removeChild(styleElement);
            }
        };
    }, [textDirection, metadata?.fontSize, tempFontSize]);

    const translationUnitsWithCurrentEditorContent = useMemo(() => {
        return translationUnitsForSection?.map((unit) => {
            if (unit.cellMarkers[0] === contentBeingUpdated.cellMarkers?.[0]) {
                return { ...unit, cellContent: contentBeingUpdated.cellContent };
            }
            return unit;
        });
    }, [contentBeingUpdated, translationUnitsForSection]);

    const handleMetadataChange = (key: string, value: string) => {
        setMetadata((prev) => {
            const updatedMetadata = { ...prev, [key]: value };
            debug("metadata", "Updated metadata:", updatedMetadata);
            return updatedMetadata;
        });
    };

    const handlePickFile = () => {
        vscode.postMessage({ command: "pickVideoFile" } as EditorPostMessages);
    };

    const handleSaveMetadata = () => {
        const updatedMetadata = { ...metadata };
        if (tempVideoUrl) {
            updatedMetadata.videoUrl = tempVideoUrl;
            setVideoUrl(tempVideoUrl);
            setTempVideoUrl("");
        }
        debug("metadata", "Saving metadata:", updatedMetadata);
        vscode.postMessage({
            command: "updateNotebookMetadata",
            content: updatedMetadata,
        } as EditorPostMessages);
        setIsMetadataModalOpen(false);
    };

    const handleUpdateVideoUrl = (url: string) => {
        setVideoUrl(url);
    };

    // Handler for temporary font size changes (for preview)
    const handleTempFontSizeChange = (fontSize: number) => {
        setTempFontSize(fontSize);
    };

    // Handler for when dropdown closes - save the font size to metadata
    const handleFontSizeSave = (fontSize: number) => {
        setTempFontSize(null); // Clear temporary font size
        handleMetadataChange("fontSize", fontSize.toString());
        
        // Save the metadata
        const updatedMetadata = { ...metadata, fontSize };
        vscode.postMessage({
            command: "updateNotebookMetadata",
            content: updatedMetadata,
        } as EditorPostMessages);
    };

    const [headerHeight, setHeaderHeight] = useState(0);
    const [windowHeight, setWindowHeight] = useState(window.innerHeight);
    const headerRef = useRef<HTMLDivElement>(null);
    const navigationRef = useRef<HTMLDivElement>(null);
    const videoPlayerRef = useRef<HTMLDivElement>(null);

    useEffect(() => {
        const handleResize = () => {
            setWindowHeight(window.innerHeight);
            if (headerRef.current && navigationRef.current && videoPlayerRef.current) {
                const totalHeaderHeight =
                    headerRef.current.offsetHeight +
                    navigationRef.current.offsetHeight +
                    (shouldShowVideoPlayer ? videoPlayerRef.current.offsetHeight : 0);
                setHeaderHeight(totalHeaderHeight);
            }
        };

        window.addEventListener("resize", handleResize);
        handleResize(); // Initial calculation

        return () => window.removeEventListener("resize", handleResize);
    }, [shouldShowVideoPlayer]); // Add shouldShowVideoPlayer as a dependency

    useEffect(() => {
        vscode.postMessage({
            command: "updateCachedChapter",
            content: chapterNumber,
        } as EditorPostMessages);
    }, [chapterNumber]);

    const checkForDuplicateCells = (translationUnitsToCheck: QuillCellContent[]) => {
        const listOfCellIds = translationUnitsToCheck.map((unit) => unit.cellMarkers[0]);
        const uniqueCellIds = new Set(listOfCellIds);
        return uniqueCellIds.size !== listOfCellIds.length;
    };

    const getCurrentEditingCellId = () => currentEditingCellId;

    (window as any).getCurrentEditingCellId = getCurrentEditingCellId;

    const documentHasVideoAvailable = !!metadata.videoUrl;

    // Debug helper: Log info about translation units and their validation status
    useEffect(() => {
        if (translationUnitsForSection.length > 0) {
            debug("status", "Translation Units Status:", {
                total: translationUnitsForSection.length,
                unitsWithNoContent: translationUnitsForSection.filter((unit) =>
                    isCellContentEmpty(unit.cellContent)
                ).length,
                llmGeneratedUnits: translationUnitsForSection.filter((unit) => {
                    const cellValueData = getCellValueData(unit);
                    return cellValueData.editType === "llm-generation";
                }).length,
                unitsWithValidations: translationUnitsForSection.filter((unit) => {
                    const cellValueData = getCellValueData(unit);
                    return cellValueData.validatedBy && cellValueData.validatedBy.length > 0;
                }).length,
                currentUsername: username,
                unitsNeedingAutocomplete: untranslatedOrUnvalidatedUnitsForSection.length,
                unitsNeedingAutocompleteWithCurrentUser:
                    untranslatedOrNotValidatedByCurrentUserUnitsForSection.length,
            });
        }
    }, [
        translationUnitsForSection,
        username,
        untranslatedOrUnvalidatedUnitsForSection,
        untranslatedOrNotValidatedByCurrentUserUnitsForSection,
    ]);

    // Simplify sparkle button handler to work with provider state
    const handleSparkleButtonClick = (cellId: string) => {
        // Check that the cell ID is valid
        if (!cellId || cellId.trim() === "") {
            return;
        }

        // Send directly to backend - let backend handle all queue management
        vscode.postMessage({
            command: "llmCompletion",
            content: {
                currentLineId: cellId,
                addContentToValue: true,
            },
        } as EditorPostMessages);
    };

    // Error handler for failed translations
    const handleTranslationError = useCallback((cellId: string) => {
        debug("error", `Translation failed for cell: ${cellId}`);

        // Reset the processing state so the queue can continue
        setIsProcessingCell(false);
        setSingleCellQueueProcessingId(undefined);

        // Could show an error message here if desired
    }, []);

    // Handler to stop all single-cell translations
    const handleStopSingleCellTranslation = useCallback(() => {
        // Use the new robust message to stop single cell translations
        // This will handle both the new queue system and the legacy system
        vscode.postMessage({
            command: "stopSingleCellTranslation",
        } as EditorPostMessages);
    }, [vscode]);

    // Modify the existing code to expose this function
    useEffect(() => {
        // Make the sparkle button handler available to the CellList component
        (window as any).handleSparkleButtonClick = handleSparkleButtonClick;

        // Also make the error handler available
        (window as any).handleTranslationError = handleTranslationError;
    }, [handleTranslationError]);

    // Removed frontend stuck translation monitoring - backend handles this

    // Add a special effect to detect content changes that might indicate a completed translation
    useEffect(() => {
        // If we're processing a cell, check if its content has changed
        if (isProcessingCell && singleCellQueueProcessingId) {
            const cell = translationUnits.find(
                (unit) => unit.cellMarkers[0] === singleCellQueueProcessingId
            );

            if (cell) {
                const previousContent = cellContentMapRef.current.get(singleCellQueueProcessingId);

                if (
                    previousContent !== undefined &&
                    previousContent !== cell.cellContent &&
                    !isCellContentEmpty(cell.cellContent)
                ) {
                    debug("content", "Content change detected:", {
                        cellId: singleCellQueueProcessingId,
                        previousLength: previousContent.length,
                        newLength: cell.cellContent.length,
                        preview: {
                            previous: previousContent.substring(0, 50),
                            current: cell.cellContent.substring(0, 50),
                        },
                    });

                    setSingleCellQueueProcessingId(undefined);
                    setIsProcessingCell(false);
                }

                cellContentMapRef.current.set(singleCellQueueProcessingId, cell.cellContent);
            }
        }

        // Keep our content map updated with all cells' content
        translationUnits.forEach((unit) => {
            if (unit.cellMarkers[0]) {
                cellContentMapRef.current.set(unit.cellMarkers[0], unit.cellContent);
            }
        });
    }, [translationUnits, isProcessingCell, singleCellQueueProcessingId]);

    const duplicateCellsExist = checkForDuplicateCells(translationUnits);

    // Add a function to apply all pending validations
    const applyPendingValidations = () => {
        setIsApplyingValidations(true);
        vscode.postMessage({
            command: "applyPendingValidations",
        });
    };

    // Update the clearPendingValidations function to make the Apply Validations button disappear
    const clearPendingValidations = (e: React.MouseEvent) => {
        // Stop propagation to prevent the main button click handler
        e.stopPropagation();

        // Set isApplyingValidations to true temporarily to hide the button immediately
        // This gives immediate visual feedback before the server responds
        setIsApplyingValidations(true);

        vscode.postMessage({
            command: "clearPendingValidations",
        });
    };

    // Listen for the bible book map from the provider
    useEffect(() => {
        const handleMessage = (event: MessageEvent) => {
            const message = event.data;
            if (message.type === "setBibleBookMap" && message.data) {
                debug("map", "Received Bible Book Map from provider", message.data);
                try {
                    // Convert the array of entries back into a Map
                    const newMap = new Map<string, BibleBookInfo>(message.data);
                    setBibleBookMap(newMap);
                    debug("map", "Successfully set Bible Book Map in state", newMap);
                } catch (error) {
                    console.error("Error processing bible book map data:", error);
                }
            }
        };
        window.addEventListener("message", handleMessage);
        return () => window.removeEventListener("message", handleMessage);
    }, []);

    // Update toggle functions to use the shared VS Code API instance
    const togglePrimarySidebar = () => {
        console.log("togglePrimarySidebar");
        // Send the opposite of the current state as we're about to toggle it
        vscode.postMessage({
            command: "toggleSidebar",
            content: { isOpening: !primarySidebarVisible },
        });
        setPrimarySidebarVisible(!primarySidebarVisible);
    };

    // Define sidebar toggle button styles
    const menuToggleStyle: React.CSSProperties = {
        position: "fixed",
        top: "50%",
        transform: "translateY(-50%)",
        left: 0,
        width: "8px", // Thin initially
        height: "60px",
        backgroundColor: "var(--vscode-button-background)",
        opacity: 0.4,
        cursor: "pointer",
        zIndex: 1000,
        display: "flex",
        justifyContent: "center",
        alignItems: "center",
        transition: "all 0.3s cubic-bezier(0.2, 0, 0.2, 1)",
        boxShadow: "0 1px 3px rgba(0, 0, 0, 0.2)",
        borderRadius: "0 3px 3px 0", // Round only the right corners
    };

    const handleCloseCurrentDocument = () => {
        vscode.postMessage({
            command: "closeCurrentDocument",
        } as EditorPostMessages);
    };

    const handleTriggerSync = () => {
        if (vscode) {
            vscode.postMessage({ command: "triggerSync" } as EditorPostMessages);
        }
    };

    // Request editor position when component mounts
    useEffect(() => {
        if (vscode) {
            vscode.postMessage({ command: "getEditorPosition" });
        }
    }, [vscode]);

    // Listen for editor position and file status updates
    useEffect(() => {
        const handleMessage = (event: MessageEvent) => {
            const message = event.data;
            if (message.type === "editorPosition") {
                setEditorPosition(message.position);
            }
            if (message.type === "updateFileStatus") {
                setFileStatus(message.status);
            }
        };

        window.addEventListener("message", handleMessage);
        return () => window.removeEventListener("message", handleMessage);
    }, []);

    if (duplicateCellsExist) {
        return (
            <DuplicateCellResolver
                translationUnits={translationUnits}
                textDirection={textDirection}
                vscode={vscode}
            />
        );
    }
    console.log("content in cell editor", {
        translationUnitsWithCurrentEditorContent,
        isCorrectionEditorMode,
        isSourceText,
    });
    return (
        <div className="cell-editor-container" style={{ direction: textDirection as any }}>
            {/* Menu toggle button */}
            <div
                className="sidebar-toggle menu-toggle"
                style={menuToggleStyle}
                onClick={togglePrimarySidebar}
                onMouseEnter={(e) => {
                    e.currentTarget.style.opacity = "0.8";
                    e.currentTarget.style.width = "22px";
                    e.currentTarget.style.boxShadow = "0 2px 6px rgba(0, 0, 0, 0.25)";
                    // Show the icon when hovering
                    const icon = e.currentTarget.querySelector(".codicon");
                    if (icon) {
                        (icon as HTMLElement).style.opacity = "1";
                    }
                }}
                onMouseLeave={(e) => {
                    e.currentTarget.style.opacity = "0.4";
                    e.currentTarget.style.width = "8px";
                    e.currentTarget.style.boxShadow = "0 1px 3px rgba(0, 0, 0, 0.2)";
                    // Hide the icon when not hovering
                    const icon = e.currentTarget.querySelector(".codicon");
                    if (icon) {
                        (icon as HTMLElement).style.opacity = "0";
                    }
                }}
            >
                <span
                    className={`codicon ${
                        primarySidebarVisible ? "codicon-chevron-left" : "codicon-chevron-right"
                    }`}
                    style={{
                        color: "var(--vscode-button-foreground)",
                        opacity: 0,
                        transition: "opacity 0.3s ease",
                        position: "absolute",
                        right: "4px",
                    }}
                ></span>
            </div>

            {/* Add some CSS to handle the hover effects better */}
            <style>{`
                .sidebar-toggle:hover .codicon {
                    opacity: 1 !important;
                }
            `}</style>

            <div className="codex-cell-editor">
                <div
                    className="static-header bg-background shadow-md"
                    ref={headerRef}
                    style={{ position: "sticky", top: 0, zIndex: 1000 }}
                >
                    <div ref={navigationRef}>
                        <ChapterNavigationHeader
                            vscode={vscode}
                            chapterNumber={chapterNumber}
                            setChapterNumber={setChapterNumber}
                            totalChapters={totalChapters}
                            totalUntranslatedCells={untranslatedCellsForSection.length}
                            totalCellsToAutocomplete={
                                untranslatedOrUnvalidatedUnitsForSection.length
                            }
                            totalCellsWithCurrentUserOption={
                                untranslatedOrNotValidatedByCurrentUserUnitsForSection.length
                            }
                            totalFullyValidatedCells={fullyValidatedUnitsForSection.length}
                            setShouldShowVideoPlayer={setShouldShowVideoPlayer}
                            shouldShowVideoPlayer={shouldShowVideoPlayer}
                            unsavedChanges={!!contentBeingUpdated.cellContent}
                            onAutocompleteChapter={(
                                numberOfCells,
                                includeEmptyCells,
                                includeNotValidatedByAnyUser,
                                includeNotValidatedByCurrentUser,
                                includeFullyValidatedByOthers
                            ) => {
                                debug("autocomplete", "Autocomplete requested with:", {
                                    numberOfCells,
                                    includeEmptyCells,
                                    includeNotValidatedByAnyUser,
                                    includeNotValidatedByCurrentUser,
                                    includeFullyValidatedByOthers,
                                    countNoValidators:
                                        untranslatedOrUnvalidatedUnitsForSection.length,
                                    countWithCurrentUser:
                                        untranslatedOrNotValidatedByCurrentUserUnitsForSection.length,
                                });
                                handleAutocompleteChapter(
                                    numberOfCells,
                                    includeEmptyCells,
                                    includeNotValidatedByAnyUser,
                                    includeNotValidatedByCurrentUser,
                                    includeFullyValidatedByOthers
                                );
                            }}
                            onStopAutocomplete={handleStopAutocomplete}
                            isAutocompletingChapter={isAutocompletingChapter}
                            onSetTextDirection={(direction) => {
                                setTextDirection(direction);
                                vscode.postMessage({
                                    command: "updateTextDirection",
                                    direction,
                                } as EditorPostMessages);
                            }}
                            textDirection={textDirection}
                            onSetCellDisplayMode={setCellDisplayMode}
                            cellDisplayMode={cellDisplayMode}
                            isSourceText={isSourceText}
                            openSourceText={openSourceText}
                            documentHasVideoAvailable={documentHasVideoAvailable}
                            metadata={metadata}
                            tempVideoUrl={tempVideoUrl}
                            onMetadataChange={handleMetadataChange}
                            onSaveMetadata={handleSaveMetadata}
                            onPickFile={handlePickFile}
                            onUpdateVideoUrl={handleUpdateVideoUrl}
                            toggleScrollSync={() => setScrollSyncEnabled(!scrollSyncEnabled)}
                            scrollSyncEnabled={scrollSyncEnabled}
                            translationUnitsForSection={translationUnitsWithCurrentEditorContent}
                            isTranslatingCell={translationQueue.length > 0 || isProcessingCell}
                            onStopSingleCellTranslation={handleStopSingleCellTranslation}
                            bibleBookMap={bibleBookMap}
                            currentSubsectionIndex={currentSubsectionIndex}
                            setCurrentSubsectionIndex={setCurrentSubsectionIndex}
                            getSubsectionsForChapter={getSubsectionsForChapter}
                            editorPosition={editorPosition}
                            fileStatus={fileStatus}
                            onTriggerSync={handleTriggerSync}
                            isCorrectionEditorMode={isCorrectionEditorMode}
                            chapterProgress={allChapterProgress}
<<<<<<< HEAD
                            allCellsForChapter={allCellsForChapter}
=======
                            onTempFontSizeChange={handleTempFontSizeChange}
                            onFontSizeSave={handleFontSizeSave}
>>>>>>> 6f518b1f
                        />
                    </div>
                </div>
                {shouldShowVideoPlayer && videoUrl && (
                    <div
                        style={{
                            display: "flex",
                            flexDirection: "column",
                        }}
                        ref={videoPlayerRef}
                    >
                        <VideoTimelineEditor
                            videoUrl={videoUrl}
                            translationUnitsForSection={translationUnitsWithCurrentEditorContent}
                            vscode={vscode}
                            playerRef={playerRef}
                        />
                    </div>
                )}
                <div
                    className="scrollable-content"
                    style={{ height: `calc(100vh - ${headerHeight}px)` }}
                >
                    <div className="editor-container">
                        <CellList
                            spellCheckResponse={spellCheckResponse}
                            translationUnits={translationUnitsForSection}
                            fullDocumentTranslationUnits={translationUnits}
                            contentBeingUpdated={contentBeingUpdated}
                            setContentBeingUpdated={handleSetContentBeingUpdated}
                            handleCloseEditor={handleCloseEditor}
                            handleSaveHtml={handleSaveHtml}
                            vscode={vscode}
                            textDirection={textDirection}
                            cellDisplayMode={cellDisplayMode}
                            isSourceText={isSourceText}
                            windowHeight={windowHeight}
                            headerHeight={headerHeight}
                            alertColorCodes={alertColorCodes}
                            highlightedCellId={highlightedCellId}
                            scrollSyncEnabled={scrollSyncEnabled}
                            translationQueue={translationQueue}
                            currentProcessingCellId={
                                singleCellQueueProcessingId || autocompletionState.currentCellId
                            }
                            cellsInAutocompleteQueue={
                                autocompletionState.isProcessing
                                    ? autocompletionState.cellsToProcess
                                    : // Keep showing spinner for current processing cell even if autocomplete was canceled
                                    autocompletionState.currentCellId
                                    ? [autocompletionState.currentCellId]
                                    : []
                            }
                            successfulCompletions={successfulCompletions}
                            audioAttachments={audioAttachments}
                            isSaving={isSaving}
                            isCorrectionEditorMode={isCorrectionEditorMode}
                            fontSize={tempFontSize !== null ? tempFontSize : (metadata?.fontSize || 14)}
                        />
                    </div>
                </div>

                {/* Floating button to apply pending validations */}
                {!isSourceText && pendingValidationsCount > 0 && !isApplyingValidations && (
                    <div
                        className="floating-apply-validations-button"
                        onClick={applyPendingValidations}
                        title={`Apply ${pendingValidationsCount} pending validation${
                            pendingValidationsCount > 1 ? "s" : ""
                        }`}
                    >
                        <span className="validation-count">{pendingValidationsCount}</span>
                        <i className="codicon codicon-check-all"></i>
                        <span className="button-text">Apply Validations</span>
                        <div
                            className="close-button"
                            onClick={clearPendingValidations}
                            title="Clear pending validations"
                        >
                            <i className="codicon codicon-close"></i>
                        </div>
                    </div>
                )}

                {/* Loading indicator while applying validations */}
                {!isSourceText && isApplyingValidations && (
                    <div className="floating-apply-validations-button applying">
                        <i className="codicon codicon-loading spin"></i>
                        <span className="button-text">Applying...</span>
                    </div>
                )}
            </div>

            {/* Floating button to apply pending validations */}
            {!isSourceText && pendingValidationsCount > 0 && !isApplyingValidations && (
                <div
                    className="floating-apply-validations-button"
                    onClick={applyPendingValidations}
                    title={`Apply ${pendingValidationsCount} pending validation${
                        pendingValidationsCount > 1 ? "s" : ""
                    }`}
                >
                    {/* NOTE: styles for this component are hard-coded into the CodexCellEditorProvider.ts */}
                    <span className="validation-count">{pendingValidationsCount}</span>
                    <i className="codicon codicon-check-all"></i>
                    <span className="button-text">Apply Validations</span>
                    <div
                        className="close-button"
                        onClick={clearPendingValidations}
                        title="Clear pending validations"
                    >
                        <i className="codicon codicon-close"></i>
                    </div>
                </div>
            )}

            {/* Loading indicator while applying validations */}
            {isApplyingValidations && !isSourceText && (
                <div className="floating-apply-validations-button applying">
                    <i className="codicon codicon-loading spin"></i>
                    <span className="button-text">Applying...</span>
                </div>
            )}
        </div>
    );
};

export default CodexCellEditor;<|MERGE_RESOLUTION|>--- conflicted
+++ resolved
@@ -1790,12 +1790,9 @@
                             onTriggerSync={handleTriggerSync}
                             isCorrectionEditorMode={isCorrectionEditorMode}
                             chapterProgress={allChapterProgress}
-<<<<<<< HEAD
                             allCellsForChapter={allCellsForChapter}
-=======
                             onTempFontSizeChange={handleTempFontSizeChange}
                             onFontSizeSave={handleFontSizeSave}
->>>>>>> 6f518b1f
                         />
                     </div>
                 </div>
