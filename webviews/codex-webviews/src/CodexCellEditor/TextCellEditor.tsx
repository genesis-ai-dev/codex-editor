import { useRef, useEffect, useState, useContext, useCallback } from "react";
import {
    EditorCellContent,
    EditorPostMessages,
    QuillCellContent,
    EditHistory,
    SpellCheckResponse,
    Timestamps,
} from "../../../../types";
import Editor, { EditorContentChanged, EditorHandles } from "./Editor";
import { getCleanedHtml } from "./react-quill-spellcheck";
import createQuillDeltaOpsFromHtml from "./react-quill-spellcheck";
import createQuillDeltaFromDeltaOps from "./react-quill-spellcheck";
import { CodexCellTypes } from "../../../../types/enums";
import { AddParatextButton } from "./AddParatextButton";
import ReactMarkdown from "react-markdown";
// import "./TextCellEditorStyles.css";
import UnsavedChangesContext from "./contextProviders/UnsavedChangesContext";
// import "./TextEditor.css";
import SourceCellContext from "./contextProviders/SourceCellContext";
import ConfirmationButton from "./ConfirmationButton";
import { generateChildCellId } from "../../../../src/providers/codexCellEditorProvider/utils/cellUtils";
import ScrollToContentContext from "./contextProviders/ScrollToContentContext";
import Quill from "quill";
import { WhisperTranscriptionClient } from "./WhisperTranscriptionClient";
import AudioWaveformWithTranscription from "./AudioWaveformWithTranscription";
import SourceTextDisplay from "./SourceTextDisplay";
import { AudioHistoryViewer } from "./AudioHistoryViewer";
import { useMessageHandler } from "./hooks/useCentralizedMessageDispatcher";

// ShadCN UI components
import { Button } from "../components/ui/button";
import { Card, CardContent, CardHeader } from "../components/ui/card";
import { Tabs, TabsContent, TabsList, TabsTrigger } from "../components/ui/tabs";
import { Textarea } from "../components/ui/textarea";
import { Input } from "../components/ui/input";
import { Badge } from "../components/ui/badge";
import { Progress } from "../components/ui/progress";
import { Separator } from "../components/ui/separator";
import { Tooltip, TooltipContent, TooltipProvider, TooltipTrigger } from "../components/ui/tooltip";
import {
    Dialog,
    DialogContent,
    DialogFooter,
    DialogHeader,
    DialogTitle,
} from "../components/ui/dialog";
import { Popover, PopoverContent, PopoverTrigger } from "../components/ui/popover";
import "./TextCellEditor-overrides.css";
import { Slider } from "../components/ui/slider";

const USE_AUDIO_TAB = true;

// Icons from lucide-react (already installed with ShadCN)
import {
    Pencil,
    Book,
    Sparkles,
    History,
    ListFilter,
    Settings,
    X,
    Check,
    FileCode,
    RefreshCcw,
    ListOrdered,
    Mic,
    Play,
    Trash2,
    CircleDotDashed,
    MessageCircle,
    Loader2,
    Volume2,
    Pin,
    Copy,
    Square,
    FolderOpen,
    NotebookPen,
    Save,
    RotateCcw,
    Clock,
    ArrowLeft,
    Upload,
} from "lucide-react";
import { cn } from "../lib/utils";
import CommentsBadge from "./CommentsBadge";

// Define interface for saved backtranslation
interface SavedBacktranslation {
    backtranslation: string;
    originalText?: string;
    timestamp?: number;
}

interface SimilarCell {
    cellId: string;
    score: number;
}

interface Footnote {
    id: string;
    content: string;
    position?: number;
}

interface CellEditorProps {
    cellMarkers: string[];
    cellContent: string;
    cellIndex: number;
    cellType: CodexCellTypes;
    spellCheckResponse: SpellCheckResponse | null;
    contentBeingUpdated: EditorCellContent;
    setContentBeingUpdated: (content: EditorCellContent) => void;
    handleCloseEditor: () => void;
    handleSaveHtml: () => void;
    textDirection: "ltr" | "rtl";
    cellLabel?: string;
    cellTimestamps: Timestamps | undefined;
    cellIsChild: boolean;
    openCellById: (cellId: string) => void;
    editHistory: EditHistory[];
    cell: QuillCellContent;
    isSaving?: boolean;
    saveError?: boolean;
    saveRetryCount?: number;
    footnoteOffset?: number;
    prevEndTime?: number;
    nextStartTime?: number;
}

const DEBUG_ENABLED = false;
function debug(message: string, ...args: any[]): void {
    if (DEBUG_ENABLED) {
        console.log(`[TextCellEditor] ${message}`, ...args);
    }
}

// Footnote delete confirmation button component
const FootnoteDeleteButton: React.FC<{ onConfirm: () => void }> = ({ onConfirm }) => {
    const [isDeleting, setIsDeleting] = useState(false);

    if (isDeleting) {
        return (
            <div className="flex items-center gap-1">
                <Button
                    onClick={() => {
                        onConfirm();
                        setIsDeleting(false);
                    }}
                    variant="ghost"
                    size="icon"
                    className="h-6 w-6"
                    title="Confirm Delete"
                >
                    <Check className="h-4 w-4 text-green-600" />
                </Button>
                <Button
                    onClick={() => setIsDeleting(false)}
                    variant="ghost"
                    size="icon"
                    className="h-6 w-6"
                    title="Cancel"
                >
                    <X className="h-4 w-4 text-red-600" />
                </Button>
            </div>
        );
    }

    return (
        <Button
            onClick={() => setIsDeleting(true)}
            variant="ghost"
            size="icon"
            className="h-6 w-6"
            title="Delete Footnote"
        >
            <Trash2 className="h-4 w-4" />
        </Button>
    );
};

const CellEditor: React.FC<CellEditorProps> = ({
    cellMarkers,
    cellContent,
    editHistory,
    cellIndex,
    cellType,
    spellCheckResponse,
    contentBeingUpdated,
    setContentBeingUpdated,
    handleCloseEditor,
    handleSaveHtml,
    textDirection,
    cellLabel,
    cellTimestamps,
    cellIsChild,
    openCellById,
    cell,
    isSaving = false,
    saveError = false,
    saveRetryCount = 0,
    footnoteOffset = 1,
    prevEndTime,
    nextStartTime,
}) => {
    const { setUnsavedChanges, showFlashingBorder, unsavedChanges } =
        useContext(UnsavedChangesContext);
    const { contentToScrollTo } = useContext(ScrollToContentContext);
    const { sourceCellMap } = useContext(SourceCellContext);
    const cellEditorRef = useRef<HTMLDivElement>(null);
    const sourceCellContent = sourceCellMap?.[cellMarkers[0]];
    const [editorContent, setEditorContent] = useState(cellContent);

    // Sync editor content when cell content changes (e.g., from translation)
    useEffect(() => {
        setEditorContent(cellContent);
    }, [cellContent]);
    const [sourceText, setSourceText] = useState<string | null>(null);
    const [backtranslation, setBacktranslation] = useState<SavedBacktranslation | null>(null);
    const [isEditingBacktranslation, setIsEditingBacktranslation] = useState(false);
    const [editedBacktranslation, setEditedBacktranslation] = useState<string | null>(null);
    const [isGeneratingBacktranslation, setIsGeneratingBacktranslation] = useState(false);
    const [backtranslationProgress, setBacktranslationProgress] = useState(0);
<<<<<<< HEAD
    const [activeTab, setActiveTab] = useState<"source" | "footnotes" | "audio" | "timestamps">(
        () => {
            try {
                const id = cellMarkers[0];
                if (sessionStorage.getItem(`start-audio-recording-${id}`)) {
                    return "audio";
                }
                const stored = sessionStorage.getItem("preferred-editor-tab");
                if (
                    stored === "source" ||
                    stored === "footnotes" ||
                    stored === "audio" ||
                    stored === "timestamps"
                ) {
                    return stored as "source" | "footnotes" | "audio" | "timestamps";
                }
            } catch {
                // no-op
            }
            return "source";
        }
    );
=======
    const [activeTab, setActiveTab] = useState<
        "" | "source" | "footnotes" | "audio" | "timestamps"
    >(() => {
        try {
            const stored = sessionStorage.getItem("preferred-editor-tab") as
                | "source"
                | "footnotes"
                | "audio"
                | "timestamps"
                | null;
            return stored ?? "";
        } catch {
            return "";
        }
    });
>>>>>>> ef9714c0

    // Load preferred tab from provider on mount
    useEffect(() => {
        window.vscodeApi.postMessage({ command: "getPreferredEditorTab" });
        // eslint-disable-next-line react-hooks/exhaustive-deps
    }, []);

    const [footnotes, setFootnotes] = useState<
        Array<{ id: string; content: string; element?: HTMLElement }>
    >([]);
    const [isEditingFootnoteInline, setIsEditingFootnoteInline] = useState(false);
    const [showAudioHistory, setShowAudioHistory] = useState(false);
    const editorHandlesRef = useRef<EditorHandles | null>(null);

    // Add ref to track debounce timeout for footnote parsing
    const footnoteParseTimeoutRef = useRef<NodeJS.Timeout | null>(null);

    // Audio-related state
    const [audioBlob, setAudioBlob] = useState<Blob | null>(null);
    const [audioUrl, setAudioUrl] = useState<string | null>(null);
    // While awaiting provider response, avoid showing "No audio attached" to prevent flicker
    const [audioFetchPending, setAudioFetchPending] = useState<boolean>(true);
    const [isRecording, setIsRecording] = useState(false);
    const [mediaRecorder, setMediaRecorder] = useState<MediaRecorder | null>(null);
    const [recordingStatus, setRecordingStatus] = useState<string>("");
    const audioChunksRef = useRef<Blob[]>([]);
    const [confirmingDiscard, setConfirmingDiscard] = useState(false);
    const [showRecorder, setShowRecorder] = useState(() => {
        try {
            const id = cellMarkers[0];
            return !!sessionStorage.getItem(`start-audio-recording-${id}`);
        } catch {
            return false;
        }
    });
    const [isAudioLoading, setIsAudioLoading] = useState(false);
    const [hasAudioHistory, setHasAudioHistory] = useState<boolean>(false);
    const [audioHistoryCount, setAudioHistoryCount] = useState<number>(0);

    // Transcription state
    const [isTranscribing, setIsTranscribing] = useState(false);
    const [transcriptionProgress, setTranscriptionProgress] = useState(0);
    const [transcriptionStatus, setTranscriptionStatus] = useState<string>("");
    const [savedTranscription, setSavedTranscription] = useState<{
        content: string;
        timestamp: number;
        language?: string;
    } | null>(null);
    const transcriptionClientRef = useRef<WhisperTranscriptionClient | null>(null);

    // Helper to smoothly center the editor. Coalesces multiple calls and
    // performs a single smooth scroll after layout settles.
    const scrollTimeoutRef = useRef<number | null>(null);
    const scrollRafRef = useRef<number | null>(null);
    const centerEditor = useCallback(() => {
        const el = cellEditorRef.current;
        if (!el) return;

        // Cancel any pending schedule to avoid jitter from duplicate calls
        if (scrollTimeoutRef.current) {
            clearTimeout(scrollTimeoutRef.current);
            scrollTimeoutRef.current = null;
        }
        if (scrollRafRef.current) {
            cancelAnimationFrame(scrollRafRef.current);
            scrollRafRef.current = null;
        }

        // Wait a short time for layout changes (images, waveform, etc.) to settle
        scrollTimeoutRef.current = window.setTimeout(() => {
            scrollRafRef.current = requestAnimationFrame(() => {
                el.scrollIntoView({ behavior: "smooth", block: "center", inline: "nearest" });
                scrollRafRef.current = null;
            });
            scrollTimeoutRef.current = null;
        }, 120);
    }, []);

    // Cleanup any pending timers/frames on unmount
    useEffect(() => {
        return () => {
            if (scrollTimeoutRef.current) clearTimeout(scrollTimeoutRef.current);
            if (scrollRafRef.current) cancelAnimationFrame(scrollRafRef.current);
        };
    }, []);

    // Effect to always derive audioUrl from audioBlob
    useEffect(() => {
        if (audioBlob) {
            const url = URL.createObjectURL(audioBlob);
            setAudioUrl(url);
            return () => {
                URL.revokeObjectURL(url);
            };
        } else {
            setAudioUrl(null);
        }
    }, [audioBlob]);

    useEffect(() => {
        if (showFlashingBorder && cellEditorRef.current) {
            debug("Scrolling to content in showFlashingBorder", {
                showFlashingBorder,
                cellEditorRef,
            });
            centerEditor();
        }
    }, [showFlashingBorder, centerEditor]);

    useEffect(() => {
        if (contentToScrollTo && contentToScrollTo === cellMarkers[0] && cellEditorRef.current) {
            debug("Scrolling to content", { contentToScrollTo, cellMarkers });
            centerEditor();
        }
    }, [contentToScrollTo, centerEditor]);

    const [editableLabel, setEditableLabel] = useState(cellLabel || "");
    const [similarCells, setSimilarCells] = useState<SimilarCell[]>([]);
    const [showSuggestions, setShowSuggestions] = useState(false);
    const [cursorPosition, setCursorPosition] = useState(0);
    const [activeSearchPosition, setActiveSearchPosition] = useState<number | null>(null);
    const [isEditorControlsExpanded, setIsEditorControlsExpanded] = useState(false);
    const [isPinned, setIsPinned] = useState(false);
    const [showAdvancedControls, setShowAdvancedControls] = useState(false);
    const [unresolvedCommentsCount, setUnresolvedCommentsCount] = useState<number>(0);
    const [showDiscardModal, setShowDiscardModal] = useState(false);

    const handleSaveCell = () => {
        handleSaveHtml();
        const ts = contentBeingUpdated.cellTimestamps;
        if (ts && (typeof ts.startTime === "number" || typeof ts.endTime === "number")) {
            const messageContent: EditorPostMessages = {
                command: "updateCellTimestamps",
                content: {
                    cellId: cellMarkers[0],
                    timestamps: ts,
                },
            };
            window.vscodeApi.postMessage(messageContent);
        }
    };

    // Timestamp editing bounds and effective state
    const previousEndBound = typeof prevEndTime === "number" ? prevEndTime : 0;
    const nextStartBound =
        typeof nextStartTime === "number" ? nextStartTime : Number.POSITIVE_INFINITY;
    const effectiveTimestamps: Timestamps | undefined =
        contentBeingUpdated.cellTimestamps ?? cellTimestamps;
    const computedMaxBound = Number.isFinite(nextStartBound)
        ? nextStartBound
        : Math.max(effectiveTimestamps?.endTime ?? 0, (effectiveTimestamps?.startTime ?? 0) + 10);

    useEffect(() => {
        setEditableLabel(cellLabel || "");
    }, [cellLabel]);

    // Fetch comments count for this cell
    // Comments count now handled by CellList.tsx batched requests

    // Handle comments count response
    useMessageHandler(
        "textCellEditor-commentsResponse",
        (event: MessageEvent) => {
            if (
                event.data.type === "commentsForCell" &&
                event.data.content.cellId === cellMarkers[0]
            ) {
                setUnresolvedCommentsCount(event.data.content.unresolvedCount);
            }
        },
        [cellMarkers]
    );

    const handleLabelChange = (e: React.ChangeEvent<HTMLInputElement>) => {
        setEditableLabel(e.target.value);
    };

    const handleLabelBlur = () => {
        // Update the cell label in the notebook data
        const messageContent: EditorPostMessages = {
            command: "updateCellLabel",
            content: {
                cellId: cellMarkers[0],
                cellLabel: editableLabel,
            },
        };
        window.vscodeApi.postMessage(messageContent);

        // Update local state
        setContentBeingUpdated({
            cellMarkers,
            cellContent: contentBeingUpdated.cellContent,
            cellChanged: contentBeingUpdated.cellChanged,
            cellLabel: editableLabel,
        });
    };

    const handleLabelSave = () => {
        handleLabelBlur();
    };

    useMessageHandler(
        "textCellEditor-similarCellsResponse",
        (event: MessageEvent) => {
            const message = event.data;
            if (message.type === "providerSendsSimilarCellIdsResponse") {
                setSimilarCells(message.content);
            }
        },
        []
    );

    const makeChild = () => {
        const parentCellId = cellMarkers[0];
        const newChildId = generateChildCellId(parentCellId);

        const startTime = cellTimestamps?.startTime;
        const endTime = cellTimestamps?.endTime;
        let childStartTime;

        if (startTime && endTime) {
            const deltaTime = endTime - startTime;
            childStartTime = startTime + deltaTime / 2;

            const messageContentToUpdateParentTimeStamps: EditorPostMessages = {
                command: "updateCellTimestamps",
                content: {
                    cellId: cellMarkers[0],
                    timestamps: {
                        startTime: startTime,
                        endTime: childStartTime - 0.001,
                    },
                },
            };
            window.vscodeApi.postMessage(messageContentToUpdateParentTimeStamps);
        }

        const messageContent: EditorPostMessages = {
            command: "makeChildOfCell",
            content: {
                newCellId: newChildId,
                referenceCellId: parentCellId,
                direction: "below",
                cellType: cellType,
                data: {
                    startTime: childStartTime,
                    endTime: endTime,
                },
            },
        };
        window.vscodeApi.postMessage(messageContent);
    };

    const addParatextCell = (addDirection: "above" | "below") => {
        const parentCellId = cellMarkers[0];

        const newChildId = `${parentCellId}:paratext-${Date.now()}-${Math.random()
            .toString(36)
            .substr(2, 9)}`;

        const startTime = cellTimestamps?.startTime;
        const endTime = cellTimestamps?.endTime;
        let childStartTime;

        if (startTime && endTime) {
            const deltaTime = endTime - startTime;
            childStartTime = startTime + deltaTime / 2;

            const messageContentToUpdateParentTimeStamps: EditorPostMessages = {
                command: "updateCellTimestamps",
                content: {
                    cellId: parentCellId,
                    timestamps: {
                        startTime: startTime,
                        endTime: childStartTime - 0.001,
                    },
                },
            };
            window.vscodeApi.postMessage(messageContentToUpdateParentTimeStamps);
        }
        const messageContent: EditorPostMessages = {
            command: "makeChildOfCell",
            content: {
                newCellId: newChildId,
                referenceCellId: parentCellId,
                direction: addDirection,
                cellType: CodexCellTypes.PARATEXT,
                data: {
                    startTime: childStartTime,
                    endTime: endTime,
                },
            },
        };
        window.vscodeApi.postMessage(messageContent);
    };

    const deleteCell = () => {
        const messageContent: EditorPostMessages = {
            command: "deleteCell",
            content: {
                cellId: cellMarkers[0],
            },
        };
        window.vscodeApi.postMessage(messageContent);
        handleCloseEditor();
    };
    const cellHasContent =
        getCleanedHtml(contentBeingUpdated.cellContent).replace(/\s/g, "") !== "";

    const handleContentUpdate = (newContent: string) => {
        // Clean spell check markup before updating content
        const cleanedContent = getCleanedHtml(newContent);

        setContentBeingUpdated({
            cellMarkers,
            cellContent: cleanedContent,
            cellChanged: true,
            cellLabel: editableLabel,
        });
        setEditorContent(cleanedContent);
    };

    // Add effect to fetch source text
    useEffect(() => {
        // Only fetch source text for non-paratext and non-child cells
        if (cellType !== CodexCellTypes.PARATEXT && !cellIsChild) {
            const messageContent: EditorPostMessages = {
                command: "getSourceText",
                content: {
                    cellId: cellMarkers[0],
                },
            };
            window.vscodeApi.postMessage(messageContent);
        } else {
            // Clear source text for paratext or child cells
            setSourceText(null);
        }
    }, [cellMarkers, cellType, cellIsChild]);

    // Add effect to handle source text response
    useMessageHandler(
        "textCellEditor-sourceTextResponse",
        (event: MessageEvent) => {
            const message = event.data;
            if (message.type === "providerSendsSourceText") {
                setSourceText(message.content);
            }
        },
        []
    );

    // Pseudo progress bar for backtranslation generation
    useEffect(() => {
        let interval: NodeJS.Timeout;

        if (isGeneratingBacktranslation && backtranslationProgress < 85) {
            interval = setInterval(() => {
                setBacktranslationProgress((prev) => {
                    // Slow increments that get slower as we approach 85%
                    const increment = Math.max(0.5, 3 - prev / 30);
                    return Math.min(85, prev + increment);
                });
            }, 200); // Update every 200ms
        }

        return () => {
            if (interval) {
                clearInterval(interval);
            }
        };
    }, [isGeneratingBacktranslation, backtranslationProgress]);

    useMessageHandler(
        "textCellEditor-backtranslationResponse",
        (event: MessageEvent) => {
            const message = event.data;
            if (
                message.type === "providerSendsBacktranslation" ||
                message.type === "providerSendsExistingBacktranslation" ||
                message.type === "providerSendsUpdatedBacktranslation" ||
                message.type === "providerConfirmsBacktranslationSet"
            ) {
                setBacktranslation(message.content || null);
                setEditedBacktranslation(message.content?.backtranslation || null);

                // Complete the progress bar and reset loading state
                if (isGeneratingBacktranslation) {
                    setBacktranslationProgress(100);
                    setTimeout(() => {
                        setIsGeneratingBacktranslation(false);
                        setBacktranslationProgress(0);
                    }, 500); // Brief delay to show completion
                }
            }
        },
        [isGeneratingBacktranslation]
    );

    useEffect(() => {
        // Fetch existing backtranslation when component mounts
        const messageContent: EditorPostMessages = {
            command: "getBacktranslation",
            content: {
                cellId: cellMarkers[0],
            },
        };
        window.vscodeApi.postMessage(messageContent);
    }, [cellMarkers]);

    const handleGenerateBacktranslation = () => {
        // Start loading state
        setIsGeneratingBacktranslation(true);
        setBacktranslationProgress(0);

        const messageContent: EditorPostMessages = {
            command: "generateBacktranslation",
            content: {
                text: contentBeingUpdated.cellContent,
                cellId: cellMarkers[0],
            },
        };
        window.vscodeApi.postMessage(messageContent);
    };

    const handleSaveBacktranslation = () => {
        const messageContent: EditorPostMessages = {
            command: "setBacktranslation",
            content: {
                cellId: cellMarkers[0],
                originalText: contentBeingUpdated.cellContent,
                userBacktranslation: editedBacktranslation || "", // Ensure non-null string
            },
        };
        window.vscodeApi.postMessage(messageContent);
        setIsEditingBacktranslation(false);
    };

    const handlePinCell = () => {
        setIsPinned(!isPinned);
        window.vscodeApi.postMessage({
            command: "executeCommand",
            content: {
                command: "parallelPassages.pinCellById",
                args: [cellMarkers[0]],
            },
        });
    };

    const handleOpenCellById = useCallback(
        (cellId: string, text: string) => {
            // First, save the current cell if there are unsaved changes
            if (unsavedChanges) {
                handleSaveHtml();
            }
            // Then, open the new cell and set its content
            openCellById(cellId);

            // Update the local state with the new content
            setContentBeingUpdated({
                cellMarkers,
                cellContent: text,
                cellChanged: true,
                cellLabel: editableLabel,
            });

            // Update the editor content
            setEditorContent(text);

            // Ensure the editor block scrolls fully into view when opened programmatically
            requestAnimationFrame(() => {
                if (cellEditorRef.current) {
                    cellEditorRef.current.scrollIntoView({ behavior: "smooth", block: "center" });
                }
            });
        },
        [unsavedChanges, handleSaveHtml, openCellById, setContentBeingUpdated, setEditorContent]
    );

    useMessageHandler(
        "textCellEditor-openCellById",
        (event: MessageEvent) => {
            const message = event.data;
            if (message.type === "openCellById") {
                handleOpenCellById(message.cellId, message.text);
            }
        },
        [handleOpenCellById]
    );

    // Add effect to initialize footnotes from the document
    useEffect(() => {
        // First try to get footnotes from cell data
        if (cell?.data?.footnotes) {
            setFootnotes(cell.data.footnotes);
            // Re-parse to ensure correct chronological ordering (debounced)
            parseFootnotesFromContent();
            return;
        }

        // Fallback to session storage
        const storedFootnotes = sessionStorage.getItem(`footnotes-${cellMarkers[0]}`);
        if (storedFootnotes) {
            try {
                setFootnotes(JSON.parse(storedFootnotes));
                // Re-parse to ensure correct chronological ordering (debounced)
                parseFootnotesFromContent();
            } catch (e) {
                console.error("Error parsing stored footnotes:", e);
            }
        }
    }, [cellMarkers, cell?.data?.footnotes]);

    // Function to parse footnotes from cell content with debouncing to prevent race conditions
    const parseFootnotesFromContent = useCallback(() => {
        // Clear any existing timeout to implement debouncing
        if (footnoteParseTimeoutRef.current) {
            clearTimeout(footnoteParseTimeoutRef.current);
        }

        // Debounce the actual parsing to prevent race conditions during save operations
        footnoteParseTimeoutRef.current = setTimeout(() => {
            if (!editorContent) return;

            try {
                const parser = new DOMParser();
                // Clean spell check markup before parsing
                const cleanedContent = getCleanedHtml(editorContent);
                const doc = parser.parseFromString(cleanedContent, "text/html");
                const footnoteElements = doc.querySelectorAll("sup.footnote-marker");

                if (footnoteElements.length === 0) {
                    setFootnotes([]);
                    return;
                }

                const extractedFootnotes: Array<{ id: string; content: string; position: number }> =
                    [];

                footnoteElements.forEach((element) => {
                    const id = element.textContent || "";
                    const rawContent = element.getAttribute("data-footnote") || "";
                    // Clean spell check markup from footnote content as well
                    const content = getCleanedHtml(rawContent);

                    // Calculate the actual position of this element in the document
                    const treeWalker = doc.createTreeWalker(doc.body, NodeFilter.SHOW_ALL);
                    let position = 0;
                    let current = treeWalker.nextNode();

                    while (current && current !== element) {
                        position++;
                        current = treeWalker.nextNode();
                    }

                    if (id && content) {
                        extractedFootnotes.push({
                            id,
                            content,
                            position,
                        });
                    }
                });

                // Sort footnotes based on their actual DOM position (chronological order)
                extractedFootnotes.sort((a, b) => a.position - b.position);

                setFootnotes(extractedFootnotes);
            } catch (error) {
                console.error("Error parsing footnotes:", error);
            }
        }, 50); // 50ms debounce delay to prevent race conditions
    }, [editorContent]);

    // Parse footnotes when content changes
    useEffect(() => {
        parseFootnotesFromContent();
    }, [editorContent]);

    // Cleanup timeout on unmount to prevent memory leaks
    useEffect(() => {
        return () => {
            if (footnoteParseTimeoutRef.current) {
                clearTimeout(footnoteParseTimeoutRef.current);
            }
        };
    }, []);

    // Message handlers using centralized dispatcher
    useMessageHandler(
        "textCellEditor-preferredTab",
        (event: MessageEvent) => {
            if (event.data && event.data.type === "preferredEditorTab") {
                // If this open was specifically forced to audio for recording, ignore
                try {
                    const id = cellMarkers[0];
                    if (sessionStorage.getItem(`start-audio-recording-${id}`)) {
                        return;
                    }
                } catch {
                    // no-op
                }
                const preferred = event.data.tab as typeof activeTab;
                setActiveTab(preferred);
                try {
                    sessionStorage.setItem("preferred-editor-tab", preferred);
                } catch {
                    // no-op
                }
                if (preferred === "audio") {
                    setTimeout(centerEditor, 50);
                    setTimeout(centerEditor, 250);
                }
            }
        },
<<<<<<< HEAD
        [cellMarkers, centerEditor]
=======
        [cellMarkers, centerEditor, activeTab]
>>>>>>> ef9714c0
    );

    // Listen for storeFootnote messages
    useMessageHandler(
        "textCellEditor-footnoteStored",
        (event: MessageEvent) => {
            if (
                event.data.type === "footnoteStored" &&
                event.data.content.cellId === cellMarkers[0]
            ) {
                const newFootnote = {
                    id: event.data.content.footnoteId,
                    content: event.data.content.content,
                };

                setFootnotes((prev) => {
                    // Check if footnote with this ID already exists
                    const exists = prev.some((fn) => fn.id === newFootnote.id);
                    const updatedFootnotes = exists
                        ? prev.map((fn) => (fn.id === newFootnote.id ? newFootnote : fn))
                        : [...prev, newFootnote];

                    // Re-parse to ensure correct chronological ordering (debounced)
                    parseFootnotesFromContent();

                    return updatedFootnotes;
                });
            }
        },
        [cellMarkers, parseFootnotesFromContent]
    );

    // Smart tab switching - currently, keep user on Source even if no source text
    // (backtranslation tab was removed; no automatic switching needed)

    // Audio recording functions
    const startRecording = async () => {
        if (!navigator.mediaDevices || !navigator.mediaDevices.getUserMedia) {
            setRecordingStatus("Microphone not supported in this browser");
            return;
        }

        try {
            const stream = await navigator.mediaDevices.getUserMedia({
                audio: {
                    // Request high-quality capture suitable for later WAV conversion
                    sampleRate: 48000,
                    sampleSize: 24, // May be ignored by some browsers; best-effort
                    channelCount: 1,
                    echoCancellation: false,
                    noiseSuppression: false,
                    autoGainControl: false,
                },
            });

            const mediaRecorderOptions: MediaRecorderOptions = {};
            try {
                if (typeof MediaRecorder !== "undefined") {
                    if (MediaRecorder.isTypeSupported?.("audio/webm;codecs=opus")) {
                        mediaRecorderOptions.mimeType = "audio/webm;codecs=opus";
                    } else if (MediaRecorder.isTypeSupported?.("audio/webm")) {
                        mediaRecorderOptions.mimeType = "audio/webm";
                    }
                }
            } catch {
                // no-op, fall back to default mimeType
            }
            // Increase bitrate for higher quality Opus encoding
            mediaRecorderOptions.audioBitsPerSecond = 256000; // 256 kbps

            const recorder = new MediaRecorder(stream, mediaRecorderOptions);

            audioChunksRef.current = [];

            recorder.ondataavailable = (e) => {
                if (e.data.size > 0) {
                    audioChunksRef.current.push(e.data);
                }
            };

            recorder.onstart = () => {
                setIsRecording(true);
                setRecordingStatus("Recording...");
            };

            recorder.onstop = () => {
                setIsRecording(false);
                // Keep Blob type simple to avoid downstream extension parsing issues
                const blob = new Blob(audioChunksRef.current, { type: "audio/webm" });
                setAudioBlob(blob);

                // Clean up old URL if exists
                if (audioUrl) {
                    URL.revokeObjectURL(audioUrl);
                }

                const url = URL.createObjectURL(blob);
                setAudioUrl(url);
                setRecordingStatus("Recording complete");

                // Stop all tracks to release microphone
                stream.getTracks().forEach((track) => track.stop());

                // Save audio to cell data
                saveAudioToCell(blob);
                setShowRecorder(false);
            };

            recorder.start();
            setMediaRecorder(recorder);
        } catch (err) {
            setRecordingStatus("Microphone access denied");
            console.error("Error accessing microphone:", err);
        }
    };

    const stopRecording = () => {
        if (mediaRecorder && mediaRecorder.state !== "inactive") {
            mediaRecorder.stop();
        }
    };

    const saveAudioToCell = (blob: Blob) => {
        // Generate a unique ID for the audio file
        const uniqueId = `audio-${Date.now()}-${Math.random().toString(36).substr(2, 9)}`;
        const documentSegment = cellMarkers[0].split(" ")[0]; // Extract "JUD" from "JUD 1:1"

        // Determine file extension based on blob type
        const fileExtension = blob.type.split("/")[1] || "webm"; // Default to webm

        // Convert blob to base64 for transfer to provider
        const reader = new FileReader();
        reader.onloadend = () => {
            const base64data = reader.result as string;

            // Send to provider to save file
            const messageContent: EditorPostMessages = {
                command: "saveAudioAttachment",
                content: {
                    cellId: cellMarkers[0],
                    audioData: base64data,
                    audioId: uniqueId,
                    fileExtension: fileExtension,
                },
            };

            window.vscodeApi.postMessage(messageContent);

            // Store the audio ID temporarily
            sessionStorage.setItem(`audio-id-${cellMarkers[0]}`, uniqueId);

            // Set the audioBlob (audioUrl will be derived automatically)
            setAudioBlob(blob);
        };
        reader.readAsDataURL(blob);
    };

    const discardAudio = () => {
        // Clean up audioBlob and audioUrl
        setAudioBlob(null);
        setRecordingStatus("");

        // Cancel any ongoing transcription
        if (transcriptionClientRef.current) {
            transcriptionClientRef.current.abort();
            transcriptionClientRef.current = null;
        }
        setIsTranscribing(false);
        setTranscriptionProgress(0);
        setTranscriptionStatus("");

        // Get the stored audio ID if it exists
        const audioId = sessionStorage.getItem(`audio-id-${cellMarkers[0]}`);

        // Clear session storage
        sessionStorage.removeItem(`audio-${cellMarkers[0]}`);
        sessionStorage.removeItem(`audio-id-${cellMarkers[0]}`);

        // If we have an audio ID, notify provider to delete the file
        if (audioId) {
            const messageContent: EditorPostMessages = {
                command: "deleteAudioAttachment",
                content: {
                    cellId: cellMarkers[0],
                    audioId: audioId,
                },
            };
            window.vscodeApi.postMessage(messageContent);
        }
    };

    const handleTranscribeAudio = async () => {
        if (!audioBlob) {
            setTranscriptionStatus("No audio to transcribe");
            return;
        }

        setIsTranscribing(true);
        setTranscriptionProgress(0);
        setTranscriptionStatus("Connecting to transcription service...");

        try {
            // Create transcription client
            const client = new WhisperTranscriptionClient(
                "wss://ryderwishart--whisper-websocket-transcription-fastapi-asgi.modal.run/ws/transcribe"
            );
            transcriptionClientRef.current = client;

            // Set up progress handler
            client.onProgress = (message, percentage) => {
                setTranscriptionStatus(message);
                setTranscriptionProgress(percentage);
            };

            client.onError = (error) => {
                setTranscriptionStatus(`Error: ${error}`);
            };

            // Perform transcription
            const result = await client.transcribe(audioBlob);

            // Success - save transcription but don't automatically insert
            const transcribedText = result.text.trim();
            if (transcribedText) {
                // Save transcription to cell metadata
                const audioId = sessionStorage.getItem(`audio-id-${cellMarkers[0]}`);
                if (audioId) {
                    const transcriptionData = {
                        content: transcribedText,
                        timestamp: Date.now(),
                        language: result.language,
                    };

                    // Save to cell metadata via provider
                    const messageContent: EditorPostMessages = {
                        command: "updateCellAfterTranscription",
                        content: {
                            cellId: cellMarkers[0],
                            transcribedText: transcribedText,
                            language: result.language || "unknown",
                        },
                    };
                    window.vscodeApi.postMessage(messageContent);

                    // Update local state
                    setSavedTranscription(transcriptionData);
                }

                setTranscriptionStatus(`Transcription complete (${result.language})`);
            } else {
                setTranscriptionStatus("No speech detected in audio");
            }
        } catch (error) {
            console.error("Transcription error:", error);
            setTranscriptionStatus(
                `Transcription failed: ${error instanceof Error ? error.message : "Unknown error"}`
            );
        } finally {
            setIsTranscribing(false);
            transcriptionClientRef.current = null;

            // Clear status after a delay, but keep savedTranscription
            setTimeout(() => {
                setTranscriptionStatus("");
                setTranscriptionProgress(0);
            }, 5000);
        }
    };

    const handleInsertTranscription = () => {
        if (!savedTranscription) return;

        // Get current content from the editor
        const currentContent = editorContent;
        const doc = new DOMParser().parseFromString(currentContent, "text/html");
        const currentText = doc.body.textContent || "";

        // Append transcribed text with a space if there's existing content
        const newText = currentText
            ? `${currentText} ${savedTranscription.content}`
            : savedTranscription.content;

        // Update the content as HTML
        const newContent = `<span>${newText}</span>`;

        // Update the editor content directly using the editor's updateContent method
        if (editorHandlesRef.current) {
            editorHandlesRef.current.updateContent(newContent);
        }

        // Also update the local state
        handleContentUpdate(newContent);

        setTranscriptionStatus("Transcription inserted into cell");

        // Clear status after a delay
        setTimeout(() => {
            setTranscriptionStatus("");
        }, 3000);
    };

    const handleFileUpload = (event: React.ChangeEvent<HTMLInputElement>) => {
        const file = event.target.files?.[0];

        if (file && (file.type.startsWith("audio/") || file.type.startsWith("video/"))) {
            console.log("Valid audio file detected, setting audio blob");
            setAudioBlob(file);

            // Clean up old URL if exists
            if (audioUrl) {
                URL.revokeObjectURL(audioUrl);
            }

            // Don't create blob URLs anymore - just use the Blob directly
            setRecordingStatus("Audio file loaded");

            // Save to cell
            saveAudioToCell(file);
            // After saving, return to playback view
            setShowRecorder(false);
        } else {
            setRecordingStatus("Please select a valid audio file");
        }
    };

    // Preload audio when audio tab is accessed
    const preloadAudioForTab = useCallback(() => {
        setAudioFetchPending(true);
        // Don't set loading until we know there is audio to load
        const messageContent: EditorPostMessages = {
            command: "requestAudioForCell",
            content: { cellId: cellMarkers[0] },
        };
        window.vscodeApi.postMessage(messageContent);
    }, [cellMarkers]);

    // Load existing audio when component mounts
    useEffect(() => {
        // Don't try to load from session storage or cell data directly
        // Just request audio attachments from the provider which will send proper base64 data
        preloadAudioForTab();
        // Also request audio history to determine if History button should be shown
        window.vscodeApi.postMessage({
            command: "getAudioHistory",
            content: { cellId: cellMarkers[0] },
        });
        // If requested by list view, auto-record
        // Do not auto-open any tab. If auto-recording was requested, start in background without changing tabs.
        try {
            const autoRecord = sessionStorage.getItem(`start-audio-recording-${cellMarkers[0]}`);
            if (autoRecord) {
                setShowRecorder(true);
                setTimeout(() => {
                    startRecording();
                    sessionStorage.removeItem(`start-audio-recording-${cellMarkers[0]}`);
                }, 300);
            }
        } catch {
            // no-op
        }
    }, [preloadAudioForTab, cellMarkers]);

    // When switching to a new cell, ensure the editor is fully visible
    useEffect(() => {
        centerEditor();
    }, [cellMarkers, centerEditor]);

    // Handle audio data response
    useMessageHandler(
        "textCellEditor-audioResponse",
        async (event: MessageEvent) => {
            const message = event.data;

            // Handle audio attachments list - request fresh audio data when attachments change
            if (message.type === "providerSendsAudioAttachments") {
                const attachments = message.attachments || [];
                // If we already have audio loaded or loading, ignore attachment updates
                if (audioBlob || isAudioLoading) {
                    return;
                }

                if (attachments.length > 0) {
                    // We have audio; show loading and request data only if not already requested
                    setIsAudioLoading(true);
                    const messageContent: EditorPostMessages = {
                        command: "requestAudioForCell",
                        content: { cellId: cellMarkers[0] },
                    };
                    window.vscodeApi.postMessage(messageContent);
                } else {
                    // No attachments: settle UI quietly without toggling recorder mode state
                    setIsAudioLoading(false);
                    setAudioFetchPending(false);
                }
            }

            // Handle specific audio data
            if (
                message.type === "providerSendsAudioData" &&
                message.content.cellId === cellMarkers[0]
            ) {
                if (message.content.audioData) {
                    try {
                        // Show loading only when there is actual audio to fetch
                        setIsAudioLoading(true);
                        const base64Response = await fetch(message.content.audioData);
                        const blob = await base64Response.blob();
                        setAudioBlob(blob);
                        // If recorder was showing because there was no audio previously,
                        // switch to waveform automatically once audio is available
                        setShowRecorder(false);
                        setRecordingStatus("Audio loaded");
                        setIsAudioLoading(false);
                        setAudioFetchPending(false);
                        setTimeout(centerEditor, 50);
                        setTimeout(centerEditor, 250);
                        if (message.content.transcription) {
                            setSavedTranscription({
                                content: message.content.transcription.content,
                                timestamp: message.content.transcription.timestamp,
                                language: message.content.transcription.language,
                            });
                        }
                        if (message.content.audioId) {
                            sessionStorage.setItem(
                                `audio-id-${cellMarkers[0]}`,
                                message.content.audioId
                            );
                        }
                    } catch (error) {
                        console.error("Error converting audio data to blob:", error);
                        setRecordingStatus("Error loading audio");
                        setIsAudioLoading(false);
                    }
                } else {
<<<<<<< HEAD
                    // No audio — present recorder immediately
                    setIsAudioLoading(false);
                    setAudioFetchPending(false);
                    setActiveTab("audio");
=======
                    // No audio — prepare recorder but do not switch tabs automatically
                    setIsAudioLoading(false);
                    setAudioFetchPending(false);
>>>>>>> ef9714c0
                    setShowRecorder(true);
                }
            }

            // Handle save confirmation
            if (
                message.type === "audioAttachmentSaved" &&
                message.content.cellId === cellMarkers[0]
            ) {
                if (message.content.success) {
                    setRecordingStatus("Audio saved successfully");
                } else {
                    setRecordingStatus(
                        `Error saving audio: ${message.content.error || "Unknown error"}`
                    );
                }
                // Refresh audio history after save
                window.vscodeApi.postMessage({
                    command: "getAudioHistory",
                    content: { cellId: cellMarkers[0] },
                });
            }

            // Handle delete confirmation
            if (
                message.type === "audioAttachmentDeleted" &&
                message.content.cellId === cellMarkers[0]
            ) {
                if (message.content.success) {
                    setRecordingStatus("Audio deleted");
                } else {
                    setRecordingStatus(
                        `Error deleting audio: ${message.content.error || "Unknown error"}`
                    );
                }
                // Refresh audio history after delete
                window.vscodeApi.postMessage({
                    command: "getAudioHistory",
                    content: { cellId: cellMarkers[0] },
                });
            }
            // Handle restore confirmation
            if (
                message.type === "audioAttachmentRestored" &&
                message.content.cellId === cellMarkers[0]
            ) {
                // Refresh audio history after restore
                window.vscodeApi.postMessage({
                    command: "getAudioHistory",
                    content: { cellId: cellMarkers[0] },
                });
            }
        },
        [cellMarkers, audioBlob, isAudioLoading, centerEditor]
    );

    // Listen for audio history responses and update hasAudioHistory
    useMessageHandler(
        "textCellEditor-audioHistoryResponse",
        (event: MessageEvent) => {
            const message = event.data;
            if (
                message.type === "audioHistoryReceived" &&
                message.content.cellId === cellMarkers[0]
            ) {
                const history = message.content.audioHistory || [];
                setHasAudioHistory(history.length > 0);
                setAudioHistoryCount(history.length);

                // If we just restored an audio (previously none loaded),
                // auto-close history and request the current audio so the waveform appears
                const hasAvailable = history.some((h: any) => !h.attachment?.isDeleted);
                if (hasAvailable && !audioBlob) {
                    setShowAudioHistory(false);
                    const messageContent: EditorPostMessages = {
                        command: "requestAudioForCell",
                        content: { cellId: cellMarkers[0] },
                    };
                    window.vscodeApi.postMessage(messageContent);
                }
            }
        },
        [cellMarkers, audioBlob, showAudioHistory]
    );

    // Clean up media recorder and stream on unmount
    useEffect(() => {
        return () => {
            if (mediaRecorder && mediaRecorder.state !== "inactive") {
                mediaRecorder.stop();
                mediaRecorder.stream.getTracks().forEach((track) => track.stop());
            }
            // Clean up transcription client if active
            if (transcriptionClientRef.current) {
                transcriptionClientRef.current.abort();
                transcriptionClientRef.current = null;
            }
        };
    }, [mediaRecorder]);

    return (
        <Card className="w-full max-w-4xl shadow-xl" style={{ direction: textDirection }}>
            <CardHeader className="border-b p-4 flex flex-row flex-nowrap items-center justify-between gap-3">
                <div className="flex flex-row flex-wrap items-center justify-between gap-3">
                    <div className="flex items-center gap-2 pr-3">
                        {isEditorControlsExpanded ? (
                            <X
                                className="h-4 w-4 cursor-pointer"
                                onClick={() =>
                                    setIsEditorControlsExpanded(!isEditorControlsExpanded)
                                }
                            />
                        ) : (
                            <div
                                className="flex items-center gap-2 cursor-pointer"
                                onClick={() =>
                                    setIsEditorControlsExpanded(!isEditorControlsExpanded)
                                }
                                title="Edit cell label"
                                role="button"
                                aria-label="Edit cell label"
                            >
                                <div className="flex items-center gap-1">
                                    <span className="text-lg font-semibold">{cellMarkers[0]}</span>
                                    {editableLabel && (
                                        <span className="text-sm text-muted-foreground">
                                            {editableLabel}
                                        </span>
                                    )}
                                </div>
                                <CommentsBadge
                                    cellId={cellMarkers[0]}
                                    unresolvedCount={unresolvedCommentsCount}
                                />
                            </div>
                        )}
                    </div>
                    <div className="flex items-center gap-3 ml-auto pl-3 md:pl-4 flex-shrink-0" />
                </div>
                <div className="flex items-center gap-2">
                    {/* Right-aligned utility buttons: AI, History, Settings */}
                    <div className="flex items-center gap-2 mr-2">
                        <TooltipProvider>
                            <Tooltip>
                                <TooltipTrigger asChild>
                                    <Button
                                        onClick={() => editorHandlesRef.current?.autocomplete()}
                                        variant="ghost"
                                        size="icon"
                                        title="Autocomplete with AI"
                                    >
                                        <Sparkles className="h-4 w-4" />
                                    </Button>
                                </TooltipTrigger>
                                <TooltipContent>
                                    <p>Autocomplete with AI</p>
                                </TooltipContent>
                            </Tooltip>
                        </TooltipProvider>
                        <TooltipProvider>
                            <Tooltip>
                                <TooltipTrigger asChild>
                                    <Button
                                        onClick={() => editorHandlesRef.current?.showEditHistory()}
                                        variant="ghost"
                                        size="icon"
                                        title="Show Edit History"
                                    >
                                        <History className="h-4 w-4" />
                                    </Button>
                                </TooltipTrigger>
                                <TooltipContent>
                                    <p>Show Edit History</p>
                                </TooltipContent>
                            </Tooltip>
                        </TooltipProvider>
                        <Popover open={showAdvancedControls} onOpenChange={setShowAdvancedControls}>
                            <PopoverTrigger asChild>
                                <Button variant="ghost" size="icon" title="Advanced Controls">
                                    <Settings className="h-4 w-4" />
                                </Button>
                            </PopoverTrigger>
                            <PopoverContent align="end" className="w-auto p-2 space-x-1 space-y-0">
                                <div className="flex items-center gap-1">
                                    <AddParatextButton
                                        cellId={cellMarkers[0]}
                                        cellTimestamps={cellTimestamps}
                                    />
                                    {cellType !== CodexCellTypes.PARATEXT && !cellIsChild && (
                                        <Button
                                            onClick={makeChild}
                                            variant="ghost"
                                            size="icon"
                                            title="Add Child Cell"
                                        >
                                            <ListOrdered className="h-4 w-4" />
                                        </Button>
                                    )}
                                    {!sourceCellContent && (
                                        <ConfirmationButton
                                            icon="trash"
                                            onClick={deleteCell}
                                            disabled={cellHasContent}
                                        />
                                    )}
                                    <Button
                                        onClick={handlePinCell}
                                        variant="ghost"
                                        size="icon"
                                        title={
                                            isPinned
                                                ? "Unpin from Parallel View"
                                                : "Pin in Parallel View"
                                        }
                                        className={isPinned ? "text-blue-500" : ""}
                                    >
                                        <Pin className="h-4 w-4" />
                                    </Button>
                                </div>
                            </PopoverContent>
                        </Popover>
                    </div>
                    <div className="flex items-center gap-1">
                        {unsavedChanges ? (
                            <>
                                <Button
                                    onClick={(e) => {
                                        e.stopPropagation();
                                        handleSaveCell();
                                    }}
                                    variant="default"
                                    size="icon"
                                    title={"Save changes"}
                                    disabled={(isSaving && !saveError) || isEditingFootnoteInline}
                                >
                                    {isSaving && !saveError ? (
                                        <Loader2 className="h-4 w-4 animate-spin" />
                                    ) : (
                                        <Check className="h-4 w-4" />
                                    )}
                                </Button>
                                <Button
                                    onClick={(e) => {
                                        e.stopPropagation();
                                        setShowDiscardModal(true);
                                    }}
                                    variant="destructive"
                                    size="icon"
                                    title={"Discard changes and close"}
                                >
                                    <X className="h-4 w-4" />
                                </Button>
                            </>
                        ) : (
                            <Button
                                onClick={handleCloseEditor}
                                variant="ghost"
                                size="icon"
                                title="Close"
                            >
                                <X className="h-4 w-4" />
                            </Button>
                        )}
                    </div>
                </div>
                {/* Advanced controls now appear in a popover; no inline layout shift */}
            </CardHeader>

            {/* Discard confirmation modal */}
            <Dialog open={showDiscardModal} onOpenChange={setShowDiscardModal}>
                <DialogContent>
                    <DialogHeader>
                        <DialogTitle>Discard changes?</DialogTitle>
                    </DialogHeader>
                    <div className="text-sm text-muted-foreground">
                        This will close the editor and discard all unsaved changes.
                    </div>
                    <DialogFooter>
                        <Button variant="secondary" onClick={() => setShowDiscardModal(false)}>
                            Cancel
                        </Button>
                        <Button
                            variant="destructive"
                            onClick={() => {
                                // Explicitly discard local edits and refresh content
                                setShowDiscardModal(false);
                                // Clear any staged edits in parent state so preview reverts
                                setContentBeingUpdated({} as EditorCellContent);
                                // Reset unsaved flag in context
                                setUnsavedChanges(false);
                                // Ask provider to resend current content from disk/source
                                window.vscodeApi.postMessage({
                                    command: "getContent",
                                } as EditorPostMessages);
                                // Finally close the editor UI
                                handleCloseEditor();
                            }}
                        >
                            Discard
                        </Button>
                    </DialogFooter>
                </DialogContent>
            </Dialog>

            <CardContent className="p-4 space-y-4">
                {isEditorControlsExpanded && (
                    <div className="space-y-4 pb-4 border-b">
                        <div className="flex items-center gap-2">
                            <Input
                                type="text"
                                value={editableLabel}
                                onChange={handleLabelChange}
                                onBlur={handleLabelBlur}
                                placeholder="Enter label..."
                                className="flex-1"
                            />
                            <Button
                                onClick={handleLabelSave}
                                variant="ghost"
                                size="icon"
                                title="Save Label"
                            >
                                <Save className="h-4 w-4" />
                            </Button>
                        </div>
                    </div>
                )}

                <div
                    className={`flex items-start gap-2 ${
                        showFlashingBorder
                            ? "ring-2 ring-blue-500 ring-opacity-50 animate-pulse rounded-lg p-2"
                            : ""
                    }`}
                    ref={cellEditorRef}
                >
                    <div className="flex-1">
                        <Editor
                            currentLineId={cellMarkers[0]}
                            key={`${cellIndex}-quill`}
                            initialValue={editorContent}
                            spellCheckResponse={spellCheckResponse}
                            editHistory={editHistory}
                            onChange={({ html }) => {
                                // Clean spell check markup before processing
                                const cleanedHtml = getCleanedHtml(html);
                                setEditorContent(cleanedHtml);

                                debug("html", { html: cleanedHtml, cellMarkers, editableLabel });

                                setContentBeingUpdated({
                                    cellMarkers,
                                    cellContent: cleanedHtml,
                                    cellChanged: true,
                                    cellLabel: editableLabel,
                                });
                            }}
                            textDirection={textDirection}
                            ref={editorHandlesRef}
                            setIsEditingFootnoteInline={setIsEditingFootnoteInline}
                            isEditingFootnoteInline={isEditingFootnoteInline}
                            footnoteOffset={footnoteOffset}
                        />
                    </div>
                </div>

                <Tabs
                    value={activeTab || "__none__"}
                    onValueChange={(value) => {
                        const tabValue = value as "source" | "footnotes" | "timestamps" | "audio";

                        setActiveTab(tabValue);
                        // Persist preferred tab in VS Code workspace cache
                        window.vscodeApi.postMessage({
                            command: "setPreferredEditorTab",
                            content: { tab: tabValue },
                        });

                        // Refresh selection when opening footnotes tab to avoid stale state
                        if (tabValue === "footnotes") {
                            try {
                                const sel = editorHandlesRef.current?.getSelectionText?.() || "";
                                (window as any).__codexFootnoteSelection = sel; // ephemeral cache if needed later
                            } catch {
                                // no-op
                            }
                        }

                        // Preload audio when audio tab is selected
                        if (tabValue === "audio") {
                            preloadAudioForTab();
                        }
                    }}
                    className="w-full"
                >
                    <TabsList
                        className="flex w-full"
                        style={{ justifyContent: "stretch", display: "flex" }}
                    >
                        <TabsTrigger value="source">
                            <FileCode className="mr-2 h-4 w-4" />
                            {!sourceText && (
                                <span className="ml-2 h-2 w-2 rounded-full bg-gray-400" />
                            )}
                            {backtranslation && (
                                <span
                                    className="ml-2 h-2 w-2 rounded-full bg-green-400"
                                    title="Backtranslation available"
                                />
                            )}
                            {!backtranslation && cellHasContent && (
                                <span
                                    className="ml-2 h-2 w-2 rounded-full bg-yellow-400"
                                    title="Generate backtranslation"
                                />
                            )}
                        </TabsTrigger>
                        <TabsTrigger value="footnotes">
                            <NotebookPen className="mr-2 h-4 w-4" />
                            {footnotes.length > 0 && (
                                <Badge variant="secondary" className="ml-2 h-5 px-1.5">
                                    {footnotes.length}
                                </Badge>
                            )}
                        </TabsTrigger>
                        {cellTimestamps &&
                            (cellTimestamps.startTime !== undefined ||
                                cellTimestamps.endTime !== undefined) && (
                                <TabsTrigger value="timestamps">
                                    <Clock className="mr-2 h-4 w-4" />
                                    <span
                                        className="ml-2 h-2 w-2 rounded-full bg-blue-400"
                                        title="Timestamps available"
                                    />
                                </TabsTrigger>
                            )}
                        {USE_AUDIO_TAB && (
                            <TabsTrigger value="audio">
                                <Mic className="mr-2 h-4 w-4" />

                                {audioUrl &&
                                    (audioUrl.startsWith("blob:") ||
                                        audioUrl.startsWith("data:") ||
                                        audioUrl.startsWith("http")) && (
                                        <span
                                            className="ml-2 h-2 w-2 rounded-full bg-green-400"
                                            title="Audio attached"
                                        />
                                    )}
                            </TabsTrigger>
                        )}
                    </TabsList>

<<<<<<< HEAD
                    <TabsContent value="source">
                        <div className="space-y-6">
                            {/* Source Text */}
                            <div>
                                <h4 className="text-sm font-medium mb-2 text-muted-foreground">
                                    Source Text
                                </h4>
                                <SourceTextDisplay
                                    content={sourceText || ""}
                                    footnoteOffset={footnoteOffset}
                                />
                            </div>

                            {/* Backtranslation Section */}
                            <div className="space-y-4">
                                <div className="flex items-center justify-between">
                                    <h4 className="text-sm font-medium text-muted-foreground">
                                        Backtranslation
                                    </h4>
                                    <div className="flex items-center gap-2">
                                        {backtranslation && !isEditingBacktranslation && (
=======
                    {activeTab === "source" && (
                        <TabsContent value="source">
                            <div className="space-y-6">
                                {/* Source Text */}
                                <div>
                                    <h4 className="text-sm font-medium mb-2 text-muted-foreground">
                                        Source Text
                                    </h4>
                                    <SourceTextDisplay
                                        content={sourceText || ""}
                                        footnoteOffset={footnoteOffset}
                                    />
                                </div>

                                {/* Backtranslation Section */}
                                <div className="space-y-4">
                                    <div className="flex items-center justify-between">
                                        <h4 className="text-sm font-medium text-muted-foreground">
                                            Backtranslation
                                        </h4>
                                        <div className="flex items-center gap-2">
                                            {backtranslation && !isEditingBacktranslation && (
                                                <Button
                                                    onClick={() =>
                                                        setIsEditingBacktranslation(true)
                                                    }
                                                    variant="ghost"
                                                    size="icon"
                                                    title="Edit Backtranslation"
                                                >
                                                    <Pencil className="h-4 w-4" />
                                                </Button>
                                            )}
>>>>>>> ef9714c0
                                            <Button
                                                onClick={handleGenerateBacktranslation}
                                                variant="ghost"
                                                size="icon"
                                                title="Generate Backtranslation"
                                                disabled={
                                                    !cellHasContent || isGeneratingBacktranslation
                                                }
                                            >
                                                {isGeneratingBacktranslation ? (
                                                    <Loader2 className="h-4 w-4 animate-spin" />
                                                ) : (
                                                    <RefreshCcw className="h-4 w-4" />
                                                )}
                                            </Button>
<<<<<<< HEAD
                                        )}
                                        <Button
                                            onClick={handleGenerateBacktranslation}
                                            variant="ghost"
                                            size="icon"
                                            title="Generate Backtranslation"
                                            disabled={
                                                !cellHasContent || isGeneratingBacktranslation
                                            }
                                        >
                                            {isGeneratingBacktranslation ? (
                                                <Loader2 className="h-4 w-4 animate-spin" />
                                            ) : (
                                                <RefreshCcw className="h-4 w-4" />
                                            )}
                                        </Button>
                                    </div>
                                </div>

                                {/* Loading indicator for backtranslation generation */}
                                {isGeneratingBacktranslation && (
                                    <div className="space-y-3">
                                        <div className="text-center">
                                            <p className="text-sm text-muted-foreground mb-2">
                                                Generating backtranslation...
                                            </p>
                                            <Progress
                                                value={backtranslationProgress}
                                                className="w-full"
                                            />
                                            <p className="text-xs text-muted-foreground mt-1">
                                                {Math.round(backtranslationProgress)}%
                                            </p>
=======
>>>>>>> ef9714c0
                                        </div>
                                    </div>

                                    {/* Loading indicator for backtranslation generation */}
                                    {isGeneratingBacktranslation && (
                                        <div className="space-y-3">
                                            <div className="text-center">
                                                <p className="text-sm text-muted-foreground mb-2">
                                                    Generating backtranslation...
                                                </p>
                                                <Progress
                                                    value={backtranslationProgress}
                                                    className="w-full"
                                                />
                                                <p className="text-xs text-muted-foreground mt-1">
                                                    {Math.round(backtranslationProgress)}%
                                                </p>
                                            </div>
                                        </div>
                                    )}

                                    {!isGeneratingBacktranslation && backtranslation ? (
                                        <>
                                            {isEditingBacktranslation ? (
                                                <div className="space-y-3">
                                                    <Textarea
                                                        value={editedBacktranslation || ""}
                                                        onChange={(e) =>
                                                            setEditedBacktranslation(e.target.value)
                                                        }
                                                        className="min-h-[150px]"
                                                        placeholder="Enter backtranslation text..."
                                                    />
                                                    <div className="flex gap-2 justify-end">
                                                        <Button
                                                            onClick={handleSaveBacktranslation}
                                                            size="sm"
                                                            title="Save Backtranslation"
                                                        >
                                                            Save
                                                        </Button>
                                                        <Button
                                                            onClick={() =>
                                                                setIsEditingBacktranslation(false)
                                                            }
                                                            variant="secondary"
                                                            size="sm"
                                                            title="Cancel Editing"
                                                        >
                                                            Cancel
                                                        </Button>
                                                    </div>
                                                </div>
<<<<<<< HEAD
                                            </div>
                                        ) : (
                                            <div className="p-4 rounded-lg bg-muted">
                                                <ReactMarkdown className="prose prose-sm max-w-none">
                                                    {backtranslation.backtranslation}
                                                </ReactMarkdown>
                                            </div>
                                        )}
                                    </>
                                ) : (
                                    !isGeneratingBacktranslation && (
                                        <div className="text-center p-6 text-muted-foreground bg-muted/50 rounded-lg">
                                            {cellHasContent ? (
                                                <>
                                                    <p>
                                                        No backtranslation available for this text.
                                                    </p>
                                                    <p className="mt-2">
                                                        Click the refresh button to generate one.
                                                    </p>
                                                </>
                                            ) : (
                                                <>
                                                    <p>Add content to this cell first.</p>
                                                    <p className="mt-2">
                                                        Backtranslation will be available once you
                                                        have text to translate.
                                                    </p>
                                                </>
=======
                                            ) : (
                                                <div className="p-4 rounded-lg bg-muted">
                                                    <ReactMarkdown className="prose prose-sm max-w-none">
                                                        {backtranslation.backtranslation}
                                                    </ReactMarkdown>
                                                </div>
>>>>>>> ef9714c0
                                            )}
                                        </>
                                    ) : (
                                        !isGeneratingBacktranslation && (
                                            <div className="text-center p-6 text-muted-foreground bg-muted/50 rounded-lg">
                                                {cellHasContent ? (
                                                    <>
                                                        <p>
                                                            No backtranslation available for this
                                                            text.
                                                        </p>
                                                        <p className="mt-2">
                                                            Click the refresh button to generate
                                                            one.
                                                        </p>
                                                    </>
                                                ) : (
                                                    <>
                                                        <p>Add content to this cell first.</p>
                                                        <p className="mt-2">
                                                            Backtranslation will be available once
                                                            you have text to translate.
                                                        </p>
                                                    </>
                                                )}
                                            </div>
                                        )
                                    )}
                                </div>
                            </div>
<<<<<<< HEAD
                        </div>
                    </TabsContent>

                    <TabsContent value="footnotes">
                        <div className="content-section">
                            {/* Add Footnote action surfaced here with selection-aware hint - hide when already creating */}
                            {!isEditingFootnoteInline && (
                                <div className="flex items-center justify-between mb-3">
                                    <div className="text-xs text-muted-foreground">
                                        {(() => {
                                            const sel =
                                                editorHandlesRef.current?.getSelectionText?.() ||
                                                "";
                                            return sel
                                                ? `Selected: "${sel.slice(0, 40)}${
                                                      sel.length > 40 ? "…" : ""
                                                  }"`
                                                : "Select text in the editor to attach a footnote (optional).";
                                        })()}
                                    </div>
                                    <Button
                                        size="sm"
                                        onClick={() => editorHandlesRef.current?.addFootnote()}
                                        disabled={!editorHandlesRef.current}
                                    >
                                        <NotebookPen className="mr-2 h-4 w-4" />
                                        {(() => {
                                            const sel =
                                                editorHandlesRef.current?.getSelectionText?.() ||
                                                "";
                                            return sel
                                                ? `Add footnote to selection`
                                                : `Add footnote`;
                                        })()}
                                    </Button>
                                </div>
                            )}
=======
                        </TabsContent>
                    )}

                    {activeTab === "footnotes" && (
                        <TabsContent value="footnotes">
                            <div className="content-section">
                                {/* Add Footnote action surfaced here with selection-aware hint - hide when already creating */}
                                {!isEditingFootnoteInline && (
                                    <div className="flex items-center justify-between mb-3">
                                        <div className="text-xs text-muted-foreground">
                                            {(() => {
                                                const sel =
                                                    editorHandlesRef.current?.getSelectionText?.() ||
                                                    "";
                                                return sel
                                                    ? `Selected: "${sel.slice(0, 40)}${
                                                          sel.length > 40 ? "…" : ""
                                                      }"`
                                                    : "Select text in the editor to attach a footnote (optional).";
                                            })()}
                                        </div>
                                        <Button
                                            size="sm"
                                            onClick={() => editorHandlesRef.current?.addFootnote()}
                                            disabled={!editorHandlesRef.current}
                                        >
                                            <NotebookPen className="mr-2 h-4 w-4" />
                                            {(() => {
                                                const sel =
                                                    editorHandlesRef.current?.getSelectionText?.() ||
                                                    "";
                                                return sel
                                                    ? `Add footnote to selection`
                                                    : `Add footnote`;
                                            })()}
                                        </Button>
                                    </div>
                                )}
>>>>>>> ef9714c0

                                {footnotes.length > 0 ? (
                                    <div className="space-y-3">
                                        {footnotes.map((footnote, index) => (
                                            <Card key={footnote.id} className="p-4">
                                                <div className="flex items-center justify-between mb-2">
                                                    <Badge variant="outline" className="font-mono">
                                                        {index + footnoteOffset}
                                                    </Badge>
                                                    <div className="flex gap-1">
                                                        <Button
                                                            onClick={() => {
                                                                editorHandlesRef.current?.editFootnote(
                                                                    footnote.id,
                                                                    footnote.content
                                                                );
                                                            }}
                                                            variant="ghost"
                                                            size="icon"
                                                            className="h-6 w-6"
                                                            title="Edit Footnote"
                                                        >
                                                            <Pencil className="h-4 w-4" />
                                                        </Button>
                                                        <FootnoteDeleteButton
                                                            onConfirm={() => {
                                                                // Create DOM parser to edit the HTML directly
                                                                const parser = new DOMParser();
                                                                // Clean spell check markup before parsing
                                                                const cleanedContent =
                                                                    getCleanedHtml(editorContent);
                                                                const doc = parser.parseFromString(
                                                                    cleanedContent,
                                                                    "text/html"
                                                                );

                                                                // Find and remove footnote markers by matching content
                                                                // Since footnote.id is the display number, we need to match by content
                                                                doc.querySelectorAll(
                                                                    "sup.footnote-marker"
                                                                ).forEach((el) => {
                                                                    const rawFootnoteContent =
                                                                        el.getAttribute(
                                                                            "data-footnote"
                                                                        ) || "";
                                                                    const cleanedFootnoteContent =
                                                                        getCleanedHtml(
                                                                            rawFootnoteContent
                                                                        );
                                                                    // Match by cleaned footnote content since that's what's used in parsing
                                                                    if (
                                                                        cleanedFootnoteContent ===
                                                                        footnote.content
                                                                    ) {
                                                                        el.remove();
                                                                    }
                                                                });

                                                                // Update editor content with cleaned content
                                                                const updatedContent =
                                                                    doc.body.innerHTML;

                                                                // Update both the local state and the actual Quill editor
                                                                handleContentUpdate(updatedContent);

                                                                // Also update the actual Quill editor directly
                                                                setTimeout(() => {
                                                                    if (editorHandlesRef.current) {
                                                                        editorHandlesRef.current.updateContent(
                                                                            updatedContent
                                                                        );
                                                                        // Renumber footnotes to maintain chronological order
                                                                        setTimeout(() => {
                                                                            editorHandlesRef.current?.renumberFootnotes();
                                                                            // Parse footnotes again after renumbering (debounced)
                                                                            parseFootnotesFromContent();
                                                                        }, 50);
                                                                    }
                                                                }, 10);
                                                            }}
                                                        />
                                                    </div>
                                                </div>
                                                <div
                                                    className="text-sm p-2 rounded bg-muted"
                                                    dangerouslySetInnerHTML={{
                                                        // Clean spell check markup from footnote content before displaying
                                                        __html: getCleanedHtml(footnote.content),
                                                    }}
                                                />
                                            </Card>
                                        ))}
                                    </div>
                                ) : (
                                    <div className="text-center p-8 text-muted-foreground">
                                        <p>No footnotes in this cell yet.</p>
                                        <p className="mt-2">Use the button above to add one.</p>
                                    </div>
                                )}
                            </div>
                        </TabsContent>
                    )}

                    {activeTab === "timestamps" && (
                        <TabsContent value="timestamps">
                            <div className="content-section space-y-4">
                                <h3 className="text-lg font-medium">Timestamps</h3>

                                {effectiveTimestamps &&
                                (effectiveTimestamps.startTime !== undefined ||
                                    effectiveTimestamps.endTime !== undefined) ? (
                                    <div className="space-y-4">
                                        {/* Scrubber with clamped handles */}
                                        <div className="space-y-2">
                                            <label className="text-sm font-medium">
                                                Adjust range
                                            </label>
                                            <Slider
                                                min={Math.max(0, previousEndBound)}
                                                max={Math.max(
                                                    computedMaxBound,
                                                    effectiveTimestamps.endTime ?? 0
                                                )}
                                                value={[
                                                    Math.max(
                                                        Math.max(0, previousEndBound),
                                                        effectiveTimestamps.startTime ?? 0
                                                    ),
                                                    Math.min(
                                                        nextStartBound,
                                                        effectiveTimestamps.endTime ??
                                                            effectiveTimestamps.startTime ??
                                                            0
                                                    ),
                                                ]}
                                                step={0.001}
                                                onValueChange={(vals: number[]) => {
                                                    const [start, end] = vals;
                                                    const clampedStart = Math.max(
                                                        Math.max(0, previousEndBound),
                                                        Math.min(start, end)
                                                    );
                                                    const clampedEnd = Math.min(
                                                        nextStartBound,
                                                        Math.max(end, clampedStart)
                                                    );
                                                    const updatedTimestamps: Timestamps = {
                                                        ...effectiveTimestamps,
                                                        startTime: Number(clampedStart.toFixed(3)),
                                                        endTime: Number(clampedEnd.toFixed(3)),
                                                    };
                                                    setContentBeingUpdated({
                                                        ...contentBeingUpdated,
                                                        cellTimestamps: updatedTimestamps,
                                                        cellChanged: true,
                                                    });
                                                    setUnsavedChanges(true);
                                                }}
                                            />
                                            <div className="flex justify-between text-xs text-muted-foreground">
                                                <span>
                                                    Min: {formatTime(Math.max(0, previousEndBound))}
                                                </span>
                                                <span>Max: {formatTime(computedMaxBound)}</span>
                                            </div>
                                            <div className="flex justify-end">
                                                <Button
                                                    size="sm"
                                                    variant="secondary"
                                                    onClick={() => {
                                                        if (!contentBeingUpdated.cellTimestamps)
                                                            return;
                                                        const messageContent: EditorPostMessages = {
                                                            command: "updateCellTimestamps",
                                                            content: {
                                                                cellId: cellMarkers[0],
                                                                timestamps:
                                                                    contentBeingUpdated.cellTimestamps,
                                                            },
                                                        };
                                                        window.vscodeApi.postMessage(
                                                            messageContent
                                                        );
                                                    }}
                                                >
                                                    Save timestamps
                                                </Button>
                                            </div>
                                        </div>

                                        <div className="flex items-center justify-between p-3 bg-muted rounded-lg">
                                            <div className="text-sm">
                                                <span className="font-medium">Duration:</span>{" "}
                                                {effectiveTimestamps.startTime !== undefined &&
                                                effectiveTimestamps.endTime !== undefined &&
                                                (effectiveTimestamps.endTime as number) >
                                                    (effectiveTimestamps.startTime as number)
                                                    ? `${(
                                                          (effectiveTimestamps.endTime as number) -
                                                          (effectiveTimestamps.startTime as number)
                                                      ).toFixed(3)}s`
                                                    : "Invalid duration"}
                                            </div>
                                            <div className="text-sm text-muted-foreground">
                                                {effectiveTimestamps.startTime !== undefined &&
                                                effectiveTimestamps.endTime !== undefined &&
                                                (effectiveTimestamps.endTime as number) >
                                                    (effectiveTimestamps.startTime as number)
                                                    ? `(${formatTime(
                                                          effectiveTimestamps.startTime as number
                                                      )} → ${formatTime(
                                                          effectiveTimestamps.endTime as number
                                                      )})`
                                                    : ""}
                                            </div>
                                        </div>

                                        <div className="flex gap-2">
                                            <Button
                                                onClick={() => {
                                                    // Clear timestamps
                                                    setContentBeingUpdated({
                                                        ...contentBeingUpdated,
                                                        cellTimestamps: undefined,
                                                    });
                                                }}
                                                variant="outline"
                                                size="sm"
                                            >
                                                <Trash2 className="mr-2 h-4 w-4" />
                                                Clear Timestamps
                                            </Button>
                                        </div>
                                    </div>
                                ) : (
                                    <div className="text-center p-8 text-muted-foreground">
                                        <p>No timestamps available for this cell.</p>
                                        <p className="mt-2">
                                            Timestamps are typically imported from subtitle files or
                                            video content.
                                        </p>
                                    </div>
                                )}
                            </div>
                        </TabsContent>
                    )}

                    {activeTab === "audio" && (
                        <TabsContent value="audio">
                            <div className="content-section space-y-6">
                                <h3 className="text-lg font-medium">Audio Recording</h3>

<<<<<<< HEAD
                            {isAudioLoading ? (
                                <div className="bg-[var(--vscode-editor-background)] p-3 rounded-md border border-[var(--vscode-panel-border)] text-center text-[var(--vscode-descriptionForeground)]">
                                    Loading audio...
                                </div>
                            ) : audioFetchPending ? (
                                // While awaiting provider response, keep a calm, neutral placeholder (no loading text)
                                <div className="space-y-4">
                                    {!audioUrl && (
                                        <p className="text-center text-muted-foreground">
                                            No audio attached to this cell yet.
                                        </p>
                                    )}
                                    <div className="flex flex-col sm:flex-row gap-3 justify-center">
                                        <div className="flex items-center gap-2 mt-4">
                                            <Button
                                                onClick={
                                                    isRecording ? stopRecording : startRecording
                                                }
                                                variant={isRecording ? "secondary" : "default"}
                                                className={isRecording ? "animate-pulse" : ""}
                                                style={{ flex: 2 }}
                                            >
                                                {isRecording ? (
                                                    <>
                                                        <Square className="mr-2 h-4 w-4" />
                                                        Stop Recording
                                                    </>
                                                ) : (
                                                    <>
                                                        <CircleDotDashed className="mr-2 h-4 w-4" />
                                                        Start Recording
                                                    </>
                                                )}
                                            </Button>
                                        </div>
                                    </div>
                                </div>
                            ) : showRecorder ||
                              !audioUrl ||
                              !(
                                  audioUrl.startsWith("blob:") ||
                                  audioUrl.startsWith("data:") ||
                                  audioUrl.startsWith("http")
                              ) ? (
                                <div className="space-y-4">
                                    {!audioUrl && (
                                        <p className="text-center text-muted-foreground">
                                            No audio attached to this cell yet.
                                        </p>
                                    )}
                                    <div className="flex flex-col sm:flex-row gap-3 justify-center">
                                        <div className="flex items-center gap-2 mt-4">
                                            <Button
                                                onClick={
                                                    isRecording ? stopRecording : startRecording
                                                }
                                                variant={isRecording ? "secondary" : "default"}
                                                className={isRecording ? "animate-pulse" : ""}
                                                style={{ flex: 2 }}
                                            >
                                                {isRecording ? (
                                                    <>
                                                        <Square className="mr-2 h-4 w-4" />
                                                        Stop Recording
                                                    </>
                                                ) : (
                                                    <>
                                                        <CircleDotDashed className="mr-2 h-4 w-4" />
                                                        Start Recording
                                                    </>
                                                )}
                                            </Button>

                                            <label className="cursor-pointer">
                                                <input
                                                    type="file"
                                                    accept="audio/*,video/*"
                                                    onChange={handleFileUpload}
                                                    className="sr-only"
                                                />
                                                <Button variant="outline" asChild>
                                                    <span>
                                                        <FolderOpen className="mr-2 h-4 w-4" />
                                                        <Upload className="mr-2 h-4 w-4" />
                                                    </span>
=======
                                {isAudioLoading ? (
                                    <div className="bg-[var(--vscode-editor-background)] p-3 rounded-md border border-[var(--vscode-panel-border)] text-center text-[var(--vscode-descriptionForeground)]">
                                        Loading audio...
                                    </div>
                                ) : audioFetchPending ? (
                                    // While awaiting provider response, keep a calm, neutral placeholder (no loading text)
                                    <div className="space-y-4">
                                        {!audioUrl && (
                                            <p className="text-center text-muted-foreground">
                                                No audio attached to this cell yet.
                                            </p>
                                        )}
                                        <div className="flex flex-col sm:flex-row gap-3 justify-center">
                                            <div className="flex items-center gap-2 mt-4">
                                                <Button
                                                    onClick={
                                                        isRecording ? stopRecording : startRecording
                                                    }
                                                    variant={isRecording ? "secondary" : "default"}
                                                    className={isRecording ? "animate-pulse" : ""}
                                                    style={{ flex: 2 }}
                                                >
                                                    {isRecording ? (
                                                        <>
                                                            <Square className="mr-2 h-4 w-4" />
                                                            Stop Recording
                                                        </>
                                                    ) : (
                                                        <>
                                                            <CircleDotDashed className="mr-2 h-4 w-4" />
                                                            Start Recording
                                                        </>
                                                    )}
                                                </Button>
                                            </div>
                                        </div>
                                    </div>
                                ) : showRecorder ||
                                  !audioUrl ||
                                  !(
                                      audioUrl.startsWith("blob:") ||
                                      audioUrl.startsWith("data:") ||
                                      audioUrl.startsWith("http")
                                  ) ? (
                                    <div className="space-y-4">
                                        {!audioUrl && (
                                            <p className="text-center text-muted-foreground">
                                                No audio attached to this cell yet.
                                            </p>
                                        )}
                                        <div className="flex flex-col sm:flex-row gap-3 justify-center">
                                            <div className="flex items-center gap-2 mt-4">
                                                <Button
                                                    onClick={
                                                        isRecording ? stopRecording : startRecording
                                                    }
                                                    variant={isRecording ? "secondary" : "default"}
                                                    className={isRecording ? "animate-pulse" : ""}
                                                    style={{ flex: 2 }}
                                                >
                                                    {isRecording ? (
                                                        <>
                                                            <Square className="mr-2 h-4 w-4" />
                                                            Stop Recording
                                                        </>
                                                    ) : (
                                                        <>
                                                            <CircleDotDashed className="mr-2 h-4 w-4" />
                                                            Start Recording
                                                        </>
                                                    )}
>>>>>>> ef9714c0
                                                </Button>

<<<<<<< HEAD
                                            {hasAudioHistory && (
                                                <TooltipProvider>
                                                    <Tooltip>
                                                        <TooltipTrigger asChild>
                                                            <Button
                                                                onClick={() =>
                                                                    setShowAudioHistory(true)
                                                                }
                                                                variant="default"
                                                                className="font-semibold"
                                                                style={{
                                                                    backgroundColor:
                                                                        "var(--vscode-button-background)",
                                                                    color: "var(--vscode-button-foreground)",
                                                                    border: "1px solid var(--vscode-button-border)",
                                                                }}
                                                            >
                                                                <History className="mr-2 h-4 w-4" />
                                                                History
                                                                {audioHistoryCount > 0 && (
                                                                    <span
                                                                        className="ml-2 inline-flex items-center justify-center rounded-full"
                                                                        style={{
                                                                            minWidth: "1.5rem",
                                                                            height: "1.25rem",
                                                                            padding: "0 6px",
                                                                            backgroundColor:
                                                                                "var(--vscode-badge-background)",
                                                                            color: "var(--vscode-badge-foreground)",
                                                                            border: "1px solid var(--vscode-panel-border)",
                                                                            fontSize: "0.75rem",
                                                                            fontWeight: 700,
                                                                            lineHeight: 1,
                                                                        }}
                                                                    >
                                                                        {audioHistoryCount}
                                                                    </span>
                                                                )}
                                                            </Button>
                                                        </TooltipTrigger>
                                                        <TooltipContent>
                                                            <p>
                                                                View all previous recordings for
                                                                this cell
                                                            </p>
                                                        </TooltipContent>
                                                    </Tooltip>
                                                </TooltipProvider>
=======
                                                <label className="cursor-pointer">
                                                    <input
                                                        type="file"
                                                        accept="audio/*,video/*"
                                                        onChange={handleFileUpload}
                                                        className="sr-only"
                                                    />
                                                    <Button variant="outline" asChild>
                                                        <span>
                                                            <FolderOpen className="mr-2 h-4 w-4" />
                                                            <Upload className="mr-2 h-4 w-4" />
                                                        </span>
                                                    </Button>
                                                </label>

                                                {hasAudioHistory && (
                                                    <TooltipProvider>
                                                        <Tooltip>
                                                            <TooltipTrigger asChild>
                                                                <Button
                                                                    onClick={() =>
                                                                        setShowAudioHistory(true)
                                                                    }
                                                                    variant="default"
                                                                    className="font-semibold"
                                                                    style={{
                                                                        backgroundColor:
                                                                            "var(--vscode-button-background)",
                                                                        color: "var(--vscode-button-foreground)",
                                                                        border: "1px solid var(--vscode-button-border)",
                                                                    }}
                                                                >
                                                                    <History className="mr-2 h-4 w-4" />
                                                                    History
                                                                    {audioHistoryCount > 0 && (
                                                                        <span
                                                                            className="ml-2 inline-flex items-center justify-center rounded-full"
                                                                            style={{
                                                                                minWidth: "1.5rem",
                                                                                height: "1.25rem",
                                                                                padding: "0 6px",
                                                                                backgroundColor:
                                                                                    "var(--vscode-badge-background)",
                                                                                color: "var(--vscode-badge-foreground)",
                                                                                border: "1px solid var(--vscode-panel-border)",
                                                                                fontSize: "0.75rem",
                                                                                fontWeight: 700,
                                                                                lineHeight: 1,
                                                                            }}
                                                                        >
                                                                            {audioHistoryCount}
                                                                        </span>
                                                                    )}
                                                                </Button>
                                                            </TooltipTrigger>
                                                            <TooltipContent>
                                                                <p>
                                                                    View all previous recordings for
                                                                    this cell
                                                                </p>
                                                            </TooltipContent>
                                                        </Tooltip>
                                                    </TooltipProvider>
                                                )}
                                            </div>
                                            {audioUrl && !isRecording && (
                                                <Button
                                                    variant="outline"
                                                    onClick={() => setShowRecorder(false)}
                                                >
                                                    <ArrowLeft className="mr-2 h-4 w-4" />
                                                    Back
                                                </Button>
>>>>>>> ef9714c0
                                            )}
                                        </div>
                                    </div>
                                ) : (
                                    <div className="space-y-4">
                                        <AudioWaveformWithTranscription
                                            audioUrl={audioUrl || ""}
                                            audioBlob={audioBlob}
                                            transcription={savedTranscription}
                                            isTranscribing={isTranscribing}
                                            transcriptionProgress={transcriptionProgress}
                                            onTranscribe={handleTranscribeAudio}
                                            onInsertTranscription={handleInsertTranscription}
                                            onRequestRemove={() => setConfirmingDiscard(true)}
                                            onShowHistory={() => setShowAudioHistory(true)}
                                            onShowRecorder={() => setShowRecorder(true)}
                                            disabled={!audioBlob}
                                        />

                                        {confirmingDiscard && (
                                            <div className="flex flex-wrap items-center justify-center gap-2 mt-2 p-3 bg-[var(--vscode-editor-background)] border border-[var(--vscode-panel-border)] rounded-md">
                                                <p className="text-sm text-[var(--vscode-foreground)] mr-4">
                                                    Are you sure you want to remove this audio?
                                                </p>
                                                <Button
                                                    onClick={() => {
                                                        discardAudio();
                                                        setConfirmingDiscard(false);
                                                    }}
                                                    variant="destructive"
                                                    size="sm"
                                                    className="h-8 px-2"
                                                >
                                                    <Check className="mr-2 h-4 w-4" />
                                                    Confirm
                                                </Button>
                                                <Button
                                                    onClick={() => setConfirmingDiscard(false)}
                                                    variant="outline"
                                                    size="sm"
                                                    className="h-8 px-2"
                                                >
                                                    <X className="mr-2 h-4 w-4" />
                                                    Cancel
                                                </Button>
                                            </div>
                                        )}

                                        {transcriptionStatus && (
                                            <p className="text-sm text-center text-muted-foreground">
                                                {transcriptionStatus}
                                            </p>
                                        )}

<<<<<<< HEAD
                                    {recordingStatus &&
                                        recordingStatus !== "Audio loaded" &&
                                        !isTranscribing && (
                                            <Badge
                                                variant={isRecording ? "destructive" : "secondary"}
                                                className={`self-center ${
                                                    isRecording ? "animate-pulse" : ""
                                                }`}
                                            >
                                                {recordingStatus}
                                            </Badge>
                                        )}
                                </div>
                            )}
                        </div>
                    </TabsContent>
=======
                                        {recordingStatus &&
                                            recordingStatus !== "Audio loaded" &&
                                            !isTranscribing && (
                                                <Badge
                                                    variant={
                                                        isRecording ? "destructive" : "secondary"
                                                    }
                                                    className={`self-center ${
                                                        isRecording ? "animate-pulse" : ""
                                                    }`}
                                                >
                                                    {recordingStatus}
                                                </Badge>
                                            )}
                                    </div>
                                )}
                            </div>
                        </TabsContent>
                    )}
>>>>>>> ef9714c0
                </Tabs>
            </CardContent>

            {/* Audio History Viewer Modal */}
            {showAudioHistory && (
                <AudioHistoryViewer
                    cellId={cellMarkers[0]}
                    vscode={window.vscodeApi}
                    onClose={() => setShowAudioHistory(false)}
                />
            )}
        </Card>
    );
};

// Helper function to format time in MM:SS.mmm format
const formatTime = (timeInSeconds: number): string => {
    const minutes = Math.floor(timeInSeconds / 60);
    const seconds = Math.floor(timeInSeconds % 60);
    const milliseconds = Math.floor((timeInSeconds % 1) * 1000);
    return `${minutes.toString().padStart(2, "0")}:${seconds
        .toString()
        .padStart(2, "0")}.${milliseconds.toString().padStart(3, "0")}`;
};

export default CellEditor;<|MERGE_RESOLUTION|>--- conflicted
+++ resolved
@@ -222,7 +222,6 @@
     const [editedBacktranslation, setEditedBacktranslation] = useState<string | null>(null);
     const [isGeneratingBacktranslation, setIsGeneratingBacktranslation] = useState(false);
     const [backtranslationProgress, setBacktranslationProgress] = useState(0);
-<<<<<<< HEAD
     const [activeTab, setActiveTab] = useState<"source" | "footnotes" | "audio" | "timestamps">(
         () => {
             try {
@@ -245,23 +244,6 @@
             return "source";
         }
     );
-=======
-    const [activeTab, setActiveTab] = useState<
-        "" | "source" | "footnotes" | "audio" | "timestamps"
-    >(() => {
-        try {
-            const stored = sessionStorage.getItem("preferred-editor-tab") as
-                | "source"
-                | "footnotes"
-                | "audio"
-                | "timestamps"
-                | null;
-            return stored ?? "";
-        } catch {
-            return "";
-        }
-    });
->>>>>>> ef9714c0
 
     // Load preferred tab from provider on mount
     useEffect(() => {
@@ -876,11 +858,7 @@
                 }
             }
         },
-<<<<<<< HEAD
         [cellMarkers, centerEditor]
-=======
-        [cellMarkers, centerEditor, activeTab]
->>>>>>> ef9714c0
     );
 
     // Listen for storeFootnote messages
@@ -1316,16 +1294,9 @@
                         setIsAudioLoading(false);
                     }
                 } else {
-<<<<<<< HEAD
-                    // No audio — present recorder immediately
-                    setIsAudioLoading(false);
-                    setAudioFetchPending(false);
-                    setActiveTab("audio");
-=======
                     // No audio — prepare recorder but do not switch tabs automatically
                     setIsAudioLoading(false);
                     setAudioFetchPending(false);
->>>>>>> ef9714c0
                     setShowRecorder(true);
                 }
             }
@@ -1779,7 +1750,6 @@
                         )}
                     </TabsList>
 
-<<<<<<< HEAD
                     <TabsContent value="source">
                         <div className="space-y-6">
                             {/* Source Text */}
@@ -1801,57 +1771,14 @@
                                     </h4>
                                     <div className="flex items-center gap-2">
                                         {backtranslation && !isEditingBacktranslation && (
-=======
-                    {activeTab === "source" && (
-                        <TabsContent value="source">
-                            <div className="space-y-6">
-                                {/* Source Text */}
-                                <div>
-                                    <h4 className="text-sm font-medium mb-2 text-muted-foreground">
-                                        Source Text
-                                    </h4>
-                                    <SourceTextDisplay
-                                        content={sourceText || ""}
-                                        footnoteOffset={footnoteOffset}
-                                    />
-                                </div>
-
-                                {/* Backtranslation Section */}
-                                <div className="space-y-4">
-                                    <div className="flex items-center justify-between">
-                                        <h4 className="text-sm font-medium text-muted-foreground">
-                                            Backtranslation
-                                        </h4>
-                                        <div className="flex items-center gap-2">
-                                            {backtranslation && !isEditingBacktranslation && (
-                                                <Button
-                                                    onClick={() =>
-                                                        setIsEditingBacktranslation(true)
-                                                    }
-                                                    variant="ghost"
-                                                    size="icon"
-                                                    title="Edit Backtranslation"
-                                                >
-                                                    <Pencil className="h-4 w-4" />
-                                                </Button>
-                                            )}
->>>>>>> ef9714c0
                                             <Button
-                                                onClick={handleGenerateBacktranslation}
+                                                onClick={() => setIsEditingBacktranslation(true)}
                                                 variant="ghost"
                                                 size="icon"
-                                                title="Generate Backtranslation"
-                                                disabled={
-                                                    !cellHasContent || isGeneratingBacktranslation
-                                                }
+                                                title="Edit Backtranslation"
                                             >
-                                                {isGeneratingBacktranslation ? (
-                                                    <Loader2 className="h-4 w-4 animate-spin" />
-                                                ) : (
-                                                    <RefreshCcw className="h-4 w-4" />
-                                                )}
+                                                <Pencil className="h-4 w-4" />
                                             </Button>
-<<<<<<< HEAD
                                         )}
                                         <Button
                                             onClick={handleGenerateBacktranslation}
@@ -1885,62 +1812,41 @@
                                             <p className="text-xs text-muted-foreground mt-1">
                                                 {Math.round(backtranslationProgress)}%
                                             </p>
-=======
->>>>>>> ef9714c0
                                         </div>
                                     </div>
-
-                                    {/* Loading indicator for backtranslation generation */}
-                                    {isGeneratingBacktranslation && (
-                                        <div className="space-y-3">
-                                            <div className="text-center">
-                                                <p className="text-sm text-muted-foreground mb-2">
-                                                    Generating backtranslation...
-                                                </p>
-                                                <Progress
-                                                    value={backtranslationProgress}
-                                                    className="w-full"
+                                )}
+
+                                {!isGeneratingBacktranslation && backtranslation ? (
+                                    <>
+                                        {isEditingBacktranslation ? (
+                                            <div className="space-y-3">
+                                                <Textarea
+                                                    value={editedBacktranslation || ""}
+                                                    onChange={(e) =>
+                                                        setEditedBacktranslation(e.target.value)
+                                                    }
+                                                    className="min-h-[150px]"
+                                                    placeholder="Enter backtranslation text..."
                                                 />
-                                                <p className="text-xs text-muted-foreground mt-1">
-                                                    {Math.round(backtranslationProgress)}%
-                                                </p>
-                                            </div>
-                                        </div>
-                                    )}
-
-                                    {!isGeneratingBacktranslation && backtranslation ? (
-                                        <>
-                                            {isEditingBacktranslation ? (
-                                                <div className="space-y-3">
-                                                    <Textarea
-                                                        value={editedBacktranslation || ""}
-                                                        onChange={(e) =>
-                                                            setEditedBacktranslation(e.target.value)
+                                                <div className="flex gap-2 justify-end">
+                                                    <Button
+                                                        onClick={handleSaveBacktranslation}
+                                                        size="sm"
+                                                        title="Save Backtranslation"
+                                                    >
+                                                        Save
+                                                    </Button>
+                                                    <Button
+                                                        onClick={() =>
+                                                            setIsEditingBacktranslation(false)
                                                         }
-                                                        className="min-h-[150px]"
-                                                        placeholder="Enter backtranslation text..."
-                                                    />
-                                                    <div className="flex gap-2 justify-end">
-                                                        <Button
-                                                            onClick={handleSaveBacktranslation}
-                                                            size="sm"
-                                                            title="Save Backtranslation"
-                                                        >
-                                                            Save
-                                                        </Button>
-                                                        <Button
-                                                            onClick={() =>
-                                                                setIsEditingBacktranslation(false)
-                                                            }
-                                                            variant="secondary"
-                                                            size="sm"
-                                                            title="Cancel Editing"
-                                                        >
-                                                            Cancel
-                                                        </Button>
-                                                    </div>
+                                                        variant="secondary"
+                                                        size="sm"
+                                                        title="Cancel Editing"
+                                                    >
+                                                        Cancel
+                                                    </Button>
                                                 </div>
-<<<<<<< HEAD
                                             </div>
                                         ) : (
                                             <div className="p-4 rounded-lg bg-muted">
@@ -1970,85 +1876,13 @@
                                                         have text to translate.
                                                     </p>
                                                 </>
-=======
-                                            ) : (
-                                                <div className="p-4 rounded-lg bg-muted">
-                                                    <ReactMarkdown className="prose prose-sm max-w-none">
-                                                        {backtranslation.backtranslation}
-                                                    </ReactMarkdown>
-                                                </div>
->>>>>>> ef9714c0
                                             )}
-                                        </>
-                                    ) : (
-                                        !isGeneratingBacktranslation && (
-                                            <div className="text-center p-6 text-muted-foreground bg-muted/50 rounded-lg">
-                                                {cellHasContent ? (
-                                                    <>
-                                                        <p>
-                                                            No backtranslation available for this
-                                                            text.
-                                                        </p>
-                                                        <p className="mt-2">
-                                                            Click the refresh button to generate
-                                                            one.
-                                                        </p>
-                                                    </>
-                                                ) : (
-                                                    <>
-                                                        <p>Add content to this cell first.</p>
-                                                        <p className="mt-2">
-                                                            Backtranslation will be available once
-                                                            you have text to translate.
-                                                        </p>
-                                                    </>
-                                                )}
-                                            </div>
-                                        )
-                                    )}
-                                </div>
+                                        </div>
+                                    )
+                                )}
                             </div>
-<<<<<<< HEAD
                         </div>
                     </TabsContent>
-
-                    <TabsContent value="footnotes">
-                        <div className="content-section">
-                            {/* Add Footnote action surfaced here with selection-aware hint - hide when already creating */}
-                            {!isEditingFootnoteInline && (
-                                <div className="flex items-center justify-between mb-3">
-                                    <div className="text-xs text-muted-foreground">
-                                        {(() => {
-                                            const sel =
-                                                editorHandlesRef.current?.getSelectionText?.() ||
-                                                "";
-                                            return sel
-                                                ? `Selected: "${sel.slice(0, 40)}${
-                                                      sel.length > 40 ? "…" : ""
-                                                  }"`
-                                                : "Select text in the editor to attach a footnote (optional).";
-                                        })()}
-                                    </div>
-                                    <Button
-                                        size="sm"
-                                        onClick={() => editorHandlesRef.current?.addFootnote()}
-                                        disabled={!editorHandlesRef.current}
-                                    >
-                                        <NotebookPen className="mr-2 h-4 w-4" />
-                                        {(() => {
-                                            const sel =
-                                                editorHandlesRef.current?.getSelectionText?.() ||
-                                                "";
-                                            return sel
-                                                ? `Add footnote to selection`
-                                                : `Add footnote`;
-                                        })()}
-                                    </Button>
-                                </div>
-                            )}
-=======
-                        </TabsContent>
-                    )}
 
                     {activeTab === "footnotes" && (
                         <TabsContent value="footnotes">
@@ -2085,7 +1919,6 @@
                                         </Button>
                                     </div>
                                 )}
->>>>>>> ef9714c0
 
                                 {footnotes.length > 0 ? (
                                     <div className="space-y-3">
@@ -2338,93 +2171,6 @@
                             <div className="content-section space-y-6">
                                 <h3 className="text-lg font-medium">Audio Recording</h3>
 
-<<<<<<< HEAD
-                            {isAudioLoading ? (
-                                <div className="bg-[var(--vscode-editor-background)] p-3 rounded-md border border-[var(--vscode-panel-border)] text-center text-[var(--vscode-descriptionForeground)]">
-                                    Loading audio...
-                                </div>
-                            ) : audioFetchPending ? (
-                                // While awaiting provider response, keep a calm, neutral placeholder (no loading text)
-                                <div className="space-y-4">
-                                    {!audioUrl && (
-                                        <p className="text-center text-muted-foreground">
-                                            No audio attached to this cell yet.
-                                        </p>
-                                    )}
-                                    <div className="flex flex-col sm:flex-row gap-3 justify-center">
-                                        <div className="flex items-center gap-2 mt-4">
-                                            <Button
-                                                onClick={
-                                                    isRecording ? stopRecording : startRecording
-                                                }
-                                                variant={isRecording ? "secondary" : "default"}
-                                                className={isRecording ? "animate-pulse" : ""}
-                                                style={{ flex: 2 }}
-                                            >
-                                                {isRecording ? (
-                                                    <>
-                                                        <Square className="mr-2 h-4 w-4" />
-                                                        Stop Recording
-                                                    </>
-                                                ) : (
-                                                    <>
-                                                        <CircleDotDashed className="mr-2 h-4 w-4" />
-                                                        Start Recording
-                                                    </>
-                                                )}
-                                            </Button>
-                                        </div>
-                                    </div>
-                                </div>
-                            ) : showRecorder ||
-                              !audioUrl ||
-                              !(
-                                  audioUrl.startsWith("blob:") ||
-                                  audioUrl.startsWith("data:") ||
-                                  audioUrl.startsWith("http")
-                              ) ? (
-                                <div className="space-y-4">
-                                    {!audioUrl && (
-                                        <p className="text-center text-muted-foreground">
-                                            No audio attached to this cell yet.
-                                        </p>
-                                    )}
-                                    <div className="flex flex-col sm:flex-row gap-3 justify-center">
-                                        <div className="flex items-center gap-2 mt-4">
-                                            <Button
-                                                onClick={
-                                                    isRecording ? stopRecording : startRecording
-                                                }
-                                                variant={isRecording ? "secondary" : "default"}
-                                                className={isRecording ? "animate-pulse" : ""}
-                                                style={{ flex: 2 }}
-                                            >
-                                                {isRecording ? (
-                                                    <>
-                                                        <Square className="mr-2 h-4 w-4" />
-                                                        Stop Recording
-                                                    </>
-                                                ) : (
-                                                    <>
-                                                        <CircleDotDashed className="mr-2 h-4 w-4" />
-                                                        Start Recording
-                                                    </>
-                                                )}
-                                            </Button>
-
-                                            <label className="cursor-pointer">
-                                                <input
-                                                    type="file"
-                                                    accept="audio/*,video/*"
-                                                    onChange={handleFileUpload}
-                                                    className="sr-only"
-                                                />
-                                                <Button variant="outline" asChild>
-                                                    <span>
-                                                        <FolderOpen className="mr-2 h-4 w-4" />
-                                                        <Upload className="mr-2 h-4 w-4" />
-                                                    </span>
-=======
                                 {isAudioLoading ? (
                                     <div className="bg-[var(--vscode-editor-background)] p-3 rounded-md border border-[var(--vscode-panel-border)] text-center text-[var(--vscode-descriptionForeground)]">
                                         Loading audio...
@@ -2496,59 +2242,8 @@
                                                             Start Recording
                                                         </>
                                                     )}
->>>>>>> ef9714c0
                                                 </Button>
 
-<<<<<<< HEAD
-                                            {hasAudioHistory && (
-                                                <TooltipProvider>
-                                                    <Tooltip>
-                                                        <TooltipTrigger asChild>
-                                                            <Button
-                                                                onClick={() =>
-                                                                    setShowAudioHistory(true)
-                                                                }
-                                                                variant="default"
-                                                                className="font-semibold"
-                                                                style={{
-                                                                    backgroundColor:
-                                                                        "var(--vscode-button-background)",
-                                                                    color: "var(--vscode-button-foreground)",
-                                                                    border: "1px solid var(--vscode-button-border)",
-                                                                }}
-                                                            >
-                                                                <History className="mr-2 h-4 w-4" />
-                                                                History
-                                                                {audioHistoryCount > 0 && (
-                                                                    <span
-                                                                        className="ml-2 inline-flex items-center justify-center rounded-full"
-                                                                        style={{
-                                                                            minWidth: "1.5rem",
-                                                                            height: "1.25rem",
-                                                                            padding: "0 6px",
-                                                                            backgroundColor:
-                                                                                "var(--vscode-badge-background)",
-                                                                            color: "var(--vscode-badge-foreground)",
-                                                                            border: "1px solid var(--vscode-panel-border)",
-                                                                            fontSize: "0.75rem",
-                                                                            fontWeight: 700,
-                                                                            lineHeight: 1,
-                                                                        }}
-                                                                    >
-                                                                        {audioHistoryCount}
-                                                                    </span>
-                                                                )}
-                                                            </Button>
-                                                        </TooltipTrigger>
-                                                        <TooltipContent>
-                                                            <p>
-                                                                View all previous recordings for
-                                                                this cell
-                                                            </p>
-                                                        </TooltipContent>
-                                                    </Tooltip>
-                                                </TooltipProvider>
-=======
                                                 <label className="cursor-pointer">
                                                     <input
                                                         type="file"
@@ -2622,7 +2317,6 @@
                                                     <ArrowLeft className="mr-2 h-4 w-4" />
                                                     Back
                                                 </Button>
->>>>>>> ef9714c0
                                             )}
                                         </div>
                                     </div>
@@ -2677,24 +2371,6 @@
                                             </p>
                                         )}
 
-<<<<<<< HEAD
-                                    {recordingStatus &&
-                                        recordingStatus !== "Audio loaded" &&
-                                        !isTranscribing && (
-                                            <Badge
-                                                variant={isRecording ? "destructive" : "secondary"}
-                                                className={`self-center ${
-                                                    isRecording ? "animate-pulse" : ""
-                                                }`}
-                                            >
-                                                {recordingStatus}
-                                            </Badge>
-                                        )}
-                                </div>
-                            )}
-                        </div>
-                    </TabsContent>
-=======
                                         {recordingStatus &&
                                             recordingStatus !== "Audio loaded" &&
                                             !isTranscribing && (
@@ -2714,7 +2390,6 @@
                             </div>
                         </TabsContent>
                     )}
->>>>>>> ef9714c0
                 </Tabs>
             </CardContent>
 
