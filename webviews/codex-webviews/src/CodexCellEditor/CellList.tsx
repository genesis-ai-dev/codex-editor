--- conflicted
+++ resolved
@@ -83,13 +83,8 @@
     const [completedTranslations, setCompletedTranslations] = useState<Set<string>>(new Set());
     const [allTranslationsComplete, setAllTranslationsComplete] = useState(false);
 
-<<<<<<< HEAD
     // State to track unresolved comments count for each cell
     const [cellCommentsCount, setCellCommentsCount] = useState<Map<string, number>>(new Map());
-=======
-    // Debug logging to see what font size is being received
-    console.log('CellList - fontSize:', fontSize);
->>>>>>> 6f518b1f
 
     // Filter out merged cells if we're in correction editor mode for source text
     const filteredTranslationUnits = useMemo(() => {
@@ -706,7 +701,16 @@
                                     gap: "0.5rem",
                                     padding: "4px 4px 4px 12px",
                                     width: "calc(100% - 20px)",
-                                    height: fontSize > 14 ? (fontSize <= 18 ? "25px" : fontSize <= 22 ? "29px" : fontSize <= 26 ? "33px" : "37px") : "21px",
+                                    height:
+                                        fontSize > 14
+                                            ? fontSize <= 18
+                                                ? "25px"
+                                                : fontSize <= 22
+                                                ? "29px"
+                                                : fontSize <= 26
+                                                ? "33px"
+                                                : "37px"
+                                            : "21px",
                                     boxSizing: "border-box",
                                     ...getEmptyCellTranslationStyle(
                                         translationState as CellTranslationState,
@@ -822,8 +826,26 @@
                                 style={{
                                     height: "15px",
                                     padding: "2px",
-                                    marginTop: fontSize > 14 ? (fontSize <= 18 ? "2px" : fontSize <= 22 ? "4px" : fontSize <= 26 ? "6px" : "8px") : "0px",
-                                    marginBottom: fontSize > 14 ? (fontSize <= 18 ? "2px" : fontSize <= 22 ? "4px" : fontSize <= 26 ? "6px" : "8px") : "0px",
+                                    marginTop:
+                                        fontSize > 14
+                                            ? fontSize <= 18
+                                                ? "2px"
+                                                : fontSize <= 22
+                                                ? "4px"
+                                                : fontSize <= 26
+                                                ? "6px"
+                                                : "8px"
+                                            : "0px",
+                                    marginBottom:
+                                        fontSize > 14
+                                            ? fontSize <= 18
+                                                ? "2px"
+                                                : fontSize <= 22
+                                                ? "4px"
+                                                : fontSize <= 26
+                                                ? "6px"
+                                                : "8px"
+                                            : "0px",
                                     ...getEmptyCellTranslationStyle(
                                         translationState as CellTranslationState,
                                         successfulCompletions.size > 0
@@ -872,12 +894,9 @@
         successfulCompletions,
         calculateFootnoteOffset,
         isCorrectionEditorMode,
-<<<<<<< HEAD
         cellCommentsCount,
         isSaving,
-=======
         fontSize,
->>>>>>> 6f518b1f
     ]);
 
     // Fetch comments count for all visible cells
