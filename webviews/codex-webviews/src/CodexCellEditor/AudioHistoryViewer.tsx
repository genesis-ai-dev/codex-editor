import React, { useState, useEffect, useRef } from "react";
import { Button } from "../components/ui/button";
import {
    Play,
    Pause,
    RotateCcw,
    Trash2,
    Download,
    Clock,
    User,
    CheckCircle,
    Circle,
} from "lucide-react";
import { WebviewApi } from "vscode-webview";
import { useMessageHandler } from "./hooks/useCentralizedMessageDispatcher";

interface AudioHistoryEntry {
    attachmentId: string;
    attachment: {
        url: string;
        type: string;
        createdAt: number;
        updatedAt: number;
        isDeleted: boolean;
        isMissing?: boolean; // Added for missing audio
    };
}

interface AudioHistoryViewerProps {
    cellId: string;
    vscode: WebviewApi<unknown>;
    onClose: () => void;
}

export const AudioHistoryViewer: React.FC<AudioHistoryViewerProps> = ({
    cellId,
    vscode,
    onClose,
}) => {
    const [audioHistory, setAudioHistory] = useState<AudioHistoryEntry[]>([]);
    const [playingId, setPlayingId] = useState<string | null>(null);
    const [audioUrls, setAudioUrls] = useState<Map<string, string>>(new Map());
    const [loadingIds, setLoadingIds] = useState<Set<string>>(new Set());
    const [delayedLoadingIds, setDelayedLoadingIds] = useState<Set<string>>(new Set());
    const [errorIds, setErrorIds] = useState<Set<string>>(new Set());
    const [validatingIds, setValidatingIds] = useState<Set<string>>(new Set());
    const validatingIdsRef = useRef<Set<string>>(new Set());
    const fetchCurrentOnCloseRef = useRef<boolean>(false);
    const [selectedAudioId, setSelectedAudioId] = useState<string | null>(null);
    const [hasExplicitSelection, setHasExplicitSelection] = useState<boolean>(false);
    const audioRefs = useRef<Map<string, HTMLAudioElement>>(new Map());
    const pendingPlayRefs = useRef<Map<string, boolean>>(new Map());
    const blobUrlsRef = useRef<Set<string>>(new Set());
    const loadingTimersRef = useRef<Map<string, NodeJS.Timeout>>(new Map());

    // Request audio history when component mounts
    useEffect(() => {
        // Ask backend to revalidate missing flags for this cell before fetching history
        try {
            vscode.postMessage({
                command: "revalidateMissingForCell",
                content: { cellId },
            } as any);
        } catch {
            /* ignore */
        }
        vscode.postMessage({
            command: "getAudioHistory",
            content: { cellId },
        });
    }, [cellId, vscode]);

    // Listen for audio history response
    useMessageHandler(
        "audioHistoryViewer",
        (event: MessageEvent) => {
            const message = event.data;
            if (message.type === "audioHistoryReceived" && message.content.cellId === cellId) {
                setAudioHistory(message.content.audioHistory);
                // Use the currentAttachmentId from the backend (this reflects the actual selection state)
                setSelectedAudioId(message.content.currentAttachmentId);
                setHasExplicitSelection(message.content.hasExplicitSelection);

                // Pre-mark entries that are known missing
                try {
                    const missingIds = (message.content.audioHistory as any[])
                        .filter((e: any) => e?.attachment?.isMissing === true)
                        .map((e: any) => e.attachmentId);
                    if (missingIds.length > 0) {
                        setErrorIds((prev) => {
                            const next = new Set(prev);
                            missingIds.forEach((id) => next.add(id));
                            return next;
                        });
                    }
                } catch {
                    /* no-op */
                }
            }
            if (message.type === "audioAttachmentRestored" && message.content.cellId === cellId) {
                // Refresh audio history after restoration
                vscode.postMessage({
                    command: "getAudioHistory",
                    content: { cellId },
                });
            }
            if (message.type === "audioAttachmentSelected" && message.content.cellId === cellId) {
                if (message.content.success) {
                    // Immediately update the selected state
                    setSelectedAudioId(message.content.audioId);
                    setHasExplicitSelection(true);
                }
            }
<<<<<<< HEAD
        }
        if (message.type === "providerSendsAudioData") {
            const { cellId: audioCellId, audioId, audioData } = message.content;
            if (audioCellId === cellId) {
                // Handle fallback case where audioId is null (current audio fallback)
                const isCurrentAudioFallback = !audioId;
                
                if (isCurrentAudioFallback && audioData) {
                    // Fallback case: only auto-close when there was a pending play request
                    const hasPendingPlay = Array.from(pendingPlayRefs.current.values()).some(Boolean);
                    if (hasPendingPlay) {
                        console.log("Fallback to current audio - switching to audio tab and closing history");
                        onClose();
                        vscode.postMessage({
                            command: "setPreferredEditorTab",
                            content: { tab: "audio" }
                        });
                        try {
                            sessionStorage.setItem(`start-audio-playback-${cellId}`, "1");
                        } catch (e) {
                            console.warn("Could not set sessionStorage flag:", e);
                        }
                        return;
                    }
                    // Otherwise (e.g., selection validation fallback), do not close; editor will load audio
=======
            if (message.type === "audioAttachmentDeleted" && message.content.cellId === cellId) {
                if (message.content.success) {
                    // Refresh the audio history after delete
                    setTimeout(() => {
                        vscode.postMessage({
                            command: "getAudioHistory",
                            content: { cellId },
                        });
                    }, 50);
                }
            }
            if (message.type === "audioAttachmentRestored" && message.content.cellId === cellId) {
                if (message.content.success) {
                    // Refresh the audio history after restore
                    setTimeout(() => {
                        vscode.postMessage({
                            command: "getAudioHistory",
                            content: { cellId },
                        });
                    }, 50);
>>>>>>> 532be43a
                }
            }
            if (message.type === "providerSendsAudioData") {
                const { cellId: audioCellId, audioId, audioData } = message.content;
                if (audioCellId === cellId) {
                    // Ignore any current-audio fallback in history view; we only handle specific IDs here
                    if (!audioId) return;

                    // Normal case with specific audioId
                    // Clear loading state regardless of whether audio data was found
                    setLoadingIds((prev) => {
                        const next = new Set(prev);
                        next.delete(audioId);
                        return next;
                    });

                    // Clear delayed loading state and timer
                    setDelayedLoadingIds((prev) => {
                        const next = new Set(prev);
                        next.delete(audioId);
                        return next;
                    });

                    // Clear previous error for this id; will re-add below if needed
                    setErrorIds((prev) => {
                        const next = new Set(prev);
                        next.delete(audioId);
                        return next;
                    });

                    const timer = loadingTimersRef.current.get(audioId);
                    if (timer) {
                        clearTimeout(timer);
                        loadingTimersRef.current.delete(audioId);
                    }

                    if (audioData) {
                        // Convert base64 to blob URL
                        fetch(audioData)
                            .then((res) => res.blob())
                            .then((blob) => {
                                const blobUrl = URL.createObjectURL(blob);
                                blobUrlsRef.current.add(blobUrl); // Track for cleanup
                                setAudioUrls((prev) => new Map(prev).set(audioId, blobUrl));

                                // Auto-play if there was a pending play request
                                const hadPendingPlayForThisAudio =
                                    pendingPlayRefs.current.get(audioId);
                                if (hadPendingPlayForThisAudio) {
                                    pendingPlayRefs.current.set(audioId, false); // Clear the pending flag
                                    // Auto-play the audio
                                    try {
                                        let audio = audioRefs.current.get(audioId);
                                        if (!audio) {
                                            audio = new Audio();
                                            audio.onended = () => setPlayingId(null);
                                            audio.onerror = () => {
                                                console.error("Error playing audio:", audioId);
                                                setPlayingId(null);
                                            };
                                            audioRefs.current.set(audioId, audio);
                                        }
                                        audio.src = blobUrl;
                                        audio
                                            .play()
                                            .then(() => setPlayingId(audioId))
                                            .catch((error) => {
                                                console.error("Error auto-playing audio:", error);
                                                setPlayingId(null);
                                            });
                                    } catch (error) {
                                        console.error("Error handling auto-play:", error);
                                    }
                                }

                                // If we were validating for selection, select now
                                if (validatingIdsRef.current.has(audioId)) {
                                    validatingIdsRef.current.delete(audioId);
                                    setValidatingIds((prev) => {
                                        const next = new Set(prev);
                                        next.delete(audioId);
                                        return next;
                                    });
                                    vscode.postMessage({
                                        command: "selectAudioAttachment",
                                        content: { cellId, audioId },
                                    });
                                }
                            })
                            .catch(console.error);
                    } else {
                        // No audio data found - set error state and try fallback
                        console.warn("No audio data found for audioId:", audioId);
                        setErrorIds((prev) => new Set(prev).add(audioId));
                        // Clear any in-progress validation for this audioId
                        if (audioId) {
                            if (validatingIdsRef.current.has(audioId)) {
                                validatingIdsRef.current.delete(audioId);
                                setValidatingIds((prev) => {
                                    const next = new Set(prev);
                                    next.delete(audioId);
                                    return next;
                                });
<<<<<<< HEAD
                                // Selection validation succeeded; do not force fallback on close
                                fetchCurrentOnCloseRef.current = false;
                                vscode.postMessage({
                                    command: "selectAudioAttachment",
                                    content: { cellId, audioId }
                                });
                            }
                        })
                        .catch(console.error);
                } else {
                    // No audio data found - set error state and try fallback
                    console.warn("No audio data found for audioId:", audioId);
                    setErrorIds(prev => new Set(prev).add(audioId));
                    // Clear any in-progress validation for this audioId
                    if (audioId) {
                        if (validatingIdsRef.current.has(audioId)) {
                            validatingIdsRef.current.delete(audioId);
                            setValidatingIds(prev => {
                                const next = new Set(prev);
                                next.delete(audioId);
                                return next;
                            });
                            // Mark that we should request the current audio when the user closes history
                            fetchCurrentOnCloseRef.current = true;
=======
                            }
>>>>>>> 532be43a
                        }
                    }
                }
            }
        },
        [cellId, vscode]
    );

    const handleClose = () => {
        // If a selection failed due to missing file, request current audio so the editor shows waveform
        if (fetchCurrentOnCloseRef.current) {
            fetchCurrentOnCloseRef.current = false;
            vscode.postMessage({
                command: "requestAudioForCell",
                content: { cellId }
            });
        }
        onClose();
    };

    // Clean up blob URLs and timers on unmount
    useEffect(() => {
        return () => {
            // Clean up all blob URLs that were created
            blobUrlsRef.current.forEach((url) => {
                URL.revokeObjectURL(url);
            });
            // Stop all audio elements
            audioRefs.current.forEach((audio) => {
                audio.pause();
            });
            // Clear all loading timers
            loadingTimersRef.current.forEach((timer) => {
                clearTimeout(timer);
            });
            loadingTimersRef.current.clear();
        };
    }, []); // Only run on mount/unmount, not when audioUrls changes

    const handlePlayAudio = async (attachmentId: string) => {
        try {
            // Stop any currently playing audio
            if (playingId && playingId !== attachmentId) {
                const currentAudio = audioRefs.current.get(playingId);
                if (currentAudio) {
                    currentAudio.pause();
                    currentAudio.currentTime = 0;
                }
            }

            if (playingId === attachmentId) {
                // Stop current audio
                const audio = audioRefs.current.get(attachmentId);
                if (audio) {
                    audio.pause();
                    audio.currentTime = 0;
                }
                setPlayingId(null);
                return;
            }

            // Request audio data if not already loaded
            if (!audioUrls.has(attachmentId)) {
                setLoadingIds((prev) => new Set(prev).add(attachmentId));
                pendingPlayRefs.current.set(attachmentId, true);

                // Set a timer to show loading text after 300ms
                const timer = setTimeout(() => {
                    setDelayedLoadingIds((prev) => new Set(prev).add(attachmentId));
                }, 300);
                loadingTimersRef.current.set(attachmentId, timer);

                vscode.postMessage({
                    command: "requestAudioForCell",
                    content: { cellId, audioId: attachmentId },
                });
                return;
            }

            const audioUrl = audioUrls.get(attachmentId);
            if (!audioUrl) return;

            let audio = audioRefs.current.get(attachmentId);
            if (!audio) {
                audio = new Audio();
                audio.onended = () => setPlayingId(null);
                audio.onerror = () => {
                    console.error("Error playing audio:", attachmentId);
                    setPlayingId(null);
                };
                audioRefs.current.set(attachmentId, audio);
            }

            audio.src = audioUrl;
            await audio.play();
            setPlayingId(attachmentId);
        } catch (error) {
            console.error("Error handling audio playback:", error);
            setPlayingId(null);
        }
    };

    const handleRestoreAudio = (attachmentId: string) => {
        vscode.postMessage({
            command: "restoreAudioAttachment",
            content: {
                cellId,
                audioId: attachmentId,
            },
        });
    };

    const handleDeleteAudio = (attachmentId: string) => {
        vscode.postMessage({
            command: "deleteAudioAttachment",
            content: {
                cellId,
                audioId: attachmentId,
            },
        });
        // Refresh history after deletion
        setTimeout(() => {
            vscode.postMessage({
                command: "getAudioHistory",
                content: { cellId },
            });
        }, 100);
    };

    const handleSelectAudio = (attachmentId: string) => {
        // If previously determined missing, block selection
        if (errorIds.has(attachmentId)) {
            return;
        }

        // If we already have the audio loaded or cached, select immediately
        if (audioUrls.has(attachmentId)) {
            vscode.postMessage({
                command: "selectAudioAttachment",
                content: { cellId, audioId: attachmentId },
            });
            return;
        }

        // Otherwise, validate by requesting the audio; on success, selection happens in handler
        validatingIdsRef.current.add(attachmentId);
        setValidatingIds((prev) => new Set(prev).add(attachmentId));
        vscode.postMessage({
            command: "requestAudioForCell",
            content: { cellId, audioId: attachmentId },
        });
    };

    // Helper function to determine current attachment (latest non-deleted)
    const getCurrentAttachment = (history: AudioHistoryEntry[]) => {
        const nonDeleted = history.filter((entry) => !entry.attachment.isDeleted);
        if (nonDeleted.length === 0) return null;

        // Sort by updatedAt (newest first)
        nonDeleted.sort((a, b) => (b.attachment.updatedAt || 0) - (a.attachment.updatedAt || 0));
        return nonDeleted[0];
    };

    const formatDate = (timestamp: number) => {
        return new Date(timestamp).toLocaleString(undefined, {
            year: "numeric",
            month: "short",
            day: "numeric",
            hour: "2-digit",
            minute: "2-digit",
        });
    };

    const getLatestAttachment = () => {
        return audioHistory.find((entry) => !entry.attachment.isDeleted);
    };

    const currentAttachment = getLatestAttachment();

    return (
        <div
            style={{
                position: "fixed",
                top: 0,
                left: 0,
                right: 0,
                bottom: 0,
                backgroundColor: "rgba(0, 0, 0, 0.5)",
                display: "flex",
                alignItems: "center",
                justifyContent: "center",
                zIndex: 1000,
            }}
        >
            <div
                style={{
                    backgroundColor: "var(--vscode-editor-background)",
                    border: "1px solid var(--vscode-panel-border)",
                    borderRadius: "8px",
                    padding: "20px",
                    maxWidth: "680px",
                    maxHeight: "80vh",
                    overflow: "auto",
                    width: "92%",
                    boxShadow: "0 10px 24px rgba(0,0,0,0.3)",
                }}
            >
                <div
                    style={{
                        display: "flex",
                        justifyContent: "space-between",
                        alignItems: "center",
                        marginBottom: "16px",
                        borderBottom: "1px solid var(--vscode-editor-foreground)",
                        paddingBottom: "12px",
                    }}
                >
                    <h3 style={{ margin: 0, color: "var(--vscode-editor-foreground)" }}>
                        Audio History for {cellId}
                    </h3>
                    <button
                    onClick={handleClose}
                        style={{
                            background: "transparent",
                            border: "none",
                            cursor: "pointer",
                            color: "var(--vscode-editor-foreground)",
                            fontSize: "18px",
                        }}
                    >
                        <i className="codicon codicon-close"></i>
                    </button>
                </div>

                <div style={{ display: "flex", flexDirection: "column", gap: "12px" }}>
                    {audioHistory.length > 0 ? (
                        audioHistory.map((entry, index) => {
                            const isCurrent = entry === currentAttachment; // Latest non-deleted
                            const isSelected = selectedAudioId === entry.attachmentId; // Currently active (either explicit or automatic)
                            const isPlaying = playingId === entry.attachmentId;
                            const isLoading = delayedLoadingIds.has(entry.attachmentId);
                            const hasError =
                                errorIds.has(entry.attachmentId) ||
                                entry.attachment?.isMissing === true;
                            const isValidating = validatingIds.has(entry.attachmentId);

                            return (
                                <div
                                    key={entry.attachmentId}
                                    style={{
                                        padding: "12px",
                                        border: "1px solid var(--vscode-panel-border)",
                                        borderRadius: "6px",
                                        backgroundColor: entry.attachment.isDeleted
                                            ? "var(--vscode-inputValidation-errorBackground)"
                                            : isCurrent
                                            ? "var(--vscode-editor-selectionBackground)"
                                            : "var(--vscode-editorWidget-background)",
                                        opacity: entry.attachment.isDeleted ? 0.9 : 1,
                                    }}
                                >
                                    <div
                                        style={{
                                            display: "flex",
                                            justifyContent: "space-between",
                                            alignItems: "center",
                                            marginBottom: "8px",
                                        }}
                                    >
                                        <div
                                            style={{
                                                display: "flex",
                                                alignItems: "center",
                                                gap: "8px",
                                                fontSize: "0.95em",
                                                color: "var(--vscode-foreground)",
                                            }}
                                        >
                                            <Clock size={14} />
                                            <span>
                                                Created: {formatDate(entry.attachment.createdAt)}
                                            </span>
                                            {entry.attachment.updatedAt !==
                                                entry.attachment.createdAt && (
                                                <span>
                                                    • Updated:{" "}
                                                    {formatDate(entry.attachment.updatedAt)}
                                                </span>
                                            )}
                                        </div>
                                        <div
                                            style={{
                                                display: "flex",
                                                alignItems: "center",
                                                gap: "4px",
                                            }}
                                        >
                                            {isSelected && (
                                                <span
                                                    style={{
                                                        backgroundColor:
                                                            "var(--vscode-badge-background)",
                                                        color: "var(--vscode-badge-foreground)",
                                                        padding: "2px 6px",
                                                        borderRadius: "3px",
                                                        fontSize: "0.8em",
                                                        fontWeight: "bold",
                                                    }}
                                                >
                                                    SELECTED
                                                </span>
                                            )}
                                            {isCurrent && !hasExplicitSelection && (
                                                <span
                                                    style={{
                                                        backgroundColor:
                                                            "var(--vscode-editorInfo-foreground)",
                                                        color: "var(--vscode-editor-background)",
                                                        padding: "2px 6px",
                                                        borderRadius: "3px",
                                                        fontSize: "0.8em",
                                                        fontWeight: "bold",
                                                    }}
                                                >
                                                    CURRENT
                                                </span>
                                            )}
                                            {entry.attachment.isDeleted && (
                                                <span
                                                    style={{
                                                        backgroundColor:
                                                            "var(--vscode-inputValidation-errorBorder)",
                                                        color: "var(--vscode-editor-background)",
                                                        padding: "2px 6px",
                                                        borderRadius: "3px",
                                                        fontSize: "0.8em",
                                                        fontWeight: "bold",
                                                    }}
                                                >
                                                    DELETED
                                                </span>
                                            )}
                                            {entry.attachment.isMissing &&
                                                !entry.attachment.isDeleted && (
                                                    <span
                                                        style={{
                                                            backgroundColor:
                                                                "var(--vscode-inputValidation-warningBorder)",
                                                            color: "var(--vscode-editor-background)",
                                                            padding: "2px 6px",
                                                            borderRadius: "3px",
                                                            fontSize: "0.8em",
                                                            fontWeight: "bold",
                                                        }}
                                                    >
                                                        MISSING
                                                    </span>
                                                )}
                                        </div>
                                    </div>

                                    <div
                                        style={{
                                            display: "flex",
                                            alignItems: "center",
                                            gap: "8px",
                                            flexWrap: "wrap",
                                        }}
                                    >
                                        <Button
                                            size="sm"
                                            variant="outline"
                                            onClick={() => handlePlayAudio(entry.attachmentId)}
                                            disabled={isLoading || hasError}
                                        >
                                            {isLoading ? (
                                                <span>Loading...</span>
                                            ) : hasError ? (
                                                <span
                                                    style={{
                                                        color: "var(--vscode-errorForeground)",
                                                    }}
                                                >
                                                    File Missing
                                                </span>
                                            ) : isPlaying ? (
                                                <>
                                                    <Pause className="h-4 w-4 mr-1" />
                                                    Stop
                                                </>
                                            ) : (
                                                <>
                                                    <Play className="h-4 w-4 mr-1" />
                                                    Play
                                                </>
                                            )}
                                        </Button>

                                        {!entry.attachment.isDeleted && !hasError && (
                                            <Button
                                                size="sm"
                                                variant={isSelected ? "default" : "outline"}
<<<<<<< HEAD
                                                className="transition-none"
                                                onClick={() => handleSelectAudio(entry.attachmentId)}
=======
                                                onClick={() =>
                                                    handleSelectAudio(entry.attachmentId)
                                                }
>>>>>>> 532be43a
                                                disabled={isSelected || isValidating}
                                            >
                                                {isSelected ? (
                                                    <CheckCircle className="h-4 w-4 mr-1" />
                                                ) : isValidating ? (
                                                    <span className="h-4 w-4 mr-1" />
                                                ) : (
                                                    <Circle className="h-4 w-4 mr-1" />
                                                )}
<<<<<<< HEAD
                                                {isSelected ? "Selected" : "Select"}
=======
                                                {isSelected
                                                    ? "Selected"
                                                    : isValidating
                                                    ? "Validating..."
                                                    : "Select"}
>>>>>>> 532be43a
                                            </Button>
                                        )}

                                        {entry.attachment.isDeleted ? (
                                            <Button
                                                size="sm"
                                                variant="outline"
                                                onClick={() =>
                                                    handleRestoreAudio(entry.attachmentId)
                                                }
                                            >
                                                <RotateCcw className="h-4 w-4 mr-1" />
                                                Restore
                                            </Button>
                                        ) : (
                                            !isSelected &&
                                            !hasError && (
                                                <Button
                                                    size="sm"
                                                    variant="outline"
                                                    onClick={() =>
                                                        handleDeleteAudio(entry.attachmentId)
                                                    }
                                                >
                                                    <Trash2 className="h-4 w-4 mr-1" />
                                                    Delete
                                                </Button>
                                            )
                                        )}

                                        <span
                                            style={{
                                                fontSize: "0.8em",
                                                color: "var(--vscode-descriptionForeground)",
                                                marginLeft: "auto",
                                            }}
                                        >
                                            ID: {entry.attachmentId.split("-").slice(-1)[0]}
                                        </span>
                                    </div>
                                </div>
                            );
                        })
                    ) : (
                        <div
                            style={{
                                textAlign: "center",
                                padding: "40px",
                                color: "var(--vscode-descriptionForeground)",
                            }}
                        >
                            <div>No audio recordings found for this cell.</div>
                        </div>
                    )}
                </div>

                <div
                    style={{
                        marginTop: "16px",
                        paddingTop: "12px",
                        borderTop: "1px solid var(--vscode-editor-foreground)",
                        textAlign: "center",
                    }}
                >
                    <Button onClick={onClose} variant="outline">
                        Close
                    </Button>
                </div>
            </div>
        </div>
    );
};<|MERGE_RESOLUTION|>--- conflicted
+++ resolved
@@ -111,33 +111,6 @@
                     setHasExplicitSelection(true);
                 }
             }
-<<<<<<< HEAD
-        }
-        if (message.type === "providerSendsAudioData") {
-            const { cellId: audioCellId, audioId, audioData } = message.content;
-            if (audioCellId === cellId) {
-                // Handle fallback case where audioId is null (current audio fallback)
-                const isCurrentAudioFallback = !audioId;
-                
-                if (isCurrentAudioFallback && audioData) {
-                    // Fallback case: only auto-close when there was a pending play request
-                    const hasPendingPlay = Array.from(pendingPlayRefs.current.values()).some(Boolean);
-                    if (hasPendingPlay) {
-                        console.log("Fallback to current audio - switching to audio tab and closing history");
-                        onClose();
-                        vscode.postMessage({
-                            command: "setPreferredEditorTab",
-                            content: { tab: "audio" }
-                        });
-                        try {
-                            sessionStorage.setItem(`start-audio-playback-${cellId}`, "1");
-                        } catch (e) {
-                            console.warn("Could not set sessionStorage flag:", e);
-                        }
-                        return;
-                    }
-                    // Otherwise (e.g., selection validation fallback), do not close; editor will load audio
-=======
             if (message.type === "audioAttachmentDeleted" && message.content.cellId === cellId) {
                 if (message.content.success) {
                     // Refresh the audio history after delete
@@ -158,14 +131,28 @@
                             content: { cellId },
                         });
                     }, 50);
->>>>>>> 532be43a
                 }
             }
             if (message.type === "providerSendsAudioData") {
                 const { cellId: audioCellId, audioId, audioData } = message.content;
                 if (audioCellId === cellId) {
-                    // Ignore any current-audio fallback in history view; we only handle specific IDs here
-                    if (!audioId) return;
+                    // Handle current-audio fallback (no specific audioId)
+                    if (!audioId) {
+                        if (audioData) {
+                            const hasPendingPlay = Array.from(pendingPlayRefs.current.values()).some(Boolean);
+                            if (hasPendingPlay) {
+                                onClose();
+                                vscode.postMessage({
+                                    command: "setPreferredEditorTab",
+                                    content: { tab: "audio" },
+                                });
+                                try {
+                                    sessionStorage.setItem(`start-audio-playback-${cellId}`, "1");
+                                } catch {}
+                            }
+                        }
+                        return;
+                    }
 
                     // Normal case with specific audioId
                     // Clear loading state regardless of whether audio data was found
@@ -205,11 +192,9 @@
                                 setAudioUrls((prev) => new Map(prev).set(audioId, blobUrl));
 
                                 // Auto-play if there was a pending play request
-                                const hadPendingPlayForThisAudio =
-                                    pendingPlayRefs.current.get(audioId);
+                                const hadPendingPlayForThisAudio = pendingPlayRefs.current.get(audioId);
                                 if (hadPendingPlayForThisAudio) {
                                     pendingPlayRefs.current.set(audioId, false); // Clear the pending flag
-                                    // Auto-play the audio
                                     try {
                                         let audio = audioRefs.current.get(audioId);
                                         if (!audio) {
@@ -225,12 +210,9 @@
                                         audio
                                             .play()
                                             .then(() => setPlayingId(audioId))
-                                            .catch((error) => {
-                                                console.error("Error auto-playing audio:", error);
-                                                setPlayingId(null);
-                                            });
-                                    } catch (error) {
-                                        console.error("Error handling auto-play:", error);
+                                            .catch(() => setPlayingId(null));
+                                    } catch {
+                                        setPlayingId(null);
                                     }
                                 }
 
@@ -242,6 +224,8 @@
                                         next.delete(audioId);
                                         return next;
                                     });
+                                    // Selection succeeded; do not force fallback on close
+                                    fetchCurrentOnCloseRef.current = false;
                                     vscode.postMessage({
                                         command: "selectAudioAttachment",
                                         content: { cellId, audioId },
@@ -250,46 +234,18 @@
                             })
                             .catch(console.error);
                     } else {
-                        // No audio data found - set error state and try fallback
-                        console.warn("No audio data found for audioId:", audioId);
+                        // No audio data found - set error state
                         setErrorIds((prev) => new Set(prev).add(audioId));
                         // Clear any in-progress validation for this audioId
-                        if (audioId) {
-                            if (validatingIdsRef.current.has(audioId)) {
-                                validatingIdsRef.current.delete(audioId);
-                                setValidatingIds((prev) => {
-                                    const next = new Set(prev);
-                                    next.delete(audioId);
-                                    return next;
-                                });
-<<<<<<< HEAD
-                                // Selection validation succeeded; do not force fallback on close
-                                fetchCurrentOnCloseRef.current = false;
-                                vscode.postMessage({
-                                    command: "selectAudioAttachment",
-                                    content: { cellId, audioId }
-                                });
-                            }
-                        })
-                        .catch(console.error);
-                } else {
-                    // No audio data found - set error state and try fallback
-                    console.warn("No audio data found for audioId:", audioId);
-                    setErrorIds(prev => new Set(prev).add(audioId));
-                    // Clear any in-progress validation for this audioId
-                    if (audioId) {
                         if (validatingIdsRef.current.has(audioId)) {
                             validatingIdsRef.current.delete(audioId);
-                            setValidatingIds(prev => {
+                            setValidatingIds((prev) => {
                                 const next = new Set(prev);
                                 next.delete(audioId);
                                 return next;
                             });
                             // Mark that we should request the current audio when the user closes history
                             fetchCurrentOnCloseRef.current = true;
-=======
-                            }
->>>>>>> 532be43a
                         }
                     }
                 }
@@ -692,14 +648,8 @@
                                             <Button
                                                 size="sm"
                                                 variant={isSelected ? "default" : "outline"}
-<<<<<<< HEAD
                                                 className="transition-none"
                                                 onClick={() => handleSelectAudio(entry.attachmentId)}
-=======
-                                                onClick={() =>
-                                                    handleSelectAudio(entry.attachmentId)
-                                                }
->>>>>>> 532be43a
                                                 disabled={isSelected || isValidating}
                                             >
                                                 {isSelected ? (
@@ -709,15 +659,11 @@
                                                 ) : (
                                                     <Circle className="h-4 w-4 mr-1" />
                                                 )}
-<<<<<<< HEAD
-                                                {isSelected ? "Selected" : "Select"}
-=======
                                                 {isSelected
                                                     ? "Selected"
                                                     : isValidating
                                                     ? "Validating..."
                                                     : "Select"}
->>>>>>> 532be43a
                                             </Button>
                                         )}
 
