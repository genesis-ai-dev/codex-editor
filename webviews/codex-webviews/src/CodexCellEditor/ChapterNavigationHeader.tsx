--- conflicted
+++ resolved
@@ -67,12 +67,9 @@
     onTriggerSync?: () => void;
     isCorrectionEditorMode?: boolean;
     chapterProgress?: Record<number, { percentTranslationsCompleted: number; percentFullyValidatedTranslations: number }>;
-<<<<<<< HEAD
     allCellsForChapter?: QuillCellContent[];
-=======
     onTempFontSizeChange?: (fontSize: number) => void;
     onFontSizeSave?: (fontSize: number) => void;
->>>>>>> 6f518b1f
 }
 
 export function ChapterNavigationHeader({
@@ -118,12 +115,9 @@
     onTriggerSync,
     isCorrectionEditorMode,
     chapterProgress,
-<<<<<<< HEAD
     allCellsForChapter,
-=======
     onTempFontSizeChange,
     onFontSizeSave,
->>>>>>> 6f518b1f
 }: // Removed onToggleCorrectionEditor since it will be a VS Code command now
 ChapterNavigationHeaderProps) {
     const [showConfirm, setShowConfirm] = useState(false);
