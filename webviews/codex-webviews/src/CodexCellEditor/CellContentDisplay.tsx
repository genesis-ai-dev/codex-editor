--- conflicted
+++ resolved
@@ -788,7 +788,6 @@
             setShowSparkleButton(false);
         };
 
-<<<<<<< HEAD
         const handleToggleCellLock = () => {
             const cellId = cellIds[0];
             const newIsLocked = !(cell.metadata?.isLocked ?? false);
@@ -816,11 +815,11 @@
                     cellId: cellId,
                 },
             });
-=======
+        };
+
         const handleOfflineModalClose = () => {
             setShowOfflineModal(false);
             setShowSparkleButton(false);
->>>>>>> c3b2af70
         };
 
         // Function to render the content with footnote markers and proper spacing
@@ -1014,11 +1013,7 @@
                                                 <DialogContent>
                                                     <DialogHeader className="sm:text-center">
                                                         <DialogTitle>
-<<<<<<< HEAD
                                                             Log in to translate using AI
-=======
-                                                            Sign in to use AI translation
->>>>>>> c3b2af70
                                                         </DialogTitle>
                                                         <DialogDescription></DialogDescription>
                                                     </DialogHeader>
