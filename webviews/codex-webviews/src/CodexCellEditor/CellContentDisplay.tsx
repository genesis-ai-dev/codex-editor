import React, { useContext, useEffect, useRef, useState, useMemo } from "react";
import {
    EditorCellContent,
    EditorPostMessages,
    Timestamps,
    EditHistory,
    QuillCellContent,
} from "../../../../types";
import { processHtmlContent, updateFootnoteNumbering } from "./footnoteUtils";
import { CodexCellTypes } from "../../../../types/enums";
import UnsavedChangesContext from "./contextProviders/UnsavedChangesContext";
import { WebviewApi } from "vscode-webview";
import ValidationButton from "./ValidationButton";
import { Button } from "../components/ui/button";
import { getTranslationStyle, CellTranslationState } from "./CellTranslationStyles";
import { CELL_DISPLAY_MODES } from "./CodexCellEditor"; // Import the cell display modes
import "./TranslationAnimations.css"; // Import the animation CSS
import AnimatedReveal from "../components/AnimatedReveal";
import { useTooltip } from "./contextProviders/TooltipContext";
import CommentsBadge from "./CommentsBadge";

const SHOW_VALIDATION_BUTTON = true;
interface CellContentDisplayProps {
    cell: QuillCellContent;
    vscode: WebviewApi<unknown>;
    textDirection: "ltr" | "rtl";
    isSourceText: boolean;
    hasDuplicateId: boolean;
    alertColorCode: number | undefined;
    highlightedCellId?: string | null;
    scrollSyncEnabled: boolean;
    lineNumber: string;
    label?: string;
    lineNumbersEnabled?: boolean;
    isInTranslationProcess?: boolean;
    translationState?: "waiting" | "processing" | "completed" | null;
    allTranslationsComplete?: boolean;
    handleCellTranslation?: (cellId: string) => void;
    handleCellClick: (cellId: string) => void;
    cellDisplayMode: CELL_DISPLAY_MODES;
    audioAttachments?: { [cellId: string]: boolean };
    footnoteOffset?: number; // Starting footnote number for this cell
    isCorrectionEditorMode?: boolean; // Whether correction editor mode is active
    translationUnits?: QuillCellContent[]; // Full list of translation units for finding previous cell
    unresolvedCommentsCount?: number; // Number of unresolved comments for this cell
    // Derived, shared state to avoid per-cell lookups
    currentUsername?: string;
    requiredValidations?: number;
}

const DEBUG_ENABLED = false;
function debug(message: string, ...args: any[]): void {
    if (DEBUG_ENABLED) {
        console.log(`[CellContentDisplay] ${message}`, ...args);
    }
}

// Audio Play Button Component
const AudioPlayButton: React.FC<{
    cellId: string;
    vscode: WebviewApi<unknown>;
}> = React.memo(({ cellId, vscode }) => {
    const [isPlaying, setIsPlaying] = useState(false);
    const [audioUrl, setAudioUrl] = useState<string | null>(null);
    const [isLoading, setIsLoading] = useState(false);
    const pendingPlayRef = useRef(false);
    const audioRef = useRef<HTMLAudioElement | null>(null);

    // Do not pre-load on mount; we will request on first click to avoid spinner churn

    // Listen for audio data messages
    useEffect(() => {
        const handleMessage = (event: MessageEvent) => {
            const message = event.data;

<<<<<<< HEAD
            // Handle audio attachments updates - request fresh audio data when attachments change
=======
            // Handle audio attachments updates - clear current url; fetch on next click
>>>>>>> 9ce7b034
            if (message.type === "providerSendsAudioAttachments") {
                if (audioUrl && audioUrl.startsWith("blob:")) {
                    URL.revokeObjectURL(audioUrl);
                }
                setAudioUrl(null);
                setIsLoading(false);
            }

            if (message.type === "providerSendsAudioData" && message.content.cellId === cellId) {
                if (message.content.audioData) {
                    // Clean up previous URL if exists
                    if (audioUrl && audioUrl.startsWith("blob:")) {
                        URL.revokeObjectURL(audioUrl);
                    }

                    // Convert base64 to blob URL
                    fetch(message.content.audioData)
                        .then((res) => res.blob())
                        .then((blob) => {
                            const blobUrl = URL.createObjectURL(blob);
                            setAudioUrl(blobUrl);
                            setIsLoading(false);
                            if (pendingPlayRef.current) {
                                // Auto-play once the data arrives
                                try {
                                    if (!audioRef.current) {
                                        audioRef.current = new Audio();
                                        audioRef.current.onended = () => setIsPlaying(false);
                                        audioRef.current.onerror = () => {
                                            console.error("Error playing audio for cell:", cellId);
                                            setIsPlaying(false);
                                        };
                                    }
                                    audioRef.current.src = blobUrl;
                                    audioRef.current
                                        .play()
                                        .then(() => setIsPlaying(true))
                                        .catch((e) => {
                                            console.error("Error auto-playing audio for cell:", e);
                                            setIsPlaying(false);
                                        });
                                } finally {
                                    pendingPlayRef.current = false;
                                }
                            }
                        })
                        .catch((error) => {
                            console.error("Error converting audio data:", error);
                            setIsLoading(false);
                        });
                } else {
                    // No audio data - clear the audio URL and stop loading
                    setAudioUrl(null);
                    setIsLoading(false);
                }
            }
        };

        window.addEventListener("message", handleMessage);
        return () => window.removeEventListener("message", handleMessage);
    }, [cellId, vscode]); // Add vscode to dependencies

    // Clean up blob URL on unmount
    useEffect(() => {
        return () => {
            if (audioUrl && audioUrl.startsWith("blob:")) {
                URL.revokeObjectURL(audioUrl);
            }
            // Stop audio if playing when unmounting
            if (audioRef.current && isPlaying) {
                audioRef.current.pause();
            }
        };
    }, [audioUrl, isPlaying]);

    const handlePlayAudio = async () => {
        try {
            if (isPlaying) {
                // Stop current audio
                if (audioRef.current) {
                    audioRef.current.pause();
                    audioRef.current.currentTime = 0;
                }
                setIsPlaying(false);
            } else {
                // If we don't have audio yet, request it and keep the UI calm (no spinner icon)
                if (!audioUrl) {
                    pendingPlayRef.current = true;
                    setIsLoading(true);
                    vscode.postMessage({
                        command: "requestAudioForCell",
                        content: { cellId },
                    } as EditorPostMessages);
                    return;
                }

                // Create or reuse audio element
                if (!audioRef.current) {
                    audioRef.current = new Audio();
                    audioRef.current.onended = () => setIsPlaying(false);
                    audioRef.current.onerror = () => {
                        console.error("Error playing audio for cell:", cellId);
                        setIsPlaying(false);
                    };
                }

                audioRef.current.src = audioUrl;
                await audioRef.current.play();
                setIsPlaying(true);
            }
        } catch (error) {
            console.error("Error handling audio playback:", error);
            setIsPlaying(false);
        }
    };

    return (
        <button
            onClick={handlePlayAudio}
            className="audio-play-button"
            title={isPlaying ? "Stop audio" : isLoading ? "Preparing audio..." : "Play audio"}
            disabled={false}
            style={{
                background: "none",
                border: "none",
                cursor: "pointer",
                padding: "4px",
                borderRadius: "4px",
                display: "flex",
                alignItems: "center",
                justifyContent: "center",
                color: "var(--vscode-foreground)",
                opacity: isPlaying ? 1 : 0.8,
                transition: "opacity 0.2s",
            }}
            onMouseEnter={(e) => (e.currentTarget.style.opacity = "1")}
            onMouseLeave={(e) => (e.currentTarget.style.opacity = isPlaying ? "1" : "0.8")}
        >
            <i
                className={`codicon ${isPlaying ? "codicon-debug-stop" : "codicon-play"}`}
                style={{ fontSize: "16px" }}
            />
        </button>
    );
});

const CellContentDisplay: React.FC<CellContentDisplayProps> = React.memo(
    ({
        cell,
        vscode,
        textDirection,
        isSourceText,
        hasDuplicateId,
        alertColorCode,
        highlightedCellId,
        scrollSyncEnabled,
<<<<<<< HEAD
        cellLabelOrGeneratedLabel,
=======
        lineNumber,
        label,
        lineNumbersEnabled = true,
>>>>>>> 9ce7b034
        isInTranslationProcess = false,
        translationState = null,
        allTranslationsComplete = false,
        handleCellTranslation,
        handleCellClick,
        cellDisplayMode,
        audioAttachments,
        footnoteOffset = 0,
        isCorrectionEditorMode = false,
        translationUnits = [],
        unresolvedCommentsCount: initialUnresolvedCommentsCount = 0,
        currentUsername,
        requiredValidations,
    }) => {
<<<<<<< HEAD
        // const { cellContent, timestamps, editHistory } = cell; // DEBUG HERE!!
=======
        const { cellContent, timestamps, editHistory } = cell;
>>>>>>> 9ce7b034
        const cellIds = cell.cellMarkers;
        const [fadingOut, setFadingOut] = useState(false);
        const { showTooltip, hideTooltip } = useTooltip();

        const { unsavedChanges, toggleFlashingBorder } = useContext(UnsavedChangesContext);

        const cellRef = useRef<HTMLDivElement>(null);
        const contentRef = useRef<HTMLDivElement>(null);

        // Effect to attach event listeners to footnote markers
        useEffect(() => {
            if (!contentRef.current) return;

            // Find all footnote markers in the rendered content
            const markers = contentRef.current.querySelectorAll("sup.footnote-marker");

            // Function to show tooltip on hover
            const handleMarkerMouseEnter = (e: Event) => {
                const marker = e.currentTarget as HTMLElement;
                const content = marker.getAttribute("data-footnote") || "";
                const rect = marker.getBoundingClientRect();

                // Position at the top center of the marker
                const x = rect.left + rect.width / 2;
                const y = rect.top;

                showTooltip(<div dangerouslySetInnerHTML={{ __html: content }} />, x, y);
            };

            // Function to hide tooltip when mouse leaves
            const handleMarkerMouseLeave = () => {
                hideTooltip();
            };

            // Attach listeners to all markers
            markers.forEach((marker) => {
                marker.addEventListener("mouseenter", handleMarkerMouseEnter);
                marker.addEventListener("mouseleave", handleMarkerMouseLeave);
            });

            // Use the proper footnote numbering utility
            if (contentRef.current) {
                updateFootnoteNumbering(contentRef.current, footnoteOffset + 1, false);
            }

            // Clean up listeners when component unmounts
            return () => {
                markers.forEach((marker) => {
                    marker.removeEventListener("mouseenter", handleMarkerMouseEnter);
                    marker.removeEventListener("mouseleave", handleMarkerMouseLeave);
                });
            };
        }, [cell.cellContent, showTooltip, hideTooltip, footnoteOffset]);

        // Handle fade-out effect when all translations complete - DISABLED to prevent glitches
        useEffect(() => {
            // Completely disable fading to prevent any glitches during translation
            setFadingOut(false);
        }, [allTranslationsComplete, translationState, isInTranslationProcess]);

        // Note: comments counts are provided by parent (`CellList`) to avoid per-cell fetches

        // Helper function to check if this cell should be highlighted
        // Handles parent/child cell matching: child cells in target should highlight parent cells in source
        const checkShouldHighlight = (): boolean => {
            return cellIds.some((cellId) => {
                if (!highlightedCellId || !cellId) return false;

                // Exact match
                if (highlightedCellId === cellId) return true;

                // If highlighted cell is a child (3+ parts), check if this is the parent
                const highlightedParts = highlightedCellId.split(":");
                const cellParts = cellId.split(":");

                if (highlightedParts.length >= 3 && cellParts.length === 2) {
                    // Compare parent portion: "BOOK CHAPTER:VERSE"
                    const highlightedParent = highlightedParts.slice(0, 2).join(":");
                    return highlightedParent === cellId;
                }

                return false;
            });
        };

        useEffect(() => {
            debug("Before Scrolling to content highlightedCellId", {
                highlightedCellId,
                cellIds,
                isSourceText,
                scrollSyncEnabled,
            });

            const shouldHighlight = checkShouldHighlight();

            if (shouldHighlight && cellRef.current && isSourceText && scrollSyncEnabled) {
                debug("Scrolling to content highlightedCellId", {
                    highlightedCellId,
                    cellIds,
                    isSourceText,
                });
                cellRef.current.scrollIntoView({ behavior: "smooth", block: "center" });
            }
        }, [highlightedCellId]);

        // Handler for stopping translation when clicked on the spinner
        const handleStopTranslation = (e: React.MouseEvent) => {
            e.stopPropagation(); // Prevent the cell click handler from firing

            // If we're in a translation process, stop it
            if (isInTranslationProcess) {
                // Stop autocomplete chapter
                vscode.postMessage({
                    command: "stopAutocompleteChapter",
                } as EditorPostMessages);

                // Also stop single cell translations
                vscode.postMessage({
                    command: "stopSingleCellTranslation",
                } as any); // Use any type to bypass type checking
            }
        };

        // Handler for sparkle button click
        const handleSparkleButtonClick = (e: React.MouseEvent) => {
            e.stopPropagation(); // Prevent the cell click handler from firing

            // Skip if already in translation process
            if (isInTranslationProcess) return;

            // Call the handleCellTranslation function if available
            if (handleCellTranslation && cellIds.length > 0) {
                handleCellTranslation(cellIds[0]);
            } else {
                // Fallback if handleCellTranslation is not provided
                if (typeof (window as any).handleSparkleButtonClick === "function") {
                    (window as any).handleSparkleButtonClick(cellIds[0]);
                } else {
                    vscode.postMessage({
                        command: "llmCompletion",
                        content: {
                            currentLineId: cellIds[0],
                            addContentToValue: true,
                        },
                    });
                }
            }
        };

        const handleCancelMerge = (e: React.MouseEvent) => {
            e.stopPropagation(); // Prevent the cell click handler from firing
            vscode.postMessage({
                command: "cancelMerge",
                content: { cellId: cellIds[0] },
            } as any);
        };

        // Handler for merging cell with previous cell
        const handleMergeWithPrevious = (e: React.MouseEvent) => {
            e.stopPropagation(); // Prevent the cell click handler from firing

            // Find the current cell index in the unpaginated list
            const currentCellId = cellIds[0];
            const currentIndex = translationUnits.findIndex(
                (unit) => unit.cellMarkers[0] === currentCellId
            );

            if (currentIndex === -1) {
                console.error("Current cell not found in translation units");
                return;
            }

            if (currentIndex === 0) {
                // Send error message to VS Code instead of using alert
                vscode.postMessage({
                    command: "showErrorMessage",
                    text: "Cannot merge: This is the first cell.",
                } as any);
                return;
            }

            // Find the most recent non-merged cell to merge into
            let targetCellIndex = currentIndex - 1;
            let targetCell = translationUnits[targetCellIndex];

            // Skip any cells that are already merged
            while (targetCellIndex >= 0 && targetCell?.merged) {
                targetCellIndex--;
                targetCell = translationUnits[targetCellIndex];
            }

            // Check if we found a valid target cell
            if (targetCellIndex < 0 || !targetCell) {
                vscode.postMessage({
                    command: "showErrorMessage",
                    text: "Cannot merge: No non-merged cell found to merge into.",
                } as any);
                return;
            }

            const currentCell = translationUnits[currentIndex];

            if (!targetCell || !currentCell) {
                console.error("Could not find target or current cell");
                return;
            }

            // Send confirmation request to VS Code instead of using window.confirm
            vscode.postMessage({
                command: "confirmCellMerge",
                content: {
                    currentCellId: currentCell.cellMarkers[0],
                    previousCellId: targetCell.cellMarkers[0],
                    currentContent: currentCell.cellContent,
                    previousContent: targetCell.cellContent,
                    message:
                        "Are you sure you want to merge this cell with the previous non-merged cell? This action cannot be undone.",
                },
            } as any);
        };

<<<<<<< HEAD
        const displayLabel =
            cellLabelOrGeneratedLabel ||
            (() => {
                const numbers = cellIds.map((id) => id.split(":").pop());
                const reference =
                    numbers.length === 1
                        ? numbers[0]
                        : `${numbers[0]}-${numbers[numbers.length - 1]}`;
                return reference?.slice(-3) ?? "";
            })();
=======
        // Line numbers are always generated and shown at the beginning of each line
        // Labels are optional and shown after line numbers when present
>>>>>>> 9ce7b034

        const AlertDot = ({ color }: { color: string }) => (
            <span
                style={{
                    display: "inline-block",
                    width: "5px",
                    height: "5px",
                    borderRadius: "50%",
                    backgroundColor: color,
                    marginLeft: "4px",
                }}
            />
        );

        const getAlertDot = () => {
            if (alertColorCode === -1) return null;

            const colors = {
                "0": "transparent",
                "1": "#FF6B6B",
                "2": "purple",
                "3": "white",
            } as const;
            return (
                <AlertDot
                    color={
                        colors[alertColorCode?.toString() as keyof typeof colors] || "transparent"
                    }
                />
            );
        };

        const getBackgroundColor = () => {
            if (checkShouldHighlight() && scrollSyncEnabled) {
                return "var(--vscode-editor-selectionBackground)";
            }
            return "transparent";
        };

        const getBorderColor = () => {
            if (checkShouldHighlight() && scrollSyncEnabled) {
                return "var(--vscode-editor-selectionHighlightBorder)";
            }
            return "transparent";
        };

        // Get the border style based on translation state
        const getBorderStyle = () => {
            if (hasDuplicateId) {
                return { borderColor: "red" };
            }

            // Explicitly reset border properties when no translation state
            if (!translationState) {
                return {
                    border: "1px solid transparent",
                    borderColor: "transparent",
                };
            }

            // Determine if we're in inline mode based on the cellDisplayMode prop
            const isInlineMode = cellDisplayMode === CELL_DISPLAY_MODES.INLINE;

            // Get the translation style from our new utility
            return getTranslationStyle(
                fadingOut ? ("fading" as CellTranslationState) : translationState,
                isInlineMode
            );
        };

        // We don't need the CSS class anymore since we're using inline styles
        // But we do need to handle any className returned from getTranslationStyle for animations
        const getAnimationClassName = () => {
            // Determine if we're in inline mode based on the cellDisplayMode prop
            const isInlineMode = cellDisplayMode === CELL_DISPLAY_MODES.INLINE;

            // Get the translation style which may include a className
            const style = getTranslationStyle(
                fadingOut ? ("fading" as CellTranslationState) : translationState,
                isInlineMode
            );

            return style.className || "";
        };

        // Decide when the label should occupy the full top row
<<<<<<< HEAD
        const labelText: string = cellLabelOrGeneratedLabel || "";
        const forceLabelTopRow: boolean = labelText.length > 6;
=======
        const forceLabelTopRow: boolean = lineNumbersEnabled;
        console.log("value ", { cell });
        console.log("lineNumber", lineNumber);
        console.log("lineNumbersEnabled", lineNumbersEnabled);
>>>>>>> 9ce7b034

        // Function to check if we should show cell header elements
        const shouldShowHeaderElements = () => {
            return cellDisplayMode !== CELL_DISPLAY_MODES.INLINE;
        };

        // Function to render the content with footnote markers and proper spacing
        const renderContent = () => {
            // Use the proper HTML processing utility instead of hacky approach
            const processedHtml = processHtmlContent(cell.cellContent || "");

            if (!cell.timestamps?.startTime) {
                return (
                    <div
                        ref={contentRef}
                        className="cell-content"
                        dangerouslySetInnerHTML={{
                            __html: processedHtml,
                        }}
                        onClick={() => {
                            hideTooltip();
                            handleCellClick(cellIds[0]);
                        }}
                    />
                );
            } else {
                return (
                    <div
                        onClick={() => {
                            hideTooltip();
                            handleCellClick(cellIds[0]);
                        }}
                        style={{ display: "flex", flexDirection: "column", gap: "0.5rem" }}
                    >
                        <div
                            ref={contentRef}
                            className="cell-content"
                            dangerouslySetInnerHTML={{
                                __html: processedHtml,
                            }}
                        />
                        {/* Timestamp Display */}
                        {cell.timestamps &&
                            (cell.timestamps.startTime !== undefined ||
                                cell.timestamps.endTime !== undefined) && (
                                <div
                                    className="timestamp-display"
                                    style={{
                                        fontSize: "0.75rem",
                                        color: "var(--vscode-descriptionForeground)",
                                        marginTop: "0.25rem",
                                        fontFamily: "monospace",
                                        opacity: 0.8,
                                        textAlign: "start",
                                        width: "100%",
                                    }}
                                >
                                    {cell.timestamps.startTime !== undefined &&
                                    cell.timestamps.endTime !== undefined ? (
                                        <span>
                                            {formatTime(cell.timestamps.startTime)} →{" "}
                                            {formatTime(cell.timestamps.endTime)}
                                        </span>
                                    ) : cell.timestamps.startTime !== undefined ? (
                                        <span>Start: {formatTime(cell.timestamps.startTime)}</span>
                                    ) : cell.timestamps.endTime !== undefined ? (
                                        <span>End: {formatTime(cell.timestamps.endTime)}</span>
                                    ) : null}
                                </div>
                            )}
                    </div>
                );
            }
        };

        return (
            <div
                ref={cellRef}
                className={`cell-content-display ${getAnimationClassName()}`}
                style={{
                    backgroundColor: getBackgroundColor(),
                    direction: textDirection,
                    ...getBorderStyle(),
                    display: "flex",
                    alignItems: "flex-start",
                    gap: "0.5rem",
                    padding: "0.25rem",
                    cursor: isSourceText && !isCorrectionEditorMode ? "default" : "pointer",
                    border: "1px solid transparent",
                    borderRadius: "4px",
                    overflow: "visible",
                    maxWidth: "100%",
                    boxSizing: "border-box",
                    transition: "border 0.3s ease",
                    overflowWrap: "break-word",
                    wordWrap: "break-word",
                    wordBreak: "break-word",
                }}
            >
                <div
                    className="cell-header"
                    style={{
                        display: "flex",
                        justifyContent: "space-between",
                        alignItems: "flex-start",
                        flexShrink: 0,
                    }}
                >
                    {cellDisplayMode !== CELL_DISPLAY_MODES.INLINE && (
                        <div
                            className="cell-actions"
                            style={{
                                display: "flex",
                                justifyContent: "space-between",
<<<<<<< HEAD
=======
                                alignItems: "center",
>>>>>>> 9ce7b034
                            }}
                        >
                            <div
                                className="action-button-container"
                                style={{
                                    display: "flex",
<<<<<<< HEAD
=======
                                    alignItems: "center",
>>>>>>> 9ce7b034
                                    gap: "8px",
                                }}
                            >
                                <AnimatedReveal
                                    mode="reveal"
                                    button={
                                        !isSourceText &&
                                        SHOW_VALIDATION_BUTTON &&
                                        !isInTranslationProcess && (
<<<<<<< HEAD
                                            <div style={{ flexShrink: 0 }}>
                                                <ValidationButton
                                                    cellId={cellIds[0]}
                                                    cell={cell}
                                                    vscode={vscode}
                                                    isSourceText={isSourceText}
                                                    currentUsername={currentUsername}
                                                    requiredValidations={requiredValidations}
                                                />
                                            </div>
=======
                                            <ValidationButton
                                                cellId={cellIds[0]}
                                                cell={cell}
                                                vscode={vscode}
                                                isSourceText={isSourceText}
                                                currentUsername={currentUsername}
                                                requiredValidations={requiredValidations}
                                            />
>>>>>>> 9ce7b034
                                        )
                                    }
                                    content={
                                        !isSourceText && (
                                            <Button
                                                style={{
                                                    height: "16px",
                                                    width: "16px",
                                                    padding: 0,
                                                    display: "flex",
                                                    alignItems: "center",
                                                    justifyContent: "center",
                                                    position: "relative",
                                                }}
                                                onClick={
                                                    isInTranslationProcess
                                                        ? handleStopTranslation
                                                        : handleSparkleButtonClick
                                                }
                                            >
                                                <i
                                                    className={`codicon ${
                                                        isInTranslationProcess
                                                            ? "codicon-loading codicon-modifier-spin"
                                                            : "codicon-sparkle"
                                                    }`}
                                                    style={{ fontSize: "12px" }}
                                                ></i>
                                            </Button>
                                        )
                                    }
                                />
<<<<<<< HEAD

                                {/* Audio Play Button */}
                                {audioAttachments && audioAttachments[cellIds[0]] && (
                                    <div style={{ flexShrink: 0 }}>
                                        <AudioPlayButton cellId={cellIds[0]} vscode={vscode} />
                                    </div>
=======
                                {lineNumber && lineNumbersEnabled && (
                                    <div
                                        className="cell-line-number"
                                        style={{
                                            fontWeight: 500,
                                            lineHeight: 1.2,
                                            whiteSpace: "nowrap",
                                            minWidth: 0,
                                            marginRight: "0.25rem",
                                            color: "var(--vscode-descriptionForeground)",
                                            fontSize: "0.9em",
                                        }}
                                        title={`Line ${lineNumber}`}
                                    >
                                        {lineNumber}
                                    </div>
                                )}

                                {/* Audio Play Button */}
                                {audioAttachments && audioAttachments[cellIds[0]] && (
                                    <AudioPlayButton cellId={cellIds[0]} vscode={vscode} />
>>>>>>> 9ce7b034
                                )}

                                {/* Merge Button - only show in correction editor mode for source text */}
                                {isSourceText &&
                                    isCorrectionEditorMode &&
                                    !cell.merged &&
                                    (() => {
                                        // Check if this is the first cell - if so, don't show merge button
                                        const currentCellId = cellIds[0];
                                        const currentIndex = translationUnits?.findIndex(
                                            (unit) => unit.cellMarkers[0] === currentCellId
                                        );
                                        const isFirstCell = currentIndex === 0;

                                        return !isFirstCell;
                                    })() && (
                                        <div style={{ flexShrink: 0 }}>
                                            <Button
                                                variant="ghost"
                                                style={{
                                                    height: "16px",
                                                    width: "16px",
                                                    padding: 0,
                                                    display: "flex",
                                                    alignItems: "center",
                                                    justifyContent: "center",
                                                }}
                                                onClick={handleMergeWithPrevious}
                                                title="Merge with previous cell"
                                            >
                                                <i
                                                    className="codicon codicon-merge"
                                                    style={{ fontSize: "12px" }}
                                                />
                                            </Button>
                                        </div>
                                    )}
                                {isSourceText && isCorrectionEditorMode && cell.merged && (
                                    <div style={{ flexShrink: 0 }}>
                                        <Button
                                            variant="ghost"
                                            style={{
                                                height: "16px",
                                                width: "16px",
                                                padding: 0,
                                                display: "flex",
                                                alignItems: "center",
                                                justifyContent: "center",
                                            }}
                                            onClick={handleCancelMerge}
                                            title="Cancel merge"
                                        >
                                            <i
                                                className="codicon codicon-debug-step-back"
                                                style={{ fontSize: "12px" }}
                                            />
                                        </Button>
                                    </div>
                                )}
                            </div>
                            {getAlertDot()}
                        </div>
                    )}
                </div>

                {/* Right side: wrappable label + content */}
                <div
                    style={{
                        display: "flex",
                        flexWrap: "wrap",
                        alignItems: "baseline",
                        gap: "0.25rem",
                        flex: 1,
                        minWidth: 0,
                    }}
                >
<<<<<<< HEAD
                    {cellLabelOrGeneratedLabel && (
=======
                    {/* Cell label - shown after line number when present */}
                    {label && (
>>>>>>> 9ce7b034
                        <div
                            className="cell-label-text text-primary"
                            style={{
                                fontWeight:
                                    cellDisplayMode === CELL_DISPLAY_MODES.ONE_LINE_PER_CELL
                                        ? 500
                                        : "normal",
                                lineHeight: 1.2,
                                whiteSpace: "normal",
                                overflowWrap: "anywhere",
                                minWidth: 0,
                                marginRight: "0.25rem",
                                flexBasis: forceLabelTopRow ? "100%" : "auto",
                            }}
<<<<<<< HEAD
                            title={cellLabelOrGeneratedLabel}
                        >
                            {cellLabelOrGeneratedLabel}
=======
                            title={label}
                        >
                            {label}
>>>>>>> 9ce7b034
                        </div>
                    )}
                    <div style={{ flex: 1, minWidth: 0 }}>{renderContent()}</div>
                </div>

                {/* Comments Badge positioned at far right of row */}
                <div style={{ flexShrink: 0, marginLeft: "0.5rem" }}>
                    <CommentsBadge
                        cellId={cellIds[0]}
                        unresolvedCount={initialUnresolvedCommentsCount}
                    />
                </div>
            </div>
        );
    }
);

// Helper function to format time in MM:SS.mmm format
const formatTime = (timeInSeconds: number): string => {
    const minutes = Math.floor(timeInSeconds / 60);
    const seconds = Math.floor(timeInSeconds % 60);
    const milliseconds = Math.floor((timeInSeconds % 1) * 1000);
    return `${minutes.toString().padStart(2, "0")}:${seconds
        .toString()
        .padStart(2, "0")}.${milliseconds.toString().padStart(3, "0")}`;
};

export default CellContentDisplay;<|MERGE_RESOLUTION|>--- conflicted
+++ resolved
@@ -73,11 +73,7 @@
         const handleMessage = (event: MessageEvent) => {
             const message = event.data;
 
-<<<<<<< HEAD
-            // Handle audio attachments updates - request fresh audio data when attachments change
-=======
             // Handle audio attachments updates - clear current url; fetch on next click
->>>>>>> 9ce7b034
             if (message.type === "providerSendsAudioAttachments") {
                 if (audioUrl && audioUrl.startsWith("blob:")) {
                     URL.revokeObjectURL(audioUrl);
@@ -234,13 +230,9 @@
         alertColorCode,
         highlightedCellId,
         scrollSyncEnabled,
-<<<<<<< HEAD
-        cellLabelOrGeneratedLabel,
-=======
         lineNumber,
         label,
         lineNumbersEnabled = true,
->>>>>>> 9ce7b034
         isInTranslationProcess = false,
         translationState = null,
         allTranslationsComplete = false,
@@ -255,11 +247,7 @@
         currentUsername,
         requiredValidations,
     }) => {
-<<<<<<< HEAD
-        // const { cellContent, timestamps, editHistory } = cell; // DEBUG HERE!!
-=======
-        const { cellContent, timestamps, editHistory } = cell;
->>>>>>> 9ce7b034
+        // const { cellContent, timestamps, editHistory } = cell; // I don't think we use this
         const cellIds = cell.cellMarkers;
         const [fadingOut, setFadingOut] = useState(false);
         const { showTooltip, hideTooltip } = useTooltip();
@@ -481,21 +469,8 @@
             } as any);
         };
 
-<<<<<<< HEAD
-        const displayLabel =
-            cellLabelOrGeneratedLabel ||
-            (() => {
-                const numbers = cellIds.map((id) => id.split(":").pop());
-                const reference =
-                    numbers.length === 1
-                        ? numbers[0]
-                        : `${numbers[0]}-${numbers[numbers.length - 1]}`;
-                return reference?.slice(-3) ?? "";
-            })();
-=======
         // Line numbers are always generated and shown at the beginning of each line
         // Labels are optional and shown after line numbers when present
->>>>>>> 9ce7b034
 
         const AlertDot = ({ color }: { color: string }) => (
             <span
@@ -582,15 +557,7 @@
         };
 
         // Decide when the label should occupy the full top row
-<<<<<<< HEAD
-        const labelText: string = cellLabelOrGeneratedLabel || "";
-        const forceLabelTopRow: boolean = labelText.length > 6;
-=======
         const forceLabelTopRow: boolean = lineNumbersEnabled;
-        console.log("value ", { cell });
-        console.log("lineNumber", lineNumber);
-        console.log("lineNumbersEnabled", lineNumbersEnabled);
->>>>>>> 9ce7b034
 
         // Function to check if we should show cell header elements
         const shouldShowHeaderElements = () => {
@@ -705,20 +672,14 @@
                             style={{
                                 display: "flex",
                                 justifyContent: "space-between",
-<<<<<<< HEAD
-=======
                                 alignItems: "center",
->>>>>>> 9ce7b034
                             }}
                         >
                             <div
                                 className="action-button-container"
                                 style={{
                                     display: "flex",
-<<<<<<< HEAD
-=======
                                     alignItems: "center",
->>>>>>> 9ce7b034
                                     gap: "8px",
                                 }}
                             >
@@ -728,18 +689,6 @@
                                         !isSourceText &&
                                         SHOW_VALIDATION_BUTTON &&
                                         !isInTranslationProcess && (
-<<<<<<< HEAD
-                                            <div style={{ flexShrink: 0 }}>
-                                                <ValidationButton
-                                                    cellId={cellIds[0]}
-                                                    cell={cell}
-                                                    vscode={vscode}
-                                                    isSourceText={isSourceText}
-                                                    currentUsername={currentUsername}
-                                                    requiredValidations={requiredValidations}
-                                                />
-                                            </div>
-=======
                                             <ValidationButton
                                                 cellId={cellIds[0]}
                                                 cell={cell}
@@ -748,7 +697,6 @@
                                                 currentUsername={currentUsername}
                                                 requiredValidations={requiredValidations}
                                             />
->>>>>>> 9ce7b034
                                         )
                                     }
                                     content={
@@ -781,14 +729,6 @@
                                         )
                                     }
                                 />
-<<<<<<< HEAD
-
-                                {/* Audio Play Button */}
-                                {audioAttachments && audioAttachments[cellIds[0]] && (
-                                    <div style={{ flexShrink: 0 }}>
-                                        <AudioPlayButton cellId={cellIds[0]} vscode={vscode} />
-                                    </div>
-=======
                                 {lineNumber && lineNumbersEnabled && (
                                     <div
                                         className="cell-line-number"
@@ -810,7 +750,6 @@
                                 {/* Audio Play Button */}
                                 {audioAttachments && audioAttachments[cellIds[0]] && (
                                     <AudioPlayButton cellId={cellIds[0]} vscode={vscode} />
->>>>>>> 9ce7b034
                                 )}
 
                                 {/* Merge Button - only show in correction editor mode for source text */}
@@ -887,12 +826,8 @@
                         minWidth: 0,
                     }}
                 >
-<<<<<<< HEAD
-                    {cellLabelOrGeneratedLabel && (
-=======
                     {/* Cell label - shown after line number when present */}
                     {label && (
->>>>>>> 9ce7b034
                         <div
                             className="cell-label-text text-primary"
                             style={{
@@ -907,15 +842,9 @@
                                 marginRight: "0.25rem",
                                 flexBasis: forceLabelTopRow ? "100%" : "auto",
                             }}
-<<<<<<< HEAD
-                            title={cellLabelOrGeneratedLabel}
-                        >
-                            {cellLabelOrGeneratedLabel}
-=======
                             title={label}
                         >
                             {label}
->>>>>>> 9ce7b034
                         </div>
                     )}
                     <div style={{ flex: 1, minWidth: 0 }}>{renderContent()}</div>
