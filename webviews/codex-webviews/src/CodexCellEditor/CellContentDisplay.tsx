import React, { useContext, useEffect, useRef, useState, useMemo, useCallback } from "react";
import { getCachedAudioDataUrl, setCachedAudioDataUrl } from "../lib/audioCache";
import { globalAudioController, type AudioControllerEvent } from "../lib/audioController";
import {
    EditorCellContent,
    EditorPostMessages,
    Timestamps,
    EditHistory,
    QuillCellContent,
} from "../../../../types";
import { processHtmlContent, updateFootnoteNumbering } from "./footnoteUtils";
import { CodexCellTypes } from "../../../../types/enums";
import UnsavedChangesContext from "./contextProviders/UnsavedChangesContext";
import { WebviewApi } from "vscode-webview";
import ValidationButton from "./ValidationButton";
import AudioValidationButton from "./AudioValidationButton";
import { shouldDisableValidation } from "@sharedUtils";
import { Button } from "../components/ui/button";
import { getTranslationStyle, CellTranslationState } from "./CellTranslationStyles";
import { CELL_DISPLAY_MODES } from "./CodexCellEditor"; // Import the cell display modes
import "./TranslationAnimations.css"; // Import the animation CSS
import { useTooltip } from "./contextProviders/TooltipContext";
import CommentsBadge from "./CommentsBadge";
import { useMessageHandler } from "./hooks/useCentralizedMessageDispatcher";
import ReactMarkdown from "react-markdown";
import {
    Dialog,
    DialogContent,
    DialogDescription,
    DialogFooter,
    DialogHeader,
    DialogTitle,
} from "../components/ui/dialog";
import { MessageCircle } from "lucide-react";

const SHOW_VALIDATION_BUTTON = true;
interface CellContentDisplayProps {
    cell: QuillCellContent;
    vscode: WebviewApi<unknown>;
    textDirection: "ltr" | "rtl";
    isSourceText: boolean;
    hasDuplicateId: boolean;
    alertColorCode: number | undefined;
    highlightedCellId?: string | null;
    scrollSyncEnabled: boolean;
    lineNumber: string;
    label?: string;
    lineNumbersEnabled?: boolean;
    isInTranslationProcess?: boolean;
    translationState?: "waiting" | "processing" | "completed" | null;
    allTranslationsComplete?: boolean;
    handleCellTranslation?: (cellId: string) => void;
    handleCellClick: (cellId: string) => void;
    cellDisplayMode: CELL_DISPLAY_MODES;
    audioAttachments?: {
        [cellId: string]:
            | "available"
            | "available-local"
            | "available-pointer"
            | "deletedOnly"
            | "none"
            | "missing";
    };
    footnoteOffset?: number; // Starting footnote number for this cell
    isCorrectionEditorMode?: boolean; // Whether correction editor mode is active
    translationUnits?: QuillCellContent[]; // Full list of translation units for finding previous cell
    unresolvedCommentsCount?: number; // Number of unresolved comments for this cell
    // Derived, shared state to avoid per-cell lookups
    currentUsername?: string;
    requiredValidations?: number;
    requiredAudioValidations?: number;
    isAuthenticated?: boolean;
    userAccessLevel?: number;
    isAudioOnly?: boolean;
    showInlineBacktranslations?: boolean;
    backtranslation?: any;
}

const DEBUG_ENABLED = false;
function debug(message: string, ...args: any[]): void {
    if (DEBUG_ENABLED) {
        console.log(`[CellContentDisplay] ${message}`, ...args);
    }
}

// Audio Play Button Component
const AudioPlayButton: React.FC<{
    cellId: string;
    vscode: WebviewApi<unknown>;
    state?:
        | "available"
        | "available-local"
        | "available-pointer"
        | "missing"
        | "deletedOnly"
        | "none";
    onOpenCell?: (cellId: string) => void;
}> = React.memo(({ cellId, vscode, state = "available", onOpenCell }) => {
    const [isPlaying, setIsPlaying] = useState(false);
    const [audioUrl, setAudioUrl] = useState<string | null>(null);
    const [isLoading, setIsLoading] = useState(false);
    const pendingPlayRef = useRef(false);
    const audioRef = useRef<HTMLAudioElement | null>(null);

    // Do not pre-load on mount; we will request on first click to avoid spinner churn

    // Listen for audio data messages
    useMessageHandler(
        "cellContentDisplay-audioData",
        (event: MessageEvent) => {
            const message = event.data;

            // Handle audio attachments updates - clear current url; fetch on next click
            if (message.type === "providerSendsAudioAttachments") {
                if (audioUrl && audioUrl.startsWith("blob:")) {
                    URL.revokeObjectURL(audioUrl);
                }
                setAudioUrl(null);
                setIsLoading(false);
            }

            if (message.type === "providerSendsAudioData" && message.content.cellId === cellId) {
                if (message.content.audioData) {
                    // Clean up previous URL if exists
                    if (audioUrl && audioUrl.startsWith("blob:")) {
                        URL.revokeObjectURL(audioUrl);
                    }

                    // Convert base64 to blob URL
                    fetch(message.content.audioData)
                        .then((res) => res.blob())
                        .then((blob) => {
                            const blobUrl = URL.createObjectURL(blob);
                            try {
                                setCachedAudioDataUrl(cellId, message.content.audioData);
                            } catch {
                                /* empty */
                            }
                            setAudioUrl(blobUrl);
                            setIsLoading(false);
                            if (pendingPlayRef.current) {
                                // Auto-play once the data arrives
                                try {
                                    if (!audioRef.current) {
                                        audioRef.current = new Audio();
                                        audioRef.current.onended = () => setIsPlaying(false);
                                        audioRef.current.onerror = () => {
                                            console.error("Error playing audio for cell:", cellId);
                                            setIsPlaying(false);
                                        };
                                    }
                                    audioRef.current.src = blobUrl;
                                    globalAudioController
                                        .playExclusive(audioRef.current)
                                        .then(() => setIsPlaying(true))
                                        .catch((e) => {
                                            console.error("Error auto-playing audio for cell:", e);
                                            setIsPlaying(false);
                                        });
                                } finally {
                                    pendingPlayRef.current = false;
                                }
                            }
                        })
                        .catch((error) => {
                            console.error("Error converting audio data:", error);
                            setIsLoading(false);
                        });
                } else {
                    // No audio data - clear the audio URL and stop loading
                    setAudioUrl(null);
                    setIsLoading(false);
                }
            }
        },
        [audioUrl, cellId, vscode]
    ); // Add vscode to dependencies

    // Clean up blob URL on unmount
    useEffect(() => {
        return () => {
            if (audioUrl && audioUrl.startsWith("blob:")) {
                URL.revokeObjectURL(audioUrl);
            }
            // Stop audio if playing when unmounting
            if (audioRef.current && isPlaying) {
                audioRef.current.pause();
            }
        };
    }, [audioUrl, isPlaying]);

    const handlePlayAudio = async () => {
        try {
            // For any non-available state, open editor on audio tab and auto-start recording
            if (
                state !== "available" &&
                state !== "available-local" &&
                state !== "available-pointer"
            ) {
                // For missing audio, just open the editor without auto-starting recording
                if (state !== "missing") {
                    try {
                        sessionStorage.setItem(`start-audio-recording-${cellId}`, "1");
                    } catch (e) {
                        void e;
                    }
                }
                vscode.postMessage({
                    command: "setPreferredEditorTab",
                    content: { tab: "audio" },
                } as any);
                if (onOpenCell) onOpenCell(cellId);
                return;
            }

            if (isPlaying) {
                // Stop current audio
                if (audioRef.current) {
                    audioRef.current.pause();
                    audioRef.current.currentTime = 0;
                }
                setIsPlaying(false);
            } else {
                // If we don't have audio yet, try cached data first; only request if not cached
                let effectiveUrl: string | null = audioUrl;
                if (!effectiveUrl) {
                    const cached = getCachedAudioDataUrl(cellId);
                    if (cached) {
                        pendingPlayRef.current = true;
                        setIsLoading(true);
                        try {
                            const res = await fetch(cached);
                            const blob = await res.blob();
                            const blobUrl = URL.createObjectURL(blob);
                            setAudioUrl(blobUrl); // update state for future plays
                            effectiveUrl = blobUrl; // use immediately for this play
                            setIsLoading(false);
                            // fall through to playback below
                        } catch {
                            // If cache hydration fails, request from provider
                            pendingPlayRef.current = true;
                            setIsLoading(true);
                            vscode.postMessage({
                                command: "requestAudioForCell",
                                content: { cellId },
                            } as EditorPostMessages);
                            return;
                        }
                    } else {
                        pendingPlayRef.current = true;
                        setIsLoading(true);
                        vscode.postMessage({
                            command: "requestAudioForCell",
                            content: { cellId },
                        } as EditorPostMessages);
                        return;
                    }
                }

                // Create or reuse audio element
                if (!audioRef.current) {
                    audioRef.current = new Audio();
                    audioRef.current.onended = () => setIsPlaying(false);
                    audioRef.current.onerror = () => {
                        console.error("Error playing audio for cell:", cellId);
                        setIsPlaying(false);
                    };
                }

                audioRef.current.src = effectiveUrl || audioUrl || "";
                await globalAudioController.playExclusive(audioRef.current);
                setIsPlaying(true);
            }
        } catch (error) {
            console.error("Error handling audio playback:", error);
            setIsPlaying(false);
        }
    };

    // Keep inline button in sync if this audio is stopped by global controller
    useEffect(() => {
        const handler = (e: AudioControllerEvent) => {
            if (audioRef.current && e.audio === audioRef.current) {
                setIsPlaying(false);
            }
        };
        globalAudioController.addListener(handler);
        return () => globalAudioController.removeListener(handler);
    }, []);

    // Decide icon color/style based on state
    const { iconClass, color, titleSuffix } = (() => {
        // If we already have audio bytes (from cache or just streamed), show Play regardless of pointer/local state
        if (audioUrl || getCachedAudioDataUrl(cellId)) {
            return {
                iconClass: isLoading
                    ? "codicon-loading codicon-modifier-spin"
                    : isPlaying
                    ? "codicon-debug-stop"
                    : "codicon-play",
                color: "var(--vscode-charts-blue)",
                titleSuffix: "(available)",
            } as const;
        }
        // Local file present but not yet loaded into memory
        if (state === "available-local") {
            return {
                iconClass: isLoading
                    ? "codicon-loading codicon-modifier-spin"
                    : isPlaying
                    ? "codicon-debug-stop"
                    : "codicon-play",
                color: "var(--vscode-charts-blue)",
                titleSuffix: "(local)",
            } as const;
        }
        // Available remotely/downloadable or pointer-only → show cloud
        if (state === "available" || state === "available-pointer") {
            return {
                iconClass: isLoading
                    ? "codicon-loading codicon-modifier-spin"
                    : "codicon-cloud-download", // cloud behind play
                color: "var(--vscode-charts-blue)",
                titleSuffix: state === "available-pointer" ? "(pointer)" : "(in cloud)",
            } as const;
        }
        if (state === "missing") {
            return {
                iconClass: "codicon-warning",
                color: "var(--vscode-errorForeground)",
                titleSuffix: "(missing)",
            } as const;
        }
        // deletedOnly or none => show mic to begin recording
        return {
            iconClass: "codicon-mic",
            color: "var(--vscode-foreground)",
            titleSuffix: "(record)",
        } as const;
    })();

    return (
        <button
            onClick={handlePlayAudio}
            className="audio-play-button"
            title={
                isLoading
                    ? "Preparing audio..."
                    : state === "available" || state === "available-pointer"
                    ? audioUrl || getCachedAudioDataUrl(cellId)
                        ? "Play"
                        : "Download"
                    : state === "available-local"
                    ? "Play"
                    : state === "missing"
                    ? "Missing audio"
                    : "Record"
            }
            disabled={false}
            style={{
                background: "none",
                border: "none",
                cursor: "pointer",
                padding: "1px",
                borderRadius: "4px",
                display: "flex",
                alignItems: "center",
                justifyContent: "center",
                color,
                opacity: isPlaying ? 1 : 0.8,
                transition: "opacity 0.2s",
            }}
            onMouseEnter={(e) => {
                e.stopPropagation();
                e.currentTarget.style.opacity = "1";
            }}
            onMouseLeave={(e) => {
                e.stopPropagation();
                e.currentTarget.style.opacity = isPlaying ? "1" : "0.8";
            }}
        >
            <i
                className={`codicon ${iconClass}`}
                style={{ fontSize: "16px", position: "relative" }}
            />
        </button>
    );
});

// Cell Label Text Component
const CellLabelText: React.FC<{
    label: string;
    cellDisplayMode: CELL_DISPLAY_MODES;
    forceLabelTopRow: boolean;
}> = React.memo(({ label, cellDisplayMode, forceLabelTopRow }) => {
    return (
        <div
            className="cell-label-text text-primary inline-block text-right relative -top-[2px] ml-px"
            style={{
                fontWeight:
                    cellDisplayMode === CELL_DISPLAY_MODES.ONE_LINE_PER_CELL ? 500 : "normal",
                lineHeight: 1.2,
                overflowWrap: "anywhere",
                flexBasis: forceLabelTopRow ? "100%" : "auto",
            }}
            title={label}
        >
            {label}
        </div>
    );
});

const CellContentDisplay: React.FC<CellContentDisplayProps> = React.memo(
    ({
        cell,
        vscode,
        textDirection,
        isSourceText,
        hasDuplicateId,
        alertColorCode,
        highlightedCellId,
        scrollSyncEnabled,
        lineNumber,
        label,
        lineNumbersEnabled = true,
        isInTranslationProcess = false,
        translationState = null,
        allTranslationsComplete = false,
        handleCellTranslation,
        handleCellClick,
        cellDisplayMode,
        audioAttachments,
        footnoteOffset = 0,
        isCorrectionEditorMode = false,
        translationUnits = [],
        unresolvedCommentsCount: initialUnresolvedCommentsCount = 0,
        currentUsername,
        requiredValidations,
        requiredAudioValidations,
        isAuthenticated = false,
        userAccessLevel,
        isAudioOnly = false,
        showInlineBacktranslations = false,
        backtranslation,
    }) => {
        // const { cellContent, timestamps, editHistory } = cell; // I don't think we use this
        const cellIds = cell.cellMarkers;
        const [fadingOut, setFadingOut] = useState(false);
        const [showSparkleButton, setShowSparkleButton] = useState(false);
        const [showAuthModal, setShowAuthModal] = useState(false);
        const [showOfflineModal, setShowOfflineModal] = useState(false);
        const [isLockButtonGlowing, setIsLockButtonGlowing] = useState(false);
        const [isLockButtonFlashing, setIsLockButtonFlashing] = useState(false);
        const { showTooltip, hideTooltip } = useTooltip();

        const { unsavedChanges, toggleFlashingBorder } = useContext(UnsavedChangesContext);

        const cellRef = useRef<HTMLDivElement>(null);
        const contentRef = useRef<HTMLDivElement>(null);

        // Effect to attach event listeners to footnote markers
        useEffect(() => {
            if (!contentRef.current) return;

            // Find all footnote markers in the rendered content
            const markers = contentRef.current.querySelectorAll("sup.footnote-marker");

            // Function to show tooltip on hover
            const handleMarkerMouseEnter = (e: Event) => {
                const marker = e.currentTarget as HTMLElement;
                const content = marker.getAttribute("data-footnote") || "";
                const rect = marker.getBoundingClientRect();

                // Position at the top center of the marker
                const x = rect.left + rect.width / 2;
                const y = rect.top;

                showTooltip(<div dangerouslySetInnerHTML={{ __html: content }} />, x, y);
            };

            // Function to hide tooltip when mouse leaves
            const handleMarkerMouseLeave = () => {
                hideTooltip();
            };

            // Attach listeners to all markers
            markers.forEach((marker) => {
                marker.addEventListener("mouseenter", handleMarkerMouseEnter);
                marker.addEventListener("mouseleave", handleMarkerMouseLeave);
            });

            // Use the proper footnote numbering utility
            if (contentRef.current) {
                updateFootnoteNumbering(contentRef.current, footnoteOffset + 1, false);
            }

            // Clean up listeners when component unmounts
            return () => {
                markers.forEach((marker) => {
                    marker.removeEventListener("mouseenter", handleMarkerMouseEnter);
                    marker.removeEventListener("mouseleave", handleMarkerMouseLeave);
                });
            };
        }, [cell.cellContent, showTooltip, hideTooltip, footnoteOffset]);

        // Handle fade-out effect when all translations complete - DISABLED to prevent glitches
        useEffect(() => {
            // Completely disable fading to prevent any glitches during translation
            setFadingOut(false);
        }, [allTranslationsComplete, translationState, isInTranslationProcess]);

        // Note: comments counts are provided by parent (`CellList`) to avoid per-cell fetches

        // Helper function to check if this cell should be highlighted
        // Handles parent/child cell matching: child cells in target should highlight parent cells in source
        const checkShouldHighlight = useCallback((): boolean => {
            return cellIds.some((cellId) => {
                if (!highlightedCellId || !cellId) return false;

                // Exact match
                if (highlightedCellId === cellId) return true;

                // If highlighted cell is a child (3+ parts), check if this is the parent
                const highlightedParts = highlightedCellId.split(":");
                const cellParts = cellId.split(":");

                if (highlightedParts.length >= 3 && cellParts.length === 2) {
                    // Compare parent portion: "BOOK CHAPTER:VERSE"
                    const highlightedParent = highlightedParts.slice(0, 2).join(":");
                    return highlightedParent === cellId;
                }

                return false;
            });
        }, [cellIds, highlightedCellId]);

        useEffect(() => {
            debug("Before Scrolling to content highlightedCellId", {
                highlightedCellId,
                cellIds,
                isSourceText,
                scrollSyncEnabled,
            });

            const shouldHighlight = checkShouldHighlight();

            if (shouldHighlight && cellRef.current && isSourceText && scrollSyncEnabled) {
                debug("Scrolling to content highlightedCellId", {
                    highlightedCellId,
                    cellIds,
                    isSourceText,
                });
                cellRef.current.scrollIntoView({ behavior: "smooth", block: "center" });
            }
        }, [cellIds, checkShouldHighlight, highlightedCellId, isSourceText, scrollSyncEnabled]);

        // Handler for stopping translation when clicked on the spinner
        const handleStopTranslation = (e: React.MouseEvent) => {
            e.stopPropagation(); // Prevent the cell click handler from firing

            // If we're in a translation process, stop it
            if (isInTranslationProcess) {
                // Stop autocomplete chapter
                vscode.postMessage({
                    command: "stopAutocompleteChapter",
                } as EditorPostMessages);

                // Also stop single cell translations
                vscode.postMessage({
                    command: "stopSingleCellTranslation",
                } as any); // Use any type to bypass type checking
            }
        };

        // Handler for sparkle button click
        const handleSparkleButtonClick = (e: React.MouseEvent) => {
            e.stopPropagation(); // Prevent the cell click handler from firing

            // Check if user is offline
            if (!navigator.onLine) {
                setShowOfflineModal(true);
                return;
            }

            // Check if user is authenticated
            if (!isAuthenticated) {
                setShowAuthModal(true);
                return;
            }

            // Skip if already in translation process
            if (isInTranslationProcess) return;

            // Call the handleCellTranslation function if available
            if (handleCellTranslation && cellIds.length > 0) {
                handleCellTranslation(cellIds[0]);
            } else {
                // Fallback if handleCellTranslation is not provided
                if (typeof (window as any).handleSparkleButtonClick === "function") {
                    (window as any).handleSparkleButtonClick(cellIds[0]);
                } else {
                    vscode.postMessage({
                        command: "llmCompletion",
                        content: {
                            currentLineId: cellIds[0],
                            addContentToValue: true,
                        },
                    });
                }
            }
        };

        const handleCancelMerge = (e: React.MouseEvent) => {
            e.stopPropagation(); // Prevent the cell click handler from firing
            vscode.postMessage({
                command: "cancelMerge",
                content: { cellId: cellIds[0] },
            } as any);
        };

        // Handler for merging cell with previous cell
        const handleMergeWithPrevious = (e: React.MouseEvent) => {
            e.stopPropagation(); // Prevent the cell click handler from firing

            // Find the current cell index in the unpaginated list
            const currentCellId = cellIds[0];
            const currentIndex = translationUnits.findIndex(
                (unit) => unit.cellMarkers[0] === currentCellId
            );

            if (currentIndex === -1) {
                console.error("Current cell not found in translation units");
                return;
            }

            if (currentIndex === 0) {
                // Send error message to VS Code instead of using alert
                vscode.postMessage({
                    command: "showErrorMessage",
                    text: "Cannot merge: This is the first cell.",
                } as any);
                return;
            }

            // Find the most recent non-merged cell to merge into
            let targetCellIndex = currentIndex - 1;
            let targetCell = translationUnits[targetCellIndex];

            // Skip any cells that are already merged
            while (targetCellIndex >= 0 && targetCell?.merged) {
                targetCellIndex--;
                targetCell = translationUnits[targetCellIndex];
            }

            // Check if we found a valid target cell
            if (targetCellIndex < 0 || !targetCell) {
                vscode.postMessage({
                    command: "showErrorMessage",
                    text: "Cannot merge: No non-merged cell found to merge into.",
                } as any);
                return;
            }

            const currentCell = translationUnits[currentIndex];

            if (!targetCell || !currentCell) {
                console.error("Could not find target or current cell");
                return;
            }

            // Send confirmation request to VS Code instead of using window.confirm
            vscode.postMessage({
                command: "confirmCellMerge",
                content: {
                    currentCellId: currentCell.cellMarkers[0],
                    previousCellId: targetCell.cellMarkers[0],
                    currentContent: currentCell.cellContent,
                    previousContent: targetCell.cellContent,
                    message:
                        "Are you sure you want to merge this cell with the previous non-merged cell? This action cannot be undone.",
                },
            } as any);
        };

        // Line numbers are always generated and shown at the beginning of each line
        // Labels are optional and shown after line numbers when present

        // TODO: This was used for spell checking primarily. Will leave in for now but
        // will not render it when it is undefined.
        const AlertDot = ({ color }: { color: string }) => (
            <span
                style={{
                    display: "inline-block",
                    width: "5px",
                    height: "5px",
                    borderRadius: "50%",
                    backgroundColor: color,
                    marginLeft: "1px",
                }}
            />
        );

        const getAlertDot = () => {
            if (alertColorCode === -1 || alertColorCode === undefined) return null;

            const colors = {
                "0": "transparent",
                "1": "#FF6B6B",
                "2": "purple",
                "3": "white",
            } as const;
            return (
                <AlertDot
                    color={
                        colors[alertColorCode?.toString() as keyof typeof colors] || "transparent"
                    }
                />
            );
        };

        const getBackgroundColor = () => {
            if (checkShouldHighlight() && scrollSyncEnabled) {
                return "var(--vscode-editor-selectionBackground)";
            }
            return "transparent";
        };

        const getBorderColor = () => {
            if (checkShouldHighlight() && scrollSyncEnabled) {
                return "var(--vscode-editor-selectionHighlightBorder)";
            }
            return "transparent";
        };

        // Get the border style based on translation state
        const getBorderStyle = () => {
            if (hasDuplicateId) {
                return { borderColor: "red" };
            }

            // Explicitly reset border properties when no translation state
            if (!translationState) {
                return {
                    border: "1px solid transparent",
                    borderColor: "transparent",
                };
            }

            // Determine if we're in inline mode based on the cellDisplayMode prop
            const isInlineMode = cellDisplayMode === CELL_DISPLAY_MODES.INLINE;

            // Get the translation style from our new utility
            return getTranslationStyle(
                fadingOut ? ("fading" as CellTranslationState) : translationState,
                isInlineMode
            );
        };

        // We don't need the CSS class anymore since we're using inline styles
        // But we do need to handle any className returned from getTranslationStyle for animations
        const getAnimationClassName = () => {
            // Determine if we're in inline mode based on the cellDisplayMode prop
            const isInlineMode = cellDisplayMode === CELL_DISPLAY_MODES.INLINE;

            // Get the translation style which may include a className
            const style = getTranslationStyle(
                fadingOut ? ("fading" as CellTranslationState) : translationState,
                isInlineMode
            );

            return style.className || "";
        };

        // Decide when the label should occupy the full top row
        const forceLabelTopRow: boolean = false;

        // Function to check if we should show cell header elements
        const shouldShowHeaderElements = () => {
            return cellDisplayMode !== CELL_DISPLAY_MODES.INLINE;
        };

        const handleAuthModalLogIn = () => {
            vscode.postMessage({
                command: "openLoginFlow",
            });
            setShowAuthModal(false);
            setShowSparkleButton(false);
        };

        const handleAuthModalClose = () => {
            setShowAuthModal(false);
            setShowSparkleButton(false);
        };

        // TEMPORARILY DISABLED: Lock/unlock functionality hidden from all users
        // Users can still see the lock icon when a cell is locked, but cannot toggle it
        // const handleToggleCellLock = () => {
        //     const cellId = cellIds[0];
        //     const newIsLocked = !(cell.metadata?.isLocked ?? false);
        //     vscode.postMessage({
        //         command: "updateCellIsLocked",
        //         content: {
        //             cellId,
        //             isLocked: newIsLocked,
        //         },
        //     } as EditorPostMessages);

        //     // Trigger glow animation
        //     setIsLockButtonGlowing(true);
        //     setTimeout(() => {
        //         setIsLockButtonGlowing(false);
        //     }, 500);
        // };

        const handleCellContentClick = () => {
            hideTooltip();
            if (!(cell.metadata?.isLocked ?? false)) {
                handleCellClick(cellIds[0]);
            } else {
                // Flash red around lock icon when clicking a locked cell
                setIsLockButtonFlashing(true);
                setTimeout(() => {
                    setIsLockButtonFlashing(false);
                }, 500);
            }
        };

        const handleOpenComments = (cellId: string) => {
            // Send message to open comments tab and navigate to this cell
            vscode.postMessage({
                command: "openCommentsForCell",
                content: {
                    cellId: cellId,
                },
            });
        };

        const handleOfflineModalClose = () => {
            setShowOfflineModal(false);
            setShowSparkleButton(false);
        };

        // Function to render the content with footnote markers and proper spacing
        const renderContent = () => {
            // Handle empty cell case
            if (
                (!cell.cellContent || cell.cellContent.trim() === "") &&
                // don't show empty cell for source text with audio only
                (!isSourceText || !isAudioOnly)
            ) {
                return (
                    <div
                        ref={contentRef}
                        className="cell-content empty-cell-content"
                        style={{
                            color: "var(--vscode-descriptionForeground)",
                            fontStyle: "italic",
                            opacity: 0.8,
                        }}
                    >
                        {isSourceText ? "No text" : "Click to translate"}
                    </div>
                );
            }

            // Use the proper HTML processing utility
            const processedHtml = processHtmlContent(cell.cellContent || "");

            const hasTimestamps = Boolean(
                cell.timestamps &&
                    (cell.timestamps.startTime !== undefined ||
                        cell.timestamps.endTime !== undefined)
            );

            if (!hasTimestamps) {
                return (
                    <div
                        ref={contentRef}
                        className="cell-content"
                        dangerouslySetInnerHTML={{
                            __html: processedHtml,
                        }}
                        onClick={handleCellContentClick}
                    />
                );
            }

            // Render content with timestamp display when timestamps are present
            return (
                <div
                    onClick={handleCellContentClick}
                    style={{ display: "flex", flexDirection: "column", gap: "0.5rem" }}
                >
                    <div
                        ref={contentRef}
                        className="cell-content"
                        dangerouslySetInnerHTML={{
                            __html: processedHtml,
                        }}
                    />
                    {cell.timestamps &&
                        (cell.timestamps.startTime !== undefined ||
                            cell.timestamps.endTime !== undefined) && (
                            <div
                                className="timestamp-display"
                                style={{
                                    fontSize: "0.75rem",
                                    color: "var(--vscode-descriptionForeground)",
                                    marginTop: "0.25rem",
                                    fontFamily: "monospace",
                                    opacity: 0.8,
                                    textAlign: "start",
                                    width: "100%",
                                }}
                            >
                                {cell.timestamps.startTime !== undefined &&
                                cell.timestamps.endTime !== undefined ? (
                                    <span>
                                        {formatTime(cell.timestamps.startTime)} →{" "}
                                        {formatTime(cell.timestamps.endTime)}
                                    </span>
                                ) : cell.timestamps.startTime !== undefined ? (
                                    <span>Start: {formatTime(cell.timestamps.startTime)}</span>
                                ) : cell.timestamps.endTime !== undefined ? (
                                    <span>End: {formatTime(cell.timestamps.endTime)}</span>
                                ) : null}
                            </div>
                        )}
                </div>
            );
        };

        const audioState = audioAttachments?.[cellIds[0]] as any;

        return (
            <div
                ref={cellRef}
                className={`cell-content-display my-4 group ${getAnimationClassName()}`}
                style={{
                    backgroundColor: getBackgroundColor(),
                    direction: textDirection,
                    ...getBorderStyle(),
                    display: "flex",
                    alignItems: "baseline",
                    gap: isSourceText ? "0.25rem" : "0.0625rem",
                    padding: "0.25rem",
                    cursor: isSourceText && !isCorrectionEditorMode ? "default" : "pointer",
                    border: "1px solid transparent",
                    borderRadius: "4px",
                    overflow: "visible",
                    maxWidth: "100%",
                    boxSizing: "border-box",
                    transition: "border 0.3s ease",
                    overflowWrap: "break-word",
                    wordWrap: "break-word",
                    wordBreak: "break-word",
                }}
            >
                <div className="flex flex-col gap-[0.25rem]">
                    {lineNumbersEnabled && label ? (
                        <div
                            data-testid="buffer-spacer-for-label"
                            style={{
                                display: "flex",
                                flex: 1,
                            }}
                            className="invisible"
                        >
                            <CellLabelText
                                label={lineNumber}
                                cellDisplayMode={cellDisplayMode}
                                forceLabelTopRow={forceLabelTopRow}
                            />
                        </div>
                    ) : null}
                    <div className="cell-header flex justify-start items-start shrink-0 gap-[1px]">
                        {cellDisplayMode !== CELL_DISPLAY_MODES.INLINE && (
                            <div
                                className={`cell-actions flex justify-start items-center ${
                                    lineNumbersEnabled ? "flex-col gap-[0.25rem]" : "flex-row"
                                }`}
                                onMouseOver={(e) => {
                                    e.stopPropagation();
                                    setShowSparkleButton(true);
                                }}
                                onMouseOut={(e) => {
                                    e.stopPropagation();
                                    setShowSparkleButton(false);
                                }}
                            >
                                <div className="action-button-container flex items-center gap-1">
                                    {!isSourceText && (
                                        <>
                                            <Button
                                                style={{
                                                    height: "16px",
                                                    width: "16px",
                                                    padding: 0,
                                                    display: "flex",
                                                    alignItems: "center",
                                                    justifyContent: "center",
                                                    position: "relative",
                                                    opacity: showSparkleButton
                                                        ? cell.metadata?.isLocked
                                                            ? 0.5
                                                            : 1
                                                        : 0,
                                                    transform: `translateX(${
                                                        showSparkleButton ? "0" : "20px"
                                                    }) scale(${showSparkleButton ? 1 : 0})`,
                                                    transition:
                                                        "all 0.2s ease-in-out, transform 0.2s cubic-bezier(.68,-0.75,.27,1.75)",
                                                    visibility: showSparkleButton
                                                        ? "visible"
                                                        : "hidden",
                                                    cursor: cell.metadata?.isLocked
                                                        ? "not-allowed"
                                                        : "pointer",
                                                }}
                                                disabled={false}
                                                onClick={(e) => {
                                                    e.stopPropagation();
                                                    if (cell.metadata?.isLocked) {
                                                        // Flash red around lock icon when clicking disabled sparkle
                                                        setIsLockButtonFlashing(true);
                                                        setTimeout(() => {
                                                            setIsLockButtonFlashing(false);
                                                        }, 500);
                                                        return;
                                                    }
                                                    handleSparkleButtonClick(e);
                                                }}
                                            >
                                                <i
                                                    className={`codicon ${
                                                        isInTranslationProcess
                                                            ? "codicon-loading codicon-modifier-spin"
                                                            : "codicon-sparkle"
                                                    }`}
                                                    style={{
                                                        fontSize: "12px",
                                                        opacity: cell.metadata?.isLocked ? 0.5 : 1,
                                                    }}
                                                ></i>
                                            </Button>
                                            <Dialog
                                                open={showAuthModal}
                                                onOpenChange={handleAuthModalClose}
                                            >
                                                <DialogContent>
                                                    <DialogHeader className="sm:text-center">
                                                        <DialogTitle>
                                                            Log in to translate using AI
                                                        </DialogTitle>
                                                        <DialogDescription></DialogDescription>
                                                    </DialogHeader>
                                                    <DialogFooter className="flex-col sm:justify-center sm:flex-col">
                                                        <Button onClick={handleAuthModalLogIn}>
                                                            Log In
                                                        </Button>
                                                        <Button
                                                            variant="secondary"
                                                            onClick={handleAuthModalClose}
                                                        >
                                                            Cancel
                                                        </Button>
                                                    </DialogFooter>
                                                </DialogContent>
                                            </Dialog>
                                            <Dialog
                                                open={showOfflineModal}
                                                onOpenChange={handleOfflineModalClose}
                                            >
                                                <DialogContent>
                                                    <DialogHeader className="sm:text-center">
                                                        <DialogTitle>
                                                            Connect to the internet to use AI
                                                            translation
                                                        </DialogTitle>
                                                        <DialogDescription></DialogDescription>
                                                    </DialogHeader>
                                                    <DialogFooter className="flex-col sm:justify-center sm:flex-col">
                                                        <Button
                                                            variant="secondary"
                                                            onClick={handleOfflineModalClose}
                                                        >
                                                            Close
                                                        </Button>
                                                    </DialogFooter>
                                                </DialogContent>
                                            </Dialog>
                                        </>
                                    )}
                                    {lineNumber && lineNumbersEnabled && (
                                        <div
                                            className="cell-line-number whitespace-nowrap text-right mr-[0.25rem]"
                                            style={{
                                                fontWeight: 500,
                                                lineHeight: 1.2,
                                                minWidth: isSourceText ? "3ch" : "1.6ch",
                                                color: "var(--vscode-descriptionForeground)",
                                                fontSize: "0.9em",
                                            }}
                                            title={`Line ${lineNumber}`}
                                        >
                                            {lineNumber}
                                        </div>
                                    )}
                                    {/* Audio Validation Button - show for non-source text only */}
                                    {!isSourceText && SHOW_VALIDATION_BUTTON && (
                                        <div className="flex items-center justify-center gap-x-px">
                                            <AudioValidationButton
                                                cellId={cellIds[0]}
                                                cell={cell}
                                                vscode={vscode}
                                                isSourceText={isSourceText}
                                                currentUsername={currentUsername}
                                                requiredAudioValidations={requiredAudioValidations}
                                                setShowSparkleButton={setShowSparkleButton}
                                                disabled={
                                                    isInTranslationProcess ||
                                                    audioState === "none" ||
                                                    audioState === "deletedOnly"
                                                }
                                                disabledReason={
                                                    isInTranslationProcess
                                                        ? "Translation in progress"
                                                        : audioState === "none" ||
                                                          audioState === "deletedOnly"
                                                        ? "Audio validation requires audio"
                                                        : undefined
                                                }
                                            />
                                        </div>
                                    )}
                                    {/* Audio Play Button - show for both source and non-source text */}
                                    {audioAttachments &&
                                        audioAttachments[cellIds[0]] !== undefined &&
                                        (() => {
                                            // For source text: show the button for available or missing; hide when none/deletedOnly
                                            if (
                                                isSourceText &&
                                                !(
                                                    audioState === "available" ||
                                                    audioState === "available-local" ||
                                                    audioState === "available-pointer" ||
                                                    audioState === "missing"
                                                )
                                            )
                                                return null;

                                            return (
                                                <AudioPlayButton
                                                    cellId={cellIds[0]}
                                                    vscode={vscode}
                                                    state={audioState}
                                                    onOpenCell={(id) => {
                                                        // Use force variant to ensure editor opens even with unsaved state
                                                        const open =
                                                            (window as any).openCellByIdForce ||
                                                            (window as any).openCellById;
                                                        if (typeof open === "function") open(id);
                                                    }}
                                                />
                                            );
                                        })()}
                                    {/* Validation Button - show for non-source text only */}
                                    {!isSourceText && SHOW_VALIDATION_BUTTON && (
                                        <div className="flex flex-col items-center justify-center">
                                            <ValidationButton
                                                cellId={cellIds[0]}
                                                cell={cell}
                                                vscode={vscode}
                                                isSourceText={isSourceText}
                                                currentUsername={currentUsername}
                                                requiredValidations={requiredValidations}
                                                setShowSparkleButton={setShowSparkleButton}
                                                disabled={
                                                    isInTranslationProcess ||
                                                    shouldDisableValidation(
                                                        cell.cellContent
                                                    )
                                                }
                                                disabledReason={(() => {
                                                    if (isInTranslationProcess) {
                                                        return "Translation in progress";
                                                    }
                                                    return shouldDisableValidation(
                                                        cell.cellContent
                                                    )
                                                        ? "Validation disabled: no text"
                                                        : undefined;
                                                })()}
                                            />
                                        </div>
                                    )}

                                    {/* Merge Button - only show in correction editor mode for source text */}
                                    {isSourceText &&
                                        isCorrectionEditorMode &&
                                        !cell.merged &&
                                        (() => {
                                            // Check if this is the first cell - if so, don't show merge button
                                            const currentCellId = cellIds[0];
                                            const currentIndex = translationUnits?.findIndex(
                                                (unit) => unit.cellMarkers[0] === currentCellId
                                            );
                                            const isFirstCell = currentIndex === 0;

                                            return !isFirstCell;
                                        })() && (
                                            <div style={{ flexShrink: 0 }}>
                                                <Button
                                                    variant="ghost"
                                                    style={{
                                                        height: "16px",
                                                        width: "16px",
                                                        padding: 0,
                                                        display: "flex",
                                                        alignItems: "center",
                                                        justifyContent: "center",
                                                    }}
                                                    onClick={handleMergeWithPrevious}
                                                    title="Merge with previous cell"
                                                >
                                                    <i
                                                        className="codicon codicon-merge"
                                                        style={{ fontSize: "12px" }}
                                                    />
                                                </Button>
                                            </div>
                                        )}
                                    {isSourceText && isCorrectionEditorMode && cell.merged && (
                                        <div style={{ flexShrink: 0 }}>
                                            <Button
                                                variant="ghost"
                                                style={{
                                                    height: "16px",
                                                    width: "16px",
                                                    padding: 0,
                                                    display: "flex",
                                                    alignItems: "center",
                                                    justifyContent: "center",
                                                }}
                                                onClick={handleCancelMerge}
                                                title="Cancel merge"
                                            >
                                                <i
                                                    className="codicon codicon-debug-step-back"
                                                    style={{ fontSize: "12px" }}
                                                />
                                            </Button>
                                        </div>
                                    )}
                                </div>
                                {getAlertDot()}
                            </div>
                        )}
                    </div>
                </div>

                {/* Right side: wrappable label + content */}
                <div
                    className={`relative flex flex-wrap items-baseline gap-[0.25rem] flex-1 min-w-0 ${
                        lineNumbersEnabled ? "flex-col" : "flex-row"
                    }`}
                    onClick={handleCellContentClick}
                >
                    {/* Cell label - shown after line number when present */}
                    {label && (
                        <CellLabelText
                            label={label}
                            cellDisplayMode={cellDisplayMode}
                            forceLabelTopRow={forceLabelTopRow}
                        />
                    )}
                    <div
                        tabIndex={0}
                        className={`flex-1 min-w-0 min-h-[1rem] ${
                            lineNumbersEnabled ? "pr-[0.25rem]" : "px-[0.25rem]"
                        }`}
<<<<<<< HEAD
                        title={
                            !(cell.metadata?.isLocked ?? false) ? "Click to edit" : "Cell is locked"
                        }
=======
                        onKeyDown={(e) => {
                            if (e.key === "Enter") {
                                e.preventDefault();
                                hideTooltip();
                                handleCellClick(cellIds[0]);
                            }
                        }}
>>>>>>> 63334561
                    >
                        {renderContent()}

                        {/* Inline backtranslation display */}
                        {showInlineBacktranslations && backtranslation?.backtranslation && (
                            <div
                                style={{
                                    marginTop: "0.25rem",
                                    paddingLeft: "0.5rem",
                                    fontSize: "0.85em",
                                    fontStyle: "italic",
                                    color: "var(--vscode-descriptionForeground)",
                                    opacity: 0.8,
                                    borderLeft: "2px solid var(--vscode-editorWidget-border)",
                                }}
                            >
                                <ReactMarkdown
                                    className="prose prose-sm max-w-none"
                                    components={{
                                        p: ({ children }) => <span>{children}</span>,
                                    }}
                                >
                                    {backtranslation.backtranslation}
                                </ReactMarkdown>
                            </div>
                        )}
                    </div>
                </div>

                {/* Comments Badge positioned at far right of row */}
                <div
                    className="flex flex-col items-center self-center gap-[2px] w-[2rem]"
                    style={{ flexShrink: 0, marginLeft: "0.5rem" }}
                >
                    {initialUnresolvedCommentsCount > 0 ? (
                        <CommentsBadge
                            cellId={cellIds[0]}
                            unresolvedCount={initialUnresolvedCommentsCount}
                        />
                    ) : (
                        <Button
                            title="Open comments"
                            variant="ghost"
                            className="invisible group-hover:visible hover:bg-secondary/80 p-1 rounded-md group-hover:transition-colors h-auto"
                            onClick={() => handleOpenComments(cellIds[0])}
                        >
                            <MessageCircle className="w-4 h-4" />
                        </Button>
                    )}
                    {/* TEMPORARILY DISABLED: Lock/unlock button functionality hidden from all users */}
                    {/* Users can still see the lock icon when a cell is locked, but cannot toggle it */}
                    {/* {(cell.metadata?.isLocked ?? false) ||
                    (userAccessLevel !== undefined && userAccessLevel >= 40) ? (
                        <Button
                            title={
                                userAccessLevel !== undefined && userAccessLevel >= 40
                                    ? "Toggle cell lock"
                                    : "Cell is locked"
                            }
                            variant="ghost"
                            className={`p-1 h-[18px] ${
                                isLockButtonGlowing ? "lock-button-glowing" : ""
                            } ${isLockButtonFlashing ? "lock-button-flashing" : ""}`}
                            onClick={
                                userAccessLevel !== undefined && userAccessLevel >= 40
                                    ? handleToggleCellLock
                                    : undefined
                            }
                            disabled={userAccessLevel === undefined || userAccessLevel < 40}
                        >
                            {!(cell.metadata?.isLocked ?? false) ? (
                                <i
                                    className={`codicon codicon-unlock ${
                                        isLockButtonGlowing
                                            ? "visible"
                                            : "invisible group-hover:visible"
                                    }`}
                                    style={{ fontSize: "1.2em" }}
                                />
                            ) : (
                                <i className="codicon codicon-lock" style={{ fontSize: "1.2em" }} />
                            )}
                        </Button>
                    ) : null} */}

                    {/* Show lock icon (non-interactive) when cell is locked */}
                    {cell.metadata?.isLocked ?? false ? (
                        <div
                            title="Cell is locked"
                            className={`p-1 h-[18px] flex items-center ${
                                isLockButtonFlashing ? "lock-button-flashing" : ""
                            }`}
                        >
                            <i className="codicon codicon-lock" style={{ fontSize: "1.2em" }} />
                        </div>
                    ) : null}
                </div>
            </div>
        );
    }
);

// Helper function to format time in MM:SS.mmm format
const formatTime = (timeInSeconds: number): string => {
    const minutes = Math.floor(timeInSeconds / 60);
    const seconds = Math.floor(timeInSeconds % 60);
    const milliseconds = Math.floor((timeInSeconds % 1) * 1000);
    return `${minutes.toString().padStart(2, "0")}:${seconds
        .toString()
        .padStart(2, "0")}.${milliseconds.toString().padStart(3, "0")}`;
};

export default CellContentDisplay;<|MERGE_RESOLUTION|>--- conflicted
+++ resolved
@@ -1177,17 +1177,13 @@
                                                 setShowSparkleButton={setShowSparkleButton}
                                                 disabled={
                                                     isInTranslationProcess ||
-                                                    shouldDisableValidation(
-                                                        cell.cellContent
-                                                    )
+                                                    shouldDisableValidation(cell.cellContent)
                                                 }
                                                 disabledReason={(() => {
                                                     if (isInTranslationProcess) {
                                                         return "Translation in progress";
                                                     }
-                                                    return shouldDisableValidation(
-                                                        cell.cellContent
-                                                    )
+                                                    return shouldDisableValidation(cell.cellContent)
                                                         ? "Validation disabled: no text"
                                                         : undefined;
                                                 })()}
@@ -1279,19 +1275,16 @@
                         className={`flex-1 min-w-0 min-h-[1rem] ${
                             lineNumbersEnabled ? "pr-[0.25rem]" : "px-[0.25rem]"
                         }`}
-<<<<<<< HEAD
                         title={
                             !(cell.metadata?.isLocked ?? false) ? "Click to edit" : "Cell is locked"
                         }
-=======
                         onKeyDown={(e) => {
+                            // Match click behavior for accessibility; also respects lock state
                             if (e.key === "Enter") {
                                 e.preventDefault();
-                                hideTooltip();
-                                handleCellClick(cellIds[0]);
+                                handleCellContentClick();
                             }
                         }}
->>>>>>> 63334561
                     >
                         {renderContent()}
 
