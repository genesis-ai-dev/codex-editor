--- conflicted
+++ resolved
@@ -111,8 +111,6 @@
                                                 >
                                                     <CellContentDisplay
                                                         cell={cell}
-<<<<<<< HEAD
-=======
                                                         lineNumber={
                                                             cell.cellMarkers[0].split(":").pop() ||
                                                             ""
@@ -130,17 +128,9 @@
                                                         handleCellClick={() => {}}
                                                         cellDisplayMode={CELL_DISPLAY_MODES.INLINE}
                                                         audioAttachments={{}}
->>>>>>> 9ce7b034
                                                         vscode={vscode}
                                                         textDirection={textDirection}
                                                         isSourceText={true}
-                                                        hasDuplicateId={false}
-                                                        alertColorCode={-1}
-                                                        highlightedCellId={null}
-                                                        scrollSyncEnabled={false}
-                                                        cellLabelOrGeneratedLabel={""}
-                                                        isInTranslationProcess={false}
-                                                        translationState={null}
                                                     />
                                                 </span>
                                                 {selectedCell?.index === cellIndex &&
