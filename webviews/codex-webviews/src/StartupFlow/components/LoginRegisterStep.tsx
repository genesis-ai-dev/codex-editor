--- conflicted
+++ resolved
@@ -1008,11 +1008,7 @@
                         >
                             <VSCodeButton
                                 type="submit"
-<<<<<<< HEAD
-                                disabled={isLoading || !isAuthExtensionInstalled}
-=======
-                                disabled={isLoading || isMissingExtension}
->>>>>>> 7a898a51
+                                disabled={isLoading || isMissingExtension || !isAuthExtensionInstalled}
                                 style={{
                                     width: "160px",
                                     display: "flex",
