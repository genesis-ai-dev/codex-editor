import { LanguageMetadata, Project } from "codex-types";
import * as vscode from "vscode";
import { ScriptureTSV } from "./TsvTypes";
import { CodexCell } from "src/utils/codexNotebookUtils";
import { SavedBacktranslation } from "../smartEdits/smartBacktranslation";

interface ChatMessage {
    role: "system" | "user" | "assistant" | "context";
    content: string;
}

type Dictionary = {
    id: string;
    label: string;
    entries: DictionaryEntry[];
    metadata: DictionaryMetadata;
};

interface ChatMessageWithContext extends ChatMessage {
    context?: any; // FixMe: discuss what context could be. Cound it be a link to a note?
    createdAt: string;
    preReflection?: string; //If reflection has happened for a chat message, preReflection will be set to the original message.
    grade?: number;
    gradeComment?: string;
}

interface FrontEndMessage {
    command: {
        name: string; // use enum
        data?: any; // define based on enum
    };
}
type CommentThread = vscode.CommentThread;

interface ChatMessageThread {
    id: string;
    messages: ChatMessageWithContext[];
    collapsibleState: number;
    canReply: boolean;
    threadTitle?: string;
    deleted: boolean;
    createdAt: string;
}

interface NotebookCommentThread {
    id: string;
    cellId: CellIdGlobalState;
    comments: NotebookComment[];
    collapsibleState: number;
    canReply: boolean;
    threadTitle?: string;
    deletionEvent?: Array<{
        timestamp: number;
        author: {
            name: string;
        };
        deleted: boolean;
    }>;
    resolvedEvent?: Array<{
        timestamp: number;
        author: {
            name: string;
        };
        resolved: boolean;
    }>;
}

interface NotebookComment {
    id: string; // Changed from number to string for unique IDs
    timestamp: number; // Added timestamp in milliseconds since epoch
    body: string;
    mode: number;
    deleted: boolean;
    author: {
        name: string;
    };
}

type GlobalContentType =
    | {
        type: "targetText";
        targetText: string;
    }
    | {
        type: "sourceText";
        sourceText: string;
    }
    | {
        type: "cellId";
        cellId: string;
    }
    | {
        type: "cellAndText";
        cellId: string;
        text: string;
    }
    | {
        type: "translationPair";
        targetText: string;
        sourceText: string;
        cellId: string;
    }
    | {
        type: "commentsFileChanged";
        timestamp: string;
    };

interface GlobalMessage {
    command: string;
    destination: "webview" | "provider" | "all";
    content: GlobalContentType;
}
interface TranslationPair {
    cellId: string;
    sourceCell: MinimalCellResult;
    targetCell: MinimalCellResult;
    edits?: EditHistory[]; // Make this optional as it might not always be present
}

interface EditHistoryItem {
    cellValue: string;
    timestamp: number;
    type: import("./enums").EditType;
    author?: string;
}

// Relating to Smart Edits
interface SmartEditContext {
    cellId: string;
    currentCellValue: string;
    edits: EditHistoryItem[];
    memory?: string; // Add this line
}

interface SmartSuggestion {
    oldString: string;
    newString: string;
    confidence?: "high" | "low";
    source?: "llm" | "ice";
    frequency?: number;
}

export interface SavedSuggestions {
    cellId: string;
    lastCellValue: string;
    suggestions: SmartSuggestion[];
    lastUpdatedDate: string;
    rejectedSuggestions?: { oldString: string; newString: string; }[];
}

interface SmartEdit {
    context: SmartEditContext;
    suggestions: SmartSuggestion[];
}

interface CellIdGlobalState {
    cellId: string;
    uri: string;
    timestamp?: string;
}
interface ScriptureContent extends vscode.NotebookData {
    metadata: {
        data?: {
            chapter: string;
        };
        type?: "chapter-heading";
    };
}
type NotebookCellKind = vscode.NotebookCellKind;
type VerseRefGlobalState = {
    verseRef: string;
    cellId: string;
    uri: string;
};
type CommentPostMessages =
    | { command: "commentsFromWorkspace"; content: string; isLiveUpdate?: boolean; }
    | { command: "reload"; data?: { cellId: string; uri?: string; }; }
    | { command: "updateCommentThread"; commentThread: NotebookCommentThread; }
    | { command: "deleteCommentThread"; commentThreadId: string; }
    | { command: "deleteComment"; args: { commentId: string; commentThreadId: string; }; }
    | { command: "undoCommentDeletion"; args: { commentId: string; commentThreadId: string; }; }
    | { command: "getCurrentCellId"; }
    | { command: "fetchComments"; }
    | { command: "updateUserInfo"; userInfo?: { username: string; email: string; }; }
    | { command: "updateUser"; user: { id: any; name: any; avatar: any; }; }
    | { command: "navigateToMainMenu"; };

interface SelectedTextDataWithContext {
    selection: string;
    completeLineContent: string | null;
    vrefAtStartOfLine: string | null;
    selectedText: string | null;
    verseNotes: string | null;
    verseGraphData: any;
}

interface TimeBlock {
    begin: number;
    end: number;
    text: string;
    id: string;
}

type ChatPostMessages =
    | { command: "threadsFromWorkspace"; content: ChatMessageThread[]; }
    | { command: "response"; finished: boolean; text: string; }
    | { command: "reload"; }
    | { command: "select"; textDataWithContext: SelectedTextDataWithContext; }
    | { command: "fetch"; messages: string; }
    | { command: "notifyUserError"; message: string; }
    | {
        command: "updateMessageThread";
        messages: ChatMessageWithContext[];
        threadId: string;
        threadTitle?: string;
    }
    | { command: "requestGradeResponse"; messages: string; lastMessageCreatedAt: string; }
    | { command: "respondWithGrade"; content: string; lastMessageCreatedAt: string; }
    | {
        command: "performReflection";
        messageToReflect: string;
        context: string;
        lastMessageCreatedAt: string;
    }
    | { command: "reflectionResponse"; reflectedMessage: string; lastMessageCreatedAt: string; }
    | { command: "deleteThread"; threadId: string; }
    | { command: "fetchThread"; }
    | { command: "abort-fetch"; }
    | { command: "openSettings"; }
    | { command: "subscribeSettings"; settingsToSubscribe: string[]; }
    | { command: "updateSetting"; setting: string; value: string; }
    | { command: "openContextItem"; text: string; }
    | { command: "cellGraphData"; data: string[]; }
    | {
        command: "cellIdUpdate";
        data: CellIdGlobalState & { sourceCellContent: { cellId: string; content: string; }; };
    }
    | { command: "getCurrentCellId"; }
    | {
        command: "updateSourceCellMap";
        sourceCellMap: { [k: string]: { content: string; versions: string[]; }; };
    }
    | { command: "navigateToMainMenu"; };

export type SourceUploadPostMessages =
    | {
        command: "uploadSourceText";
        files: Array<{ content: string; name: string; }>;
    }
    | {
        command: "uploadTranslation";
        files: Array<{
            content: string;
            name: string;
            sourceId: string;
        }>;
    }
    | { command: "error"; errorMessage: string; }
    | { command: "getAvailableCodexFiles"; }
    | { command: "selectSourceFile"; }
    | { command: "confirmSourceImport"; }
    | { command: "confirmTranslationImport"; }
    | { command: "confirmTranslationPairsImport"; headers: string[]; data: TranslationPairsPreview; }
    | { command: "cancelSourceImport"; }
    | { command: "cancelTranslationImport"; }
    | { command: "downloadBible"; ebibleMetadata: ExtendedMetadata; asTranslationOnly: boolean; }
    | { command: "confirmBibleDownload"; transaction: DownloadBibleTransaction; }
    | { command: "cancelBibleDownload"; transaction: DownloadBibleTransaction; }
    | { command: "getMetadata"; }
    | { command: "importRemoteTranslation"; }
    | { command: "importLocalTranslation"; }
    | { command: "closePanel"; }
    | { command: "previewSourceText"; fileContent: string; fileName: string; }
    | { command: "extension.check"; extensionId: string; }
    | { command: "openTranslationFile"; }
    | { command: "navigateToMainMenu"; };

export type SourceUploadResponseMessages =
    | {
        command: "translationPreview";
        previews: Array<{
            id: string;
            fileName: string;
            fileSize: number;
            preview: TranslationPreview;
            sourceId: string;
        }>;
    }
    | {
        command: "sourcePreview";
        previews: Array<{
            id: string;
            fileName: string;
            fileSize: number;
            preview: SourcePreview;
        }>;
    }
    | { command: "getMetadata"; metadata: any[]; }
    | { command: "error"; message: string; }
    | { command: "importComplete"; }
    | { command: "setupComplete"; data: { path: string; }; }
    | { command: "sourceFileSelected"; data: { path: string; }; }
    | {
        command: "updateProcessingStatus";
        status: Record<string, ProcessingStatus>;
        progress?: { message: string; increment: number; };
    }
    | { command: "importCancelled"; }
    | { command: "availableCodexFiles"; files: Array<{ id: string; name: string; path: string; }>; }
    | {
        command: "bibleDownloadProgress";
        progress: {
            message?: string;
            increment?: number;
            status: Record<string, ProcessingStatus>;
        };
    }
    | { command: "bibleDownloadComplete"; }
    | { command: "bibleDownloadError"; error: string; }
    | {
        command: "biblePreview";
        preview: BiblePreview;
        transaction: DownloadBibleTransaction;
    }
    | { command: "fileHeaders"; headers: string[]; }
    | { command: "preview"; preview: PreviewContent; }
    | { command: "bibleDownloadCancelled"; }
    | { command: "auth.statusResponse"; isAuthenticated: boolean; error?: string; }
    | { command: "project.response"; success: boolean; projectPath?: string; error?: string; }
    | {
        command: "updateAuthState";
        success: boolean;
        authState: {
            isAuthExtensionInstalled: boolean;
            isAuthenticated: boolean;
            isLoading: boolean;
            error?: string;
            gitlabInfo?: {
                username: string;
                email?: string;
                id?: string;
            };
        };
    };

export type MessagesToStartupFlowProvider =
    | { command: "error"; errorMessage: string; }
    | { command: "extension.check"; extensionId: string; }
    | { command: "auth.login"; username: string; password: string; }
    | { command: "auth.signup"; username: string; email: string; password: string; }
    | { command: "auth.logout"; }
    | { command: "auth.status"; }
    | { command: "auth.checkAuthStatus"; }
    | { command: "project.clone"; repoUrl: string; }
    | { command: "project.new"; }
    | { command: "workspace.status"; }
    | { command: "workspace.open"; }
    | { command: "workspace.create"; }
    | { command: "workspace.continue"; }
    | { command: "getProjectsListFromGitLab"; }
    | { command: "forceRefreshProjectsList"; }
    | { command: "getProjectsSyncStatus"; }
    | { command: "project.open"; projectPath: string; }
    | { command: "project.delete"; projectPath: string; syncStatus?: ProjectSyncStatus; }
    | { command: "project.createEmpty"; }
    | { command: "project.initialize"; waitForStateUpdate?: boolean; }
    | { command: "metadata.check"; }
    | { command: "project.showManager"; }
    | { command: "project.triggerSync"; message?: string; }
    | { command: "project.submitProgressReport"; forceSubmit?: boolean; }
    | { command: "getProjectProgress"; }
    | { command: "getAggregatedProgress"; }
    | { command: "showProgressDashboard"; }
    | { command: "startup.dismiss"; }
    | { command: "webview.ready"; }
    | { command: "navigateToMainMenu"; }
    | { command: "zipProject"; projectName: string; projectPath: string; includeGit?: boolean; }
    | { command: "project.heal"; projectName: string; projectPath: string; gitOriginUrl?: string; };

export type GitLabProject = {
    id: number;
    name: string;
    description: string | null;
    visibility: string;
    url: string;
    webUrl: string;
    lastActivity: string;
    namespace: string;
    owner: string;
};

export type ProjectSyncStatus =
    | "downloadedAndSynced"
    | "cloudOnlyNotSynced"
    | "localOnlyNotSynced"
    | "error";

export type ProjectWithSyncStatus = LocalProject & {
    syncStatus: ProjectSyncStatus;
    completionPercentage?: number;
};

export type MessagesFromStartupFlowProvider =
    | { command: "projectsSyncStatus"; status: Record<string, "synced" | "cloud" | "error">; }
    | {
        command: "projectsListFromGitLab";
        projects: Array<ProjectWithSyncStatus>;
        error?: string;
    }
    | {
        command: "checkWorkspaceState";
        isWorkspaceOpen: boolean;
    }
    | { command: "error"; message: string; }
    | { command: "extension.checkResponse"; isInstalled: boolean; }
    | { command: "auth.statusResponse"; isAuthenticated: boolean; error?: string; }
    | { command: "project.deleteResponse"; success: boolean; projectPath?: string; error?: string; }
    | {
        command: "updateAuthState";
        success: boolean;
        authState: {
            isAuthExtensionInstalled: boolean;
            isAuthenticated: boolean;
            isLoading: boolean;
            error?: string;
            gitlabInfo?: {
                username: string;
                email?: string;
                id?: string;
            };
            workspaceState: {
                isWorkspaceOpen: boolean;
                isProjectInitialized: boolean;
            };
        };
    }
    | {
        command: "workspace.statusResponse";
        isOpen: boolean;
        path?: string;
    }
    | {
        command: "metadata.checkResponse";
        data: {
            exists: boolean;
            hasCriticalData: boolean;
        };
    }
    | { command: "setupIncompleteCriticalDataMissing"; }
    | { command: "setupComplete"; }
    | { command: "project.progressReportSubmitted"; success: boolean; error?: string; }
    | { command: "progressData"; data: any; }
    | { command: "aggregatedProgressData"; data: any; };

type DictionaryPostMessages =
    | {
        command: "webviewTellsProviderToUpdateData";
        operation: "update" | "add";
        entry: {
            id: string;
            headWord: string;
            definition: string;
        };
    }
    | {
        command: "webviewTellsProviderToUpdateData";
        operation: "fetchPage";
        pagination: {
            page: number;
            pageSize: number;
            searchQuery?: string;
        };
    }
    | {
        command: "webviewTellsProviderToUpdateData";
        operation: "delete";
        entry: {
            id: string;
        };
    }
    | { command: "webviewAsksProviderToConfirmRemove"; count: number; data: Dictionary; }
    | { command: "updateEntryCount"; count: number; }
    | { command: "updateFrequentWords"; words: string[]; }
    | {
        command: "updateWordFrequencies";
        wordFrequencies: { [key: string]: number; };
    }
    | { command: "updateDictionary"; content: Dictionary; }
    | { command: "callCommand"; vscodeCommandName: string; args: any[]; };

type DictionaryReceiveMessages =
    | { command: "providerTellsWebviewRemoveConfirmed"; }
    | {
        command: "providerTellsWebviewToUpdateData";
        data: {
            entries: DictionaryEntry[];
            total: number;
            page: number;
            pageSize: number;
        };
    };

type DictionarySummaryPostMessages =
    | { command: "providerSendsDataToWebview"; data: Dictionary; }
    | {
        command: "providerSendsUpdatedWordFrequenciesToWebview";
        wordFrequencies: { [key: string]: number; };
    }
    | { command: "providerSendsFrequentWordsToWebview"; words: string[]; }
    | { command: "updateData"; }
    | { command: "showDictionaryTable"; }
    | { command: "refreshWordFrequency"; }
    | { command: "addFrequentWordsToDictionary"; words: string[]; }
    | { command: "updateEntryCount"; count: number; };

type TranslationNotePostMessages =
    | { command: "update"; data: ScriptureTSV; }
    | { command: "changeRef"; data: VerseRefGlobalState; };

type ScripturePostMessages =
    | { command: "sendScriptureData"; data: ScriptureContent; }
    | { command: "fetchScriptureData"; };

type DictionaryEntry = {
    id: string;
    headWord: string;
    definition?: string;
    isUserEntry: boolean;
    authorId?: string;
    createdAt?: string;
    updatedAt?: string;
};

type SpellCheckResult = {
    word: string;
    corrections: string[];
};

type SpellCheckFunction = (word: string) => SpellCheckResult;

type SpellCheckDiagnostic = {
    range: vscode.Range;
    message: string;
    severity: vscode.DiagnosticSeverity;
    source: string;
};

type MiniSearchVerseResult = {
    book: string;
    chapter: string;
    content: string;
    id: string;
    isSourceBible: boolean;
    line: number;
    match: { [key: string]: string[]; };
    queryTerms: string[];
    score: number;
    terms: string[];
    uri: string;
    vref: string;
};

type MinimalCellResult = {
    cellId?: string;
    content?: string;
    uri?: string;
    line?: number;
    notebookId?: string;
};

type TranslationPair = {
    cellId: string;
    sourceCell: MinimalCellResult;
    targetCell: MinimalCellResult;
    edits?: EditHistory[]; // Make this optional as it might not always be present
};

type SourceCellVersions = {
    cellId: string;
    content: string;
    versions: string[];
    notebookId: string;
};

type EditorCellContent = {
    cellMarkers: string[];
    cellContent: string;
    cellChanged: boolean;
    cellLabel?: string;
    uri?: string;
    cellTimestamps?: Timestamps;
};

interface EditHistoryEntry {
    before: string;
    after: string;
    timestamp: number;
    author?: string;
}

export type EditorPostMessages =
    | { command: "updateCachedChapter"; content: number; }
    | { command: "webviewReady"; }
    | { command: "getContent"; }
    | { command: "setCurrentIdToGlobalState"; content: { currentLineId: string; }; }
    | { command: "webviewFocused"; content: { uri: string; }; }
    | { command: "updateCellLabel"; content: { cellId: string; cellLabel: string; }; }
    | { command: "updateNotebookMetadata"; content: CustomNotebookMetadata; }
    | { command: "updateCellDisplayMode"; mode: "inline" | "one-line-per-cell"; }
    | { command: "pickVideoFile"; }
    | { command: "togglePinPrompt"; content: { cellId: string; promptText: string; }; }
    | { command: "from-quill-spellcheck-getSpellCheckResponse"; content: EditorCellContent; }
    | { command: "getSourceText"; content: { cellId: string; }; }
    | { command: "searchSimilarCellIds"; content: { cellId: string; }; }
    | { command: "updateCellTimestamps"; content: { cellId: string; timestamps: Timestamps; }; }
    | { command: "deleteCell"; content: { cellId: string; }; }
    | { command: "addWord"; words: string[]; }
    | { command: "getAlertCodes"; content: GetAlertCodes; }
    | { command: "executeCommand"; content: { command: string; args: any[]; }; }
    | { command: "togglePrimarySidebar"; }
    | { command: "toggleSecondarySidebar"; }
    | { command: "focusMainMenu"; }
    | { command: "toggleSidebar"; content?: { isOpening: boolean; }; }
    | { command: "getEditorPosition"; }
    | { command: "validateCell"; content: { cellId: string; validate: boolean; }; }
    | {
        command: "queueValidation";
        content: { cellId: string; validate: boolean; pending: boolean; };
    }
    | { command: "applyPendingValidations"; }
    | { command: "clearPendingValidations"; }
    | { command: "getCurrentUsername"; }
    | { command: "getValidationCount"; }
    | { command: "stopAutocompleteChapter"; }
    | { command: "stopSingleCellTranslation"; }
    | { command: "triggerReindexing"; }
    | { command: "jumpToChapter"; chapterNumber: number; }
    | {
        command: "makeChildOfCell";
        content: {
            newCellId: string;
            referenceCellId: string;
            direction: "above" | "below";
            cellType: CodexCellTypes;
            data: CustomNotebookCellData["metadata"]["data"];
        };
    }
    | { command: "saveHtml"; content: EditorCellContent; }
    | { command: "saveTimeBlocks"; content: TimeBlock[]; }
    | { command: "replaceDuplicateCells"; content: QuillCellContent; }
    | { command: "getContent"; }
    | {
        command: "setCurrentIdToGlobalState";
        content: { currentLineId: string; };
    }
    | { command: "llmCompletion"; content: { currentLineId: string; addContentToValue?: boolean; }; }
    | { command: "requestAutocompleteChapter"; content: QuillCellContent[]; }
    | { command: "updateTextDirection"; direction: "ltr" | "rtl"; }
    | { command: "openSourceText"; content: { chapterNumber: number; }; }
    | { command: "updateCellLabel"; content: { cellId: string; cellLabel: string; }; }
    | { command: "pickVideoFile"; }
    | { command: "applyPromptedEdit"; content: { text: string; prompt: string; cellId: string; }; }
    | { command: "getTopPrompts"; content: { text: string; cellId: string; }; }
    | {
        command: "supplyRecentEditHistory";
        content: {
            cellId: string;
            editHistory: EditHistoryEntry[];
        };
    }
    | {
        command: "exportFile";
        content: { subtitleData: string; format: string; includeStyles: boolean; };
    }
    | { command: "generateBacktranslation"; content: { text: string; cellId: string; }; }
    | {
        command: "editBacktranslation";
        content: {
            cellId: string;
            newText: string;
            existingBacktranslation: string;
        };
    }
    | { command: "getBacktranslation"; content: { cellId: string; }; }
    | {
        command: "setBacktranslation";
        content: {
            cellId: string;
            originalText: string;
            userBacktranslation: string;
        };
    }
    | {
        command: "rejectEditSuggestion";
        content: {
            source: "ice" | "llm";
            cellId?: string;
            oldString: string;
            newString: string;
            leftToken: string;
            rightToken: string;
        };
    }
    | {
        command: "storeFootnote";
        content: {
            cellId: string;
            footnoteId?: string;
            content?: string;
            position?: number;
            deleteFootnote?: string;
        };
    }
    | { command: "openBookNameEditor"; }
    | { command: "editBookName"; content: { bookAbbr: string; }; }
    | { command: "editCorpusMarker"; content: { corpusLabel: string; newCorpusName: string; }; }
    | { command: "closeCurrentDocument"; content?: { isSource: boolean; uri?: string; }; }
    | { command: "triggerSync"; }
    | { command: "requestAudioAttachments"; }
    | { command: "requestAudioForCell"; content: { cellId: string; }; }
    | { command: "getCommentsForCell"; content: { cellId: string; }; }
    | { command: "openCommentsForCell"; content: { cellId: string; }; }
    | {
        command: "saveAudioAttachment";
        content: {
            cellId: string;
            audioData: string; // base64 encoded audio data
            audioId: string; // unique ID for the audio file
            fileExtension: string; // e.g., "webm", "wav", "mp3"
        };
    }
    | {
        command: "deleteAudioAttachment";
        content: {
            cellId: string;
            audioId: string;
        };
    }
    | {
        command: "updateCellAfterTranscription";
        content: {
            cellId: string;
            transcribedText: string;
            language: string;
        };
    }
    | {
        command: "mergeCellWithPrevious";
        content: {
            currentCellId: string;
            previousCellId: string;
            currentContent: string;
            previousContent: string;
        };
    }
    | { command: "toggleCorrectionEditorMode"; }
    | {
        command: "cancelMerge";
        content: {
            cellId: string;
        };
    }
    | {
        command: "confirmCellMerge";
        content: {
            currentCellId: string;
            previousCellId: string;
            currentContent: string;
            previousContent: string;
            message: string;
        };
    }
    | {
        command: "showErrorMessage";
        text: string;
    }
    | {
        command: "selectABTestVariant";
        content: {
            cellId: string;
            selectedIndex: number;
            testId: string;
            selectionTimeMs: number;
            totalVariants: number;
        };
    };



type EditorReceiveMessages =
    | {
        type: "providerSendsInitialContent";
        content: QuillCellContent[];
        isSourceText: boolean;
        sourceCellMap: { [k: string]: { content: string; versions: string[]; }; };
    }
    | {
        type: "providerAutocompletionState";
        state: {
            isProcessing: boolean;
            totalCells: number;
            completedCells: number;
            currentCellId?: string;
            cellsToProcess: string[];
            progress: number;
        };
    }
    | {
        type: "providerSingleCellTranslationState";
        state: {
            isProcessing: boolean;
            cellId?: string;
            progress: number;
        };
    }
    | {
        type: "providerSingleCellQueueState";
        state: {
            isProcessing: boolean;
            totalCells: number;
            completedCells: number;
            currentCellId?: string;
            cellsToProcess: string[];
            progress: number;
        };
    }
    | {
        type: "cellTranslationCompleted";
        cellId: string;
        success: boolean;
        cancelled?: boolean;
        error?: string;
    }
    | {
        type: "providerUpdatesCell";
        content: {
            cellId: string;
            progress: number;
            completedCells?: number;
            totalCells?: number;
            text?: string;
        };
    }
    | {
        type: "providerCompletesChapterAutocompletion";
        content?: {
            progress?: number;
            completedCells?: number;
            totalCells?: number;
        };
    }
    | {
        type: "autocompleteChapterStart";
        cellIds: string[];
        totalCells: number;
    }
    | {
        type: "processingCell";
        cellId: string;
        index: number;
        totalCells: number;
    }
    | {
        type: "cellCompleted";
        cellId: string;
        index: number;
        totalCells: number;
    }
    | {
        type: "cellError";
        cellId: string;
        index: number;
        totalCells: number;
    }
    | {
        type: "autocompleteChapterComplete";
        totalCells?: number;
    }
    | { type: "providerSendsSpellCheckResponse"; content: SpellCheckResponse; }
    | {
        type: "providerSendsgetAlertCodeResponse";
        content: { [cellId: string]: number; };
    }
    | { type: "providerUpdatesTextDirection"; textDirection: "ltr" | "rtl"; }
    | { type: "providerSendsLLMCompletionResponse"; content: { completion: string; cellId: string; }; }
    | { type: "providerSendsABTestVariants"; content: { variants: string[]; cellId: string; testId: string; names?: string[]; winRates?: number[]; }; }
    | { type: "jumpToSection"; content: string; }
    | { type: "providerUpdatesNotebookMetadataForWebview"; content: CustomNotebookMetadata; }
    | { type: "updateVideoUrlInWebview"; content: string; }
    | {
        type: "commentsForCell";
        content: {
            cellId: string;
            unresolvedCount: number;
        };
    }
    | { type: "providerSendsPromptedEditResponse"; content: string; }
    | { type: "providerSendsSimilarCellIdsResponse"; content: { cellId: string; score: number; }[]; }
    | { type: "providerSendsTopPrompts"; content: Array<{ prompt: string; isPinned: boolean; }>; }
    | { type: "providerSendsSourceText"; content: string; }
    | {
        type: "providerSendsBacktranslation";
        content: SavedBacktranslation | null;
    }
    | {
        type: "providerSendsUpdatedBacktranslation";
        content: SavedBacktranslation | null;
    }
    | {
        type: "providerSendsExistingBacktranslation";
        content: SavedBacktranslation | null;
    }
    | {
        type: "singleCellTranslationStarted";
        cellId: string;
    }
    | {
        type: "singleCellTranslationProgress";
        progress: number;
        cellId: string;
    }
    | {
        type: "singleCellTranslationCompleted";
        cellId: string;
    }
    | {
        type: "singleCellTranslationFailed";
        cellId: string;
        error: string;
    }
<<<<<<< HEAD
    | { type: "refreshFontSizes"; }
=======
>>>>>>> 909ebcc9
    | { type: "refreshMetadata"; }
    | {
        type: "providerConfirmsBacktranslationSet";
        content: SavedBacktranslation | null;
    }
    | { type: "currentUsername"; content: { username: string; }; }
    | { type: "validationCount"; content: number; }
    | { type: "configurationChanged"; }
    | {
        type: "validationInProgress";
        content: {
            cellId: string;
            inProgress: boolean;
            error?: string;
        };
    }
    | {
        type: "pendingValidationCleared";
        content: {
            cellIds: string[];
        };
    }
    | {
        type: "pendingValidationsUpdate";
        content: {
            count: number;
            hasPending: boolean;
        };
    }
    | { type: "setChapterNumber"; content: number; }
    | {
        type: "providerUpdatesValidationState";
        content: {
            cellId: string;
            validatedBy: ValidationEntry[];
        };
    }
    | {
        type: "footnoteStored";
        content: {
            cellId: string;
            footnoteId?: string;
            content?: string;
            position?: number;
            deleteFootnote?: string;
        };
    }
    | {
        type: "updateFileStatus";
        status: "dirty" | "syncing" | "synced" | "none";
    }
    | {
        type: "editorPosition";
        position: "leftmost" | "rightmost" | "center" | "single" | "unknown";
    }
    | {
        type: "setBibleBookMap";
        data: [string, { [key: string]: any; name: string; }][];
    }
    | {
        type: "providerSendsAudioAttachments";
        attachments: { [cellId: string]: boolean; }; // true if cell has audio
    }
    | {
        type: "providerSendsAudioData";
        content: {
            cellId: string;
            audioId: string;
            audioUrl?: string; // URL to access the audio file
            audioData?: string; // base64 data if needed
            transcription?: {
                content: string;
                timestamp: number;
                language?: string;
            };
        };
    }
    | {
        type: "correctionEditorModeChanged";
        enabled: boolean;
    }
    | {
        type: "audioAttachmentSaved";
        content: {
            cellId: string;
            audioId: string;
            success: boolean;
            error?: string;
        };
    }
    | {
        type: "audioAttachmentDeleted";
        content: {
            cellId: string;
            audioId: string;
            success: boolean;
            error?: string;
        };
    }
    | {
        type: "refreshCommentCounts";
        timestamp: string;
    };

type AlertCodesServerResponse = {
    code: number;
    cellId: string;
    savedSuggestions: { suggestions: string[]; };
}[];

type GetAlertCodes = { text: string; cellId: string; }[];

/**
 * Represents a validation entry by a user
 */
interface ValidationEntry {
    username: string;
    creationTimestamp: number;
    updatedTimestamp: number;
    isDeleted: boolean;
}

export type EditHistory = {
    author: string;
    cellValue: string;
    timestamp: number;
    type: import("./enums").EditType;
    validatedBy?: ValidationEntry[];
};

type CodexData = Timestamps & {
    // [key: string]: any; this makes it very hard to type the data
    footnotes?: Footnote[];
    book?: string;
    chapter?: string;
    verse?: string;
    merged?: boolean;
    deleted?: boolean;
};

type CustomCellMetaData = {
    id: string;
    type: import("./enums").CodexCellTypes;
    data?: CodexData;
    edits: EditHistory[];
    attachments?: {
        [key: string]: {
            url: string;
            type: string;
        };
    };
    cellLabel?: string;
};

type CustomNotebookCellData = Omit<vscode.NotebookCellData, 'metadata'> & {
    metadata: CustomCellMetaData;
};

export interface CustomNotebookMetadata {
    id: string;
    textDirection?: "ltr" | "rtl";
    textDirectionSource?: "global" | "local"; // Track whether text direction was set globally or locally
    perf?: any;
    attachments?: {
        [key: string]: {
            url: string;
            type: string;
        };
    };
    originalName: string;
    sourceFsPath: string | undefined;
    codexFsPath: string | undefined;
    navigation: NavigationCell[];
    videoUrl?: string;
    sourceCreatedAt: string;
    codexLastModified?: string;
    corpusMarker: string;
    cellDisplayMode?: "inline" | "one-line-per-cell";
    validationMigrationComplete?: boolean;
    fontSize?: number;
    fontSizeSource?: "global" | "local"; // Track whether font size was set globally or locally
}

type CustomNotebookDocument = vscode.NotebookDocument & {
    metadata: CustomNotebookMetadata;
};

type CodexNotebookAsJSONData = {
    cells: CustomNotebookCellData[];
    metadata: CustomNotebookMetadata;
};

interface QuillCellContent {
    cellMarkers: string[];
    cellContent: string;
    cellType: import("./enums").CodexCellTypes;
    editHistory: Array<EditHistory>;
    timestamps?: Timestamps;
    cellLabel?: string;
    merged?: boolean;
    deleted?: boolean;
    data?: { [key: string]: any; footnotes?: Footnote[]; };
}

interface Timestamps {
    startTime?: number;
    endTime?: number;
}

interface SpellCheckResponse {
    id: string;
    text: string;
    replacements: Array<{ value: string; }>;
    offset: number;
    length: number;
}

type SpellCheckResult = SpellCheckResponse[];

/* This is the project overview that populates the project manager webview */
interface ProjectOverview extends Project {
    projectName: string;
    projectId: string;
    abbreviation: string;
    sourceLanguage: LanguageMetadata;
    targetLanguage: LanguageMetadata;
    category?: string; // Keep for backward compatibility
    validationCount?: number;
    userName: string;
    userEmail: string;
    sourceTexts?: vscode.Uri[] | never[];
    targetTexts?: vscode.Uri[] | never[];
    targetFont: string;
    primarySourceText?: vscode.Uri;
    isAuthenticated: boolean;
    meta: Omit<Project["meta"], "generator"> & {
        generator: Project["meta"]["generator"] & { userEmail?: string; };
        validationCount?: number;
    };
    spellcheckIsEnabled: boolean;
}

/* This is the project metadata that is saved in the metadata.json file */
type ProjectMetadata = {
    format: string;
    meta: {
        version: string;
        category: string;
        generator: {
            softwareName: string;
            softwareVersion: string;
            userName: string;
            userEmail?: string;
        };
        defaultLocale: string;
        dateCreated: string;
        normalization: string;
        comments?: string[];
        primarySourceText?: vscode.Uri;
        /** Extension version requirements for sync compatibility */
        requiredExtensions?: {
            codexEditor?: string;
            frontierAuthentication?: string;
        };
    };
    idAuthorities: {
        [key: string]: {
            id: string;
            name: {
                [lang: string]: string;
            };
        };
    };
    identification: {
        primary: {
            [authority: string]: {
                [id: string]: {
                    revision: string;
                    timestamp: string;
                };
            };
        };
        name: {
            [lang: string]: string;
        };
        description: {
            [lang: string]: string;
        };
        abbreviation: {
            [lang: string]: string;
        };
    };
    languages: Array<{
        tag: string;
        name: {
            [lang: string]: string;
        };
    }>;
    type: {
        flavorType: {
            name: string;
            flavor: {
                name: string;
                usfmVersion?: string;
                translationType?: string;
                audience?: string;
                projectType?: string;
            };
            currentScope: {
                [book: string]: any[];
            };
        };
    };
    confidential: boolean;
    agencies: Array<{
        id: string;
        roles: string[];
        url?: string;
        name: {
            [lang: string]: string;
        };
        abbr?: {
            [lang: string]: string;
        };
    }>;
    targetAreas?: Array<{
        code: string;
        name: {
            [lang: string]: string;
        };
    }>;
    ingredients?: {
        [path: string]: {
            checksum: {
                md5: string;
            };
            mimeType: string;
            size: number;
            scope?: {
                [book: string]: any[];
            };
        };
    };
    copyright?: {
        shortStatements: Array<{
            statement: string;
            mimetype: string;
            lang: string;
        }>;
    };
};

// Update or add these function signatures
declare function searchTargetCellsByQuery(
    translationPairsIndex: MiniSearch,
    query: string,
    k?: number
): MinimalCellResult[];

declare function getTranslationPairsFromSourceCellQuery(
    translationPairsIndex: MiniSearch,
    query: string,
    k?: number
): TranslationPair[];

declare function getSourceCellByCellIdFromAllSourceCells(
    sourceTextIndex: MiniSearch,
    cellId: string
): SourceCellVersions | null;

declare function getTargetCellByCellId(
    translationPairsIndex: MiniSearch,
    cellId: string
): MinimalCellResult | null;

declare function getTranslationPairFromProject(
    translationPairsIndex: MiniSearch,
    cellId: string
): TranslationPair | null;

declare function searchParallelCells(
    translationPairsIndex: MiniSearch,
    sourceTextIndex: MiniSearch,
    query: string,
    k?: number
): TranslationPair[];

export type SupportedFileExtension = "vtt" | "txt" | "usfm" | "sfm" | "SFM" | "USFM";

export type FileType = "subtitles" | "plaintext" | "usfm" | "usx" | "csv" | "tsv" | "codex";

export interface FileTypeMap {
    vtt: "subtitles";
    txt: "plaintext";
    usfm: "usfm";
    usx: "usx";
    sfm: "usfm";
    SFM: "usfm";
    USFM: "usfm";
    codex: "codex";
}

export interface AggregatedMetadata {
    id: string;
    originalName: string;
    sourceFsPath?: string;
    codexFsPath?: string;
    videoUrl?: string;
    lastModified?: string;
    gitStatus?:
    | "uninitialized"
    | "modified"
    | "added"
    | "deleted"
    | "renamed"
    | "conflict"
    | "untracked"
    | "committed";
}

// Add these to your existing types
export interface ValidationResult {
    isValid: boolean;
    errors: ValidationError[];
}

export interface ValidationError {
    code: ValidationErrorCode;
    message: string;
    details?: unknown;
}

export interface SourceFileValidationOptions {
    maxFileSizeBytes?: number;
    supportedExtensions?: FileTypeMap;
    minDiskSpaceBytes?: number;
}

interface ImportedContent {
    id: string;
    content: string;
    startTime?: number;
    endTime?: number;
    edits?: EditHistory[];
}

// Add or verify these message types
type ProjectManagerMessageFromWebview =
    | { command: "sendProjectsList"; data: Project[]; }
    | { command: "requestProjectOverview"; }
    | { command: "error"; message: string; }
    | { command: "webviewReady"; }
    | { command: "refreshState"; }
    | { command: "initializeProject"; }
    | { command: "renameProject"; }
    | { command: "changeSourceLanguage"; language: LanguageMetadata; }
    | { command: "changeTargetLanguage"; language: LanguageMetadata; }
    | { command: "editAbbreviation"; }
    | { command: "selectCategory"; }
    | { command: "setValidationCount"; }
    | { command: "openSourceUpload"; }
    | { command: "openAISettings"; }
    | { command: "openLicenseSettings"; }
    | { command: "openExportView"; }
    | { command: "closeProject"; }
    | { command: "createNewWorkspaceAndProject"; }
    | { command: "openProject"; data: { path: string; }; }
    | { command: "addWatchFolder"; }
    | { command: "removeWatchFolder"; data: { path: string; }; }
    | { command: "refreshProjects"; }
    | { command: "openProjectSettings"; }
    | { command: "downloadSourceText"; }
    | { command: "selectprimarySourceText"; data: string; }
    | { command: "openBible"; data: { path: string; }; }
    | { command: "checkPublishStatus"; }
    | { command: "publishProject"; }
    | { command: "syncProject"; }
    | { command: "openEditAnalysis"; }
    | { command: "toggleSpellcheck"; }
    | { command: "getSyncSettings"; }
    | {
        command: "updateSyncSettings";
        data: { autoSyncEnabled: boolean; syncDelayMinutes: number; };
    }
    | { command: "triggerSync"; }
    | { command: "openBookNameEditor"; }
    | { command: "editBookName"; content: { bookAbbr: string; }; }
    | { command: "editCorpusMarker"; content: { corpusLabel: string; newCorpusName: string; }; }
    | { command: "openCellLabelImporter"; }
    | { command: "navigateToMainMenu"; }
    | { command: "getProjectProgress"; }
    | { command: "showProgressDashboard"; }
    | { command: "project.delete"; data: { path: string; }; }
    | { command: "checkForUpdates"; }
    | { command: "downloadUpdate"; }
    | { command: "installUpdate"; }
    | { command: "openExternal"; url: string; }
    | { command: "setGlobalFontSize"; }
    | { command: "setGlobalTextDirection"; };

interface ProjectManagerState {
    projectOverview: ProjectOverview | null;
    webviewReady: boolean;
    watchedFolders: string[];
    projects: Array<LocalProject> | null;
    isScanning: boolean;
    canInitializeProject: boolean;
    workspaceIsOpen: boolean;
    repoHasRemote: boolean;
    isInitializing: boolean;
    isSyncInProgress: boolean;
    syncStage: string;
    isPublishingInProgress: boolean;
    publishingStage: string;
    updateState: 'ready' | 'downloaded' | 'available for download' | 'downloading' | 'updating' | 'checking for updates' | 'idle' | 'disabled' | null;
    updateVersion: string | null;
    isCheckingForUpdates: boolean;
    appVersion: string | null;
}
type ProjectManagerMessageToWebview =
    | {
        command: "stateUpdate";
        data: ProjectManagerState;
    }
    | {
        command: "publishStatus";
        data: {
            repoHasRemote: boolean;
        };
    }
    | {
        command: "syncSettingsUpdate";
        data: {
            autoSyncEnabled: boolean;
            syncDelayMinutes: number;
        };
    }
    | {
        command: "syncStatusUpdate";
        data: {
            isSyncInProgress: boolean;
            syncStage: string;
        };
    }
    | {
        command: "publishStatusUpdate";
        data: {
            isPublishingInProgress: boolean;
            publishingStage: string;
        };
    }
    | {
        command: "progressData";
        data: any; // Type for progress data
    }
    | {
        command: "updateStateChanged";
        data: {
            updateState: 'ready' | 'downloaded' | 'available for download' | 'downloading' | 'updating' | 'checking for updates' | 'idle' | 'disabled' | null;
            updateVersion: string | null;
            isCheckingForUpdates: boolean;
        };
    };

// Ensure the Project type is correctly defined
interface LocalProject {
    name: string;
    path: string;
    lastOpened?: Date;
    lastModified: Date;
    version: string;
    hasVersionMismatch?: boolean;
    gitOriginUrl?: string;
    description: string;
    isOutdated?: boolean;
}

interface BasePreview {
    fileName: string;
    fileSize: number;
    fileType: FileType;
    original: {
        preview: string;
        validationResults: ValidationResult[];
    };
}

export interface SourcePreview extends BasePreview {
    type: "source";
    fileSize?: number;
    transformed: {
        books?: Array<{
            name: string;
            versesCount: number;
            chaptersCount: number;
        }>;
        sourceNotebooks: Array<NotebookPreview>;
        codexNotebooks: Array<NotebookPreview>;
        validationResults: ValidationResult[];
    };
}
//     original: {
//         preview: string;
//         validationResults: {
//             isValid: boolean;
//             errors: Array<{ message: string }>;
//         }[];
//     };
//     transformed: {
//         sourceNotebooks: NotebookPreview[];
//         validationResults: {
//             isValid: boolean;
//             errors: Array<{ message: string }>;
//         }[];
//     };
export interface BiblePreview extends BasePreview {
    type: "bible";
    original: {
        preview: string;
        validationResults: {
            isValid: boolean;
            errors: Array<{ message: string; }>;
        }[];
    };
    transformed: {
        sourceNotebooks: NotebookPreview[];
        validationResults: {
            isValid: boolean;
            errors: Array<{ message: string; }>;
        }[];
    };
}

interface RawSourcePreview {
    fileName: string;
    originalContent: {
        preview: string;
        validationResults: ValidationResult[];
    };
    transformedContent: {
        sourceNotebooks: Array<NotebookPreview>;
        codexNotebooks: Array<NotebookPreview>;
        validationResults: ValidationResult[];
    };
}

export interface TranslationPreview extends BasePreview {
    type: "translation";
    transformed: {
        sourceNotebook: {
            name: string;
            cells: Array<{
                value: string;
                metadata: { id: string; type: string; };
            }>;
        };
        targetNotebook: {
            name: string;
            cells: Array<{
                value: string;
                metadata: { id: string; type: string; };
            }>;
        };
        matchedCells: number;
        unmatchedContent: number;
        paratextItems: number;
        validationResults: ValidationResult[];
    };
}
export interface TranslationPairsPreview extends BasePreview {
    type: "translation-pairs";
    preview: {
        original: {
            preview: string;
            validationResults: ValidationResult[];
        };
        transformed: {
            sourceNotebook: {
                name: string;
                cells: Array<{
                    value: string;
                    metadata: { id: string; type: string; };
                    kind: 2 | 1;
                    languageId: "html" | "markdown" | "usj";
                }>;
            };
            targetNotebook: {
                name: string;
                cells: Array<{
                    value: string;
                    metadata: { id: string; type: string; };
                    kind: 2 | 1;
                    languageId: "html" | "markdown" | "usj";
                }>;
            };
            matchedCells: number;
            unmatchedContent: number;
            paratextItems: number;
            validationResults: ValidationResult[];
        };
    };
}

export type PreviewContent =
    | SourcePreview
    | TranslationPreview
    | BiblePreview
    | TranslationPairsPreview;

// Add new interfaces to support the preview structure
export interface NotebookPreview {
    name: string;
    cells: CodexCell[];
    metadata: CustomNotebookMetadata;
}

// Update BookPreview to be more specific
export interface BookPreview {
    name: string;
    versesCount: number;
    chaptersCount: number;
    previewContent?: string;
    sourceNotebook?: NotebookPreview;
    codexNotebook?: NotebookPreview;
}

export interface ValidationResult {
    isValid: boolean;
    errors: ValidationError[];
    warnings?: ValidationWarning[];
}

export interface ValidationError {
    code: ValidationErrorCode;
    message: string;
    details?: Record<string, unknown>;
}

export interface ValidationWarning {
    code: ValidationWarningCode;
    message: string;
    details?: Record<string, unknown>;
}

// Add to existing enums or create new ones
export enum ValidationErrorCode {
    FILE_SIZE_EXCEEDED = "FILE_SIZE_EXCEEDED",
    UNSUPPORTED_FILE_TYPE = "UNSUPPORTED_FILE_TYPE",
    INVALID_CONTENT = "INVALID_CONTENT",
    INSUFFICIENT_SPACE = "INSUFFICIENT_SPACE",
    SYSTEM_ERROR = "SYSTEM_ERROR",
}

export enum ValidationWarningCode {
    LARGE_FILE = "LARGE_FILE",
    UNUSUAL_STRUCTURE = "UNUSUAL_STRUCTURE",
    MISSING_METADATA = "MISSING_METADATA",
}

// Add new types for workflow state tracking
type WorkflowStep = "select" | "preview" | "confirm" | "processing" | "complete";

// Add ProcessingStage type
type ProcessingStatus = "pending" | "active" | "complete" | "error";

export interface CustomNotebookPreviewWithMetadata {
    translationId: string;
    languageCode: string;
    verseCount: number;
    preview: PreviewContent;
}

// export interface BiblePreviewData {
//     type: "bible";
//     original: {
//         preview: string;
//         validationResults: {
//             isValid: boolean;
//             errors: Array<{ message: string }>;
//         }[];
//     };
//     transformed: {
//         sourceNotebooks: NotebookPreview[];
//         validationResults: {
//             isValid: boolean;
//             errors: Array<{ message: string }>;
//         }[];
//     };
// }

export interface WorkflowState {
    step: WorkflowStep;
    importType: ImportType | null;
    selectedFile: string | null;
    processingStages: Record<string, ProcessingStage>;
    preview?: PreviewContent;
    progress?: {
        message: string;
        increment: number;
    };
    error?: string;
    bibleDownload?: {
        language: string;
        status: "downloading" | "complete" | "error";
        translationId: string;
    };
    currentTransaction?: DownloadBibleTransaction;
}

// Add Bible download specific types
export interface BibleDownloadStages {
    validation: ProcessingStage;
    download: ProcessingStage;
    splitting: ProcessingStage;
    notebooks: ProcessingStage;
    metadata: ProcessingStage;
    commit: ProcessingStage;
    indexing: ProcessingStage;
}

export interface ProcessingStage {
    label: string;
    description: string;
    status: ProcessingStatus;
}

export type ImportType = "source" | "translation" | "bible-download" | "translation-pairs";

// Add Footnote interface
export interface Footnote {
    id: string;
    content: string;
}

export type ParallelViewPostMessages =
    | { command: "openFileAtLocation"; uri: string; word: string; }
    | { command: "requestPinning"; content: { cellId: string; }; }
    | { command: "chatStream"; context: string[]; query: string; editIndex?: number; }
    | { command: "navigateToMainMenu"; }
    | { command: "addedFeedback"; feedback: string; cellId: string; }
    | { command: "search"; query: string; completeOnly: boolean; }
    | { command: "deleteChatSession"; sessionId: string; }
    | { command: "startNewChatSession"; }
    | { command: "getCurrentChatSessionInfo"; }
    | { command: "getAllChatSessions"; }
    | { command: "loadChatSession"; sessionId: string; };

interface DictionaryMetadata {
    // ... existing code ...
}

// Add after other message type definitions
export type WelcomeViewPostMessages =
    | { command: "menuAction"; action: "show" | "hide" | "toggle"; }
    | { command: "openTranslationFile"; }
    | { command: "createNewProject"; }
    | { command: "openExistingProject"; }
    | { command: "viewProjects"; }
    | { command: "openLoginFlow"; }
    | { command: "navigateToMainMenu"; };

export type WelcomeViewReceiveMessages =
    | { command: "menuStateChanged"; isVisible: boolean; actionPerformed: string; }
    | { command: "showLoginLoading"; loading: boolean; }
    | { command: "startupFlowStateChanged"; isOpen: boolean; };


export interface SplashScreenMessage {
    command: "update" | "complete" | "animationComplete";
    timings?: ActivationTiming[];
}

export interface CellLabelData {
    cellId: string;
    startTime: string;
    endTime: string;
    character?: string;
    dialogue?: string;
    newLabel: string;
    currentLabel?: string;
    matched: boolean;
}

export type CellLabelImporterPostMessages =
    | { command: "importFile"; }
    | { command: "save"; labels: CellLabelData[]; selectedIds: string[]; }
    | { command: "cancel"; };

export type CellLabelImporterReceiveMessages = {
    command: "updateLabels";
    labels: CellLabelData[];
    importSource?: string;
};

export type MainMenuPostMessages =
    | { command: "focusView"; viewId: string; }
    | { command: "executeCommand"; commandName: string; }
    | { command: "webviewReady"; }
    | { command: "openExternal"; url: string; }
    // Project Manager integration
    | ProjectManagerMessageFromWebview;

// Menu interfaces
export interface MenuSection {
    title: string;
    buttons: MenuButton[];
}

export interface MenuButton {
    id: string;
    label: string;
    icon: string;
    viewId?: string;
    command?: string;
    description?: string;
}

export type MainMenuMessages =
    | { command: "updateMenu"; menuConfig: MenuSection[]; }
    | { command: "setActiveView"; viewId: string; }
    // Project Manager integration
    | ProjectManagerMessageToWebview;

export type MainMenuReceiveMessages =
    | { command: "updateMenu"; menuConfig: MenuSection[]; }
    | { command: "setActiveView"; viewId: string; };

interface MenuSection {
    title: string;
    buttons: MenuButton[];
}

interface MenuButton {
    id: string;
    label: string;
    icon: string;
    viewId?: string;
    command?: string;
    description?: string;
}

// NewSourceUploader message types (moved to plugin types)
export type NewSourceUploaderPostMessages = any; // Placeholder - actual types are in plugin.ts

interface CodexItem {
    uri: vscode.Uri | string;
    label: string;
    type: "corpus" | "codexDocument" | "dictionary";
    children?: CodexItem[];
    corpusMarker?: string;
    progress?: {
        percentTranslationsCompleted: number;
        percentFullyValidatedTranslations: number;
    };
    sortOrder?: string;
    isProjectDictionary?: boolean;
    wordCount?: number;
    isEnabled?: boolean;
}<|MERGE_RESOLUTION|>--- conflicted
+++ resolved
@@ -928,10 +928,7 @@
         cellId: string;
         error: string;
     }
-<<<<<<< HEAD
     | { type: "refreshFontSizes"; }
-=======
->>>>>>> 909ebcc9
     | { type: "refreshMetadata"; }
     | {
         type: "providerConfirmsBacktranslationSet";
