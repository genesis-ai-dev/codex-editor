--- conflicted
+++ resolved
@@ -1200,11 +1200,8 @@
           data: { autoSyncEnabled: boolean; syncDelayMinutes: number };
       }
     | { command: "triggerSync" }
-<<<<<<< HEAD
-    | { command: "openBookNameEditor" };
-=======
+    | { command: "openBookNameEditor" }
     | { command: "navigateToMainMenu" };
->>>>>>> a11f3007
 
 interface ProjectManagerState {
     projectOverview: ProjectOverview | null;
