--- conflicted
+++ resolved
@@ -639,6 +639,7 @@
     }
     | { command: "openBookNameEditor"; }
     | { command: "editBookName"; content: { bookAbbr: string; newBookName: string; }; }
+    | { command: "editBookName"; content: { bookAbbr: string; newBookName: string; }; }
     | { command: "editCorpusMarker"; content: { corpusLabel: string; newCorpusName: string; }; }
     | { command: "closeCurrentDocument"; content?: { isSource: boolean; uri?: string; }; }
     | { command: "triggerSync"; }
@@ -904,10 +905,7 @@
     /** When true, backtranslations will be displayed inline below cells */
     showInlineBacktranslations?: boolean;
     fileDisplayName?: string;
-<<<<<<< HEAD
     edits?: FileEditHistory[];
-=======
->>>>>>> 580651f4
 }
 
 type CustomNotebookDocument = vscode.NotebookDocument & {
