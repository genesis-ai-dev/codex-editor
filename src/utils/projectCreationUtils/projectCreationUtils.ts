--- conflicted
+++ resolved
@@ -180,8 +180,7 @@
  * @param projectId - Required projectId for new projects. Must be provided to ensure consistency with folder name.
  *                    For backward compatibility with existing initialization flows, will generate if not provided.
  */
-<<<<<<< HEAD
-export async function createNewProject(projectId?: string) {
+export async function createNewProject(projectId?: string, details: any = {}) {
     try {
         // For new projects created via ConfirmModal, projectId MUST be provided.
         // For backward compatibility with other initialization flows, generate if not provided.
@@ -193,13 +192,7 @@
             finalProjectId = projectId;
         }
         // Always pass projectId to ensure it's used (never regenerated)
-        await initializeProjectMetadataAndGit({ projectId: finalProjectId });
-=======
-export async function createNewProject(details: any = {}) {
-    try {
-        console.log("Creating new project");
-        await initializeProjectMetadataAndGit(details);
->>>>>>> c3b2af70
+        await initializeProjectMetadataAndGit({ details,projectId: finalProjectId });
         await vscode.commands.executeCommand("codex-project-manager.initializeNewProject");
     } catch (error) {
         console.error("Error creating new project:", error);
