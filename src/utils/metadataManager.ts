--- conflicted
+++ resolved
@@ -158,12 +158,6 @@
     ): Promise<{ success: boolean; error?: string; }> {
         const workspaceUri = vscode.Uri.joinPath(metadataPath, "..");
         const backupPath = vscode.Uri.joinPath(workspaceUri, ".metadata.json.backup");
-<<<<<<< HEAD
-        // Use unique temp path to avoid collisions
-        const uniqueId = `${Date.now()}-${Math.random().toString(36).substring(2, 9)}`;
-        const tempPath = vscode.Uri.joinPath(workspaceUri, `.metadata.json.${uniqueId}.tmp`);
-=======
->>>>>>> d18eda6a
 
         try {
             // Step 1: Create backup of existing file
