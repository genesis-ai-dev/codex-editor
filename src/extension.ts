"use strict";
import * as vscode from "vscode";
import { registerTextSelectionHandler } from "./handlers/textSelectionHandler";
import { registerReferencesCodeLens } from "./referencesCodeLensProvider";
import { registerSourceCodeLens } from "./sourceCodeLensProvider";
import { indexVerseRefsInSourceText } from "./commands/indexVrefsCommand";

import { ResourcesProvider } from "./providers/obs/resources/resourcesProvider";
import { StoryOutlineProvider } from "./providers/obs/storyOutline/storyOutlineProvider";
import { ObsEditorProvider } from "./providers/obs/editor/ObsEditorProvider";
import { registerCommands } from "./activationHelpers/contextAware/commands";
import { promptForLocalSync } from "./providers/scm/git";
import { TranslationNotesProvider } from "./providers/translationNotes/TranslationNotesProvider";
import { registerScmStatusBar } from "./providers/scm/statusBar";
import { DownloadedResourcesProvider } from "./providers/downloadedResource/provider";
import {
    handleConfig,
    onBoard,
    initializeProject,
} from "./activationHelpers/contextUnaware/projectInitializers";
import { createIndexWithContext } from "./activationHelpers/contextAware/miniIndex/indexes/index";
import { initializeWebviews } from "./activationHelpers/contextAware/webviewInitializers";
import { syncUtils } from "./activationHelpers/contextAware/syncUtils";
import { initializeStateStore } from "./stateStore";
import { projectFileExists } from "./utils/fileUtils";
import { registerCompletionsCodeLensProviders } from "./activationHelpers/contextAware/completionsCodeLensProviders";
import { CodexChunkEditorProvider } from "./providers/codexChunkEditorProvider/CodexChunkEditorProvider";
import * as path from "path";
import {
    LanguageClient,
    LanguageClientOptions,
    ServerOptions,
    TransportKind,
} from "vscode-languageclient/node";

import { initializeBibleData } from "./activationHelpers/contextAware/sourceData";

let scmInterval: any; // Webpack & typescript for vscode are having issues

// initial autoCommit config
const configuration = vscode.workspace.getConfiguration(
    "codex-editor-extension.scm",
);
let autoCommitEnabled = configuration.get<boolean>("autoCommit", true);

let client: LanguageClient;

export async function activate(context: vscode.ExtensionContext) {
    await indexVerseRefsInSourceText();
    await handleConfig();
    registerReferencesCodeLens(context);
    registerSourceCodeLens(context);
    registerCompletionsCodeLensProviders(context);
    registerTextSelectionHandler(context, () => undefined);

    const [, syncStatus] = registerScmStatusBar(context);
    syncUtils.registerSyncCommands(context, syncStatus);

    DownloadedResourcesProvider.register(context);
    const { providerRegistration, commandRegistration } =
        TranslationNotesProvider.register(context);

    context.subscriptions.push(ResourcesProvider.register(context));
    context.subscriptions.push(StoryOutlineProvider.register(context));
    context.subscriptions.push(ObsEditorProvider.register(context));
    context.subscriptions.push(providerRegistration);
    context.subscriptions.push(commandRegistration);
    console.log("CodexChunkEditorProvider registered");
    context.subscriptions.push(CodexChunkEditorProvider.register(context));

    // Set up the language client
    const serverModule = context.asAbsolutePath(path.join("out", "server.js"));
    const debugOptions = { execArgv: ["--nolazy", "--inspect=6009"] };

    const serverOptions: ServerOptions = {
        run: { module: serverModule, transport: TransportKind.ipc },
        debug: {
            module: serverModule,
            transport: TransportKind.ipc,
            options: debugOptions,
        },
    };

    const clientOptions: LanguageClientOptions = {
        documentSelector: [
            { scheme: "file", language: "*" },
            { scheme: "vscode-notebook-cell", language: "*" },
            { notebook: "*", language: "*" },
        ],
        synchronize: {
            fileEvents:
                vscode.workspace.createFileSystemWatcher("**/.clientrc"),
        },
    };

    client = new LanguageClient(
        "scriptureLanguageServer",
        "Scripture Language Server",
        serverOptions,
        clientOptions,
    );
    // Start the client. This will also launch the server
    client
        .start()
        .then(() => {
            context.subscriptions.push(client);
            // Register the server.getSimilarWords command
            context.subscriptions.push(
                vscode.commands.registerCommand(
                    "server.getSimilarWords",
                    async (word: string) => {
                        if (client) {
                            return client.sendRequest(
                                "server.getSimilarWords",
                                [word],
                            );
                        }
                    },
                ),
            );
        })
        .catch((error) => {
            console.error("Failed to start the client:", error);
        });

    context.subscriptions.push(
        vscode.commands.registerCommand(
            "spellcheck.checkText",
            async (text: string) => {
                if (client) {
                    return client.sendRequest("spellcheck/check", { text });
                }
            },
        ),
    );

    context.subscriptions.push(
        vscode.commands.registerCommand(
            "spellcheck.addWord",
            async (word: string) => {
                console.log("spellcheck.addWord", { word });
                if (client) {
                    console.log("sending request inside addWord");
                    return client.sendRequest("spellcheck/addWord", { word });
                }
            },
        ),
    );

    await executeCommandsAfter();
    await startSyncLoop(context);
    await registerCommands(context);
    await createIndexWithContext(context);
    await initializeBibleData(context);
<<<<<<< HEAD
=======
    await initializeWebviews(context);


>>>>>>> c42263ea
}

export function deactivate(): Thenable<void> | undefined {
    if (!client) {
        return undefined;
    }
    return client.stop();
}

async function executeCommandsAfter() {
    // wasn't sure if these had to be executed seperately but it's here to be on the safeside, otherwise later it should go in commands.ts

    vscode.commands.executeCommand("workbench.action.focusAuxiliaryBar");
    vscode.commands.executeCommand(
        "codex-editor-extension.setEditorFontToTargetLanguage",
    );
}

async function startSyncLoop(context: vscode.ExtensionContext) {
    console.log("sync loop timer refreshed");
    const syncIntervalTime = 1000 * 60 * 15; // 15 minutes

    function startInterval() {
        scmInterval = setInterval(promptForLocalSync, syncIntervalTime);
    }

    function stopInterval() {
        if (scmInterval) {
            clearInterval(scmInterval);
            scmInterval = null;
        }
    }

    if (autoCommitEnabled) {
        startInterval();
    }

    const configChangeSubscription = vscode.workspace.onDidChangeConfiguration(
        (e) => {
            if (
                e.affectsConfiguration("codex-editor-extension.scm.remoteUrl")
            ) {
                syncUtils.checkConfigRemoteAndUpdateIt();
            }
            if (
                e.affectsConfiguration("codex-editor-extension.scm.autoCommit")
            ) {
                const updatedConfiguration = vscode.workspace.getConfiguration(
                    "codex-editor-extension.scm",
                );
                autoCommitEnabled = updatedConfiguration.get<boolean>(
                    "autoCommit",
                    true,
                );
                vscode.window.showInformationMessage(
                    `Auto-commit is now ${
                        autoCommitEnabled ? "enabled" : "disabled"
                    }.`,
                );

                if (autoCommitEnabled) {
                    startInterval();
                } else {
                    stopInterval();
                }
            }
        },
    );

    context.subscriptions.push(configChangeSubscription);
    setTimeout(() => {
        syncUtils.checkConfigRemoteAndUpdateIt();
    }, 3000);
}<|MERGE_RESOLUTION|>--- conflicted
+++ resolved
@@ -152,12 +152,7 @@
     await registerCommands(context);
     await createIndexWithContext(context);
     await initializeBibleData(context);
-<<<<<<< HEAD
-=======
     await initializeWebviews(context);
-
-
->>>>>>> c42263ea
 }
 
 export function deactivate(): Thenable<void> | undefined {
