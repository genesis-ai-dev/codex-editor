--- conflicted
+++ resolved
@@ -338,7 +338,133 @@
         );
     });
 
-<<<<<<< HEAD
+    test("convertToNotebookPreview preserves RTL textDirection from processedNotebook metadata", async () => {
+        // Skip if no workspace folder
+        if (!vscode.workspace.workspaceFolders?.[0]) {
+            return;
+        }
+
+        // Create a processed notebook with RTL textDirection
+        const processedNotebook = {
+            name: "GEN",
+            cells: [],
+            metadata: {
+                id: "test-gen-rtl",
+                originalFileName: "GEN",
+                createdAt: new Date().toISOString(),
+                corpusMarker: "OT",
+                textDirection: "rtl",
+                importerType: "ebibleCorpus",
+            },
+        };
+
+        // Call convertToNotebookPreview
+        const convertToNotebookPreview = (provider as any).convertToNotebookPreview.bind(provider);
+        const result = await convertToNotebookPreview(processedNotebook);
+
+        // Verify textDirection is preserved as RTL
+        assert.strictEqual(
+            result.metadata.textDirection,
+            "rtl",
+            "Should preserve RTL textDirection from processedNotebook metadata"
+        );
+    });
+
+    test("convertToNotebookPreview preserves LTR textDirection from processedNotebook metadata", async () => {
+        // Skip if no workspace folder
+        if (!vscode.workspace.workspaceFolders?.[0]) {
+            return;
+        }
+
+        // Create a processed notebook with LTR textDirection
+        const processedNotebook = {
+            name: "MAT",
+            cells: [],
+            metadata: {
+                id: "test-mat-ltr",
+                originalFileName: "MAT",
+                createdAt: new Date().toISOString(),
+                corpusMarker: "NT",
+                textDirection: "ltr",
+                importerType: "ebibleCorpus",
+            },
+        };
+
+        // Call convertToNotebookPreview
+        const convertToNotebookPreview = (provider as any).convertToNotebookPreview.bind(provider);
+        const result = await convertToNotebookPreview(processedNotebook);
+
+        // Verify textDirection is preserved as LTR
+        assert.strictEqual(
+            result.metadata.textDirection,
+            "ltr",
+            "Should preserve LTR textDirection from processedNotebook metadata"
+        );
+    });
+
+    test("convertToNotebookPreview defaults to LTR when textDirection is missing", async () => {
+        // Skip if no workspace folder
+        if (!vscode.workspace.workspaceFolders?.[0]) {
+            return;
+        }
+
+        // Create a processed notebook without textDirection
+        const processedNotebook = {
+            name: "MAT",
+            cells: [],
+            metadata: {
+                id: "test-mat-no-direction",
+                originalFileName: "MAT",
+                createdAt: new Date().toISOString(),
+                corpusMarker: "NT",
+                importerType: "usfm",
+            },
+        };
+
+        // Call convertToNotebookPreview
+        const convertToNotebookPreview = (provider as any).convertToNotebookPreview.bind(provider);
+        const result = await convertToNotebookPreview(processedNotebook);
+
+        // Verify textDirection defaults to LTR
+        assert.strictEqual(
+            result.metadata.textDirection,
+            "ltr",
+            "Should default to LTR when textDirection is missing from processedNotebook metadata"
+        );
+    });
+
+    test("convertToNotebookPreview defaults to LTR when textDirection is undefined", async () => {
+        // Skip if no workspace folder
+        if (!vscode.workspace.workspaceFolders?.[0]) {
+            return;
+        }
+
+        // Create a processed notebook with undefined textDirection
+        const processedNotebook = {
+            name: "MAT",
+            cells: [],
+            metadata: {
+                id: "test-mat-undefined-direction",
+                originalFileName: "MAT",
+                createdAt: new Date().toISOString(),
+                corpusMarker: "NT",
+                textDirection: undefined,
+                importerType: "usfm",
+            },
+        };
+
+        // Call convertToNotebookPreview
+        const convertToNotebookPreview = (provider as any).convertToNotebookPreview.bind(provider);
+        const result = await convertToNotebookPreview(processedNotebook);
+
+        // Verify textDirection defaults to LTR
+        assert.strictEqual(
+            result.metadata.textDirection,
+            "ltr",
+            "Should default to LTR when textDirection is undefined"
+        );
+    });
+
     suite("Source Import Progress Tests", () => {
         test("handleWriteNotebooks completes with 100% progress and creates files correctly", async () => {
             // Skip if no workspace folder
@@ -1013,132 +1139,5 @@
                 // Ignore cleanup errors
             }
         });
-=======
-    test("convertToNotebookPreview preserves RTL textDirection from processedNotebook metadata", async () => {
-        // Skip if no workspace folder
-        if (!vscode.workspace.workspaceFolders?.[0]) {
-            return;
-        }
-
-        // Create a processed notebook with RTL textDirection
-        const processedNotebook = {
-            name: "GEN",
-            cells: [],
-            metadata: {
-                id: "test-gen-rtl",
-                originalFileName: "GEN",
-                createdAt: new Date().toISOString(),
-                corpusMarker: "OT",
-                textDirection: "rtl",
-                importerType: "ebibleCorpus",
-            },
-        };
-
-        // Call convertToNotebookPreview
-        const convertToNotebookPreview = (provider as any).convertToNotebookPreview.bind(provider);
-        const result = await convertToNotebookPreview(processedNotebook);
-
-        // Verify textDirection is preserved as RTL
-        assert.strictEqual(
-            result.metadata.textDirection,
-            "rtl",
-            "Should preserve RTL textDirection from processedNotebook metadata"
-        );
-    });
-
-    test("convertToNotebookPreview preserves LTR textDirection from processedNotebook metadata", async () => {
-        // Skip if no workspace folder
-        if (!vscode.workspace.workspaceFolders?.[0]) {
-            return;
-        }
-
-        // Create a processed notebook with LTR textDirection
-        const processedNotebook = {
-            name: "MAT",
-            cells: [],
-            metadata: {
-                id: "test-mat-ltr",
-                originalFileName: "MAT",
-                createdAt: new Date().toISOString(),
-                corpusMarker: "NT",
-                textDirection: "ltr",
-                importerType: "ebibleCorpus",
-            },
-        };
-
-        // Call convertToNotebookPreview
-        const convertToNotebookPreview = (provider as any).convertToNotebookPreview.bind(provider);
-        const result = await convertToNotebookPreview(processedNotebook);
-
-        // Verify textDirection is preserved as LTR
-        assert.strictEqual(
-            result.metadata.textDirection,
-            "ltr",
-            "Should preserve LTR textDirection from processedNotebook metadata"
-        );
-    });
-
-    test("convertToNotebookPreview defaults to LTR when textDirection is missing", async () => {
-        // Skip if no workspace folder
-        if (!vscode.workspace.workspaceFolders?.[0]) {
-            return;
-        }
-
-        // Create a processed notebook without textDirection
-        const processedNotebook = {
-            name: "MAT",
-            cells: [],
-            metadata: {
-                id: "test-mat-no-direction",
-                originalFileName: "MAT",
-                createdAt: new Date().toISOString(),
-                corpusMarker: "NT",
-                importerType: "usfm",
-            },
-        };
-
-        // Call convertToNotebookPreview
-        const convertToNotebookPreview = (provider as any).convertToNotebookPreview.bind(provider);
-        const result = await convertToNotebookPreview(processedNotebook);
-
-        // Verify textDirection defaults to LTR
-        assert.strictEqual(
-            result.metadata.textDirection,
-            "ltr",
-            "Should default to LTR when textDirection is missing from processedNotebook metadata"
-        );
-    });
-
-    test("convertToNotebookPreview defaults to LTR when textDirection is undefined", async () => {
-        // Skip if no workspace folder
-        if (!vscode.workspace.workspaceFolders?.[0]) {
-            return;
-        }
-
-        // Create a processed notebook with undefined textDirection
-        const processedNotebook = {
-            name: "MAT",
-            cells: [],
-            metadata: {
-                id: "test-mat-undefined-direction",
-                originalFileName: "MAT",
-                createdAt: new Date().toISOString(),
-                corpusMarker: "NT",
-                textDirection: undefined,
-                importerType: "usfm",
-            },
-        };
-
-        // Call convertToNotebookPreview
-        const convertToNotebookPreview = (provider as any).convertToNotebookPreview.bind(provider);
-        const result = await convertToNotebookPreview(processedNotebook);
-
-        // Verify textDirection defaults to LTR
-        assert.strictEqual(
-            result.metadata.textDirection,
-            "ltr",
-            "Should default to LTR when textDirection is undefined"
-        );
->>>>>>> d2af3845
     });
 });
