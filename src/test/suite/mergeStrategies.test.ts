--- conflicted
+++ resolved
@@ -23,17 +23,10 @@
     });
 
     test("should use appropriate strategies for other file types", () => {
-<<<<<<< HEAD
-        // Test PROJECT_METADATA_MERGE strategy for metadata.json
-        const metadataFile = "metadata.json";
-        const strategy1 = determineStrategy(metadataFile);
-        assert.strictEqual(strategy1, ConflictResolutionStrategy.PROJECT_METADATA_MERGE);
-=======
         // Test SPECIAL strategy for metadata.json (3-way merge with custom healing list logic)
         const metadataFile = "metadata.json";
         const strategy1 = determineStrategy(metadataFile);
         assert.strictEqual(strategy1, ConflictResolutionStrategy.SPECIAL);
->>>>>>> 7a898a51
 
         // Comments currently default to OVERRIDE in determineStrategy
         const commentsFile = ".project/comments.json";
