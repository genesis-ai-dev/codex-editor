--- conflicted
+++ resolved
@@ -322,14 +322,14 @@
                                     <span class="format-tag">Translation Ready</span>
                                 </div>
                             </div>
-<<<<<<< HEAD
                             <div class="format-option" data-format="idml-roundtrip" style="flex: 1;">
                                 <i class="codicon codicon-package"></i>
                                 <div>
                                     <strong>IDML Round-trip</strong>
                                     <p>Export translated content back into the original IDML structure</p>
                                     <span class="format-tag">InDesign</span>
-=======
+                                </div>
+                            </div>
                             <div class="format-option" data-format="audio" style="flex: 1;">
                                 <i class="codicon codicon-mic"></i>
                                 <div>
@@ -339,7 +339,6 @@
                                         <input type="checkbox" id="audioIncludeTimestamps" />
                                         <label for="audioIncludeTimestamps">Include timestamps in filenames (when available)</label>
                                     </div>
->>>>>>> 72ece9c0
                                 </div>
                             </div>
                         </div>
