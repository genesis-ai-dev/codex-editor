--- conflicted
+++ resolved
@@ -8,13 +8,8 @@
 import { CodexCellTypes, EditType } from "../../../../types/enums";
 import { EditHistory, ValidationEntry } from "../../../../types/index.d";
 
-<<<<<<< HEAD
 const DEBUG_MODE = true;
 const debug = function (...args: any[]) {
-=======
-const DEBUG_MODE = false;
-function debugLog(...args: any[]): void {
->>>>>>> 650c37b6
     if (DEBUG_MODE) {
         console.log("[Resolvers]", ...args);
     }
@@ -539,13 +534,8 @@
 export async function resolveConflictFiles(
     conflicts: ConflictFile[],
     workspaceDir: string
-<<<<<<< HEAD
 ): Promise<ResolvedFile[]> {
     debug("Starting conflict resolution with:", { conflicts, workspaceDir });
-=======
-): Promise<string[]> {
-    debugLog("RYDER**** Starting conflict resolution with:", { conflicts, workspaceDir });
->>>>>>> 650c37b6
 
     // Validate inputs
     if (!Array.isArray(conflicts)) {
@@ -634,11 +624,7 @@
                 try {
                     await vscode.workspace.fs.stat(filePath);
                 } catch {
-<<<<<<< HEAD
                     debug(`Skipping conflict resolution for missing file: ${conflict.filepath}`);
-=======
-                    debugLog(`Skipping conflict resolution for deleted file: ${conflict.filepath}`);
->>>>>>> 650c37b6
                     processedConflicts++;
                     progress.report({
                         increment: (1 / totalConflicts) * 100,
