import { CodexCellDocument } from './../../../providers/codexCellEditorProvider/codexDocument';
import * as vscode from "vscode";
import * as path from "path";
import { ConflictResolutionStrategy, ConflictFile, SmartEdit } from "./types";
import { determineStrategy } from "./strategies";
import { getAuthApi } from "../../../extension";
import { NotebookCommentThread, NotebookComment, CustomNotebookCellData } from "../../../../types";
import { CommentsMigrator } from "../../../utils/commentsMigrationUtils";
import { CodexCell } from "@/utils/codexNotebookUtils";
import { CodexCellTypes, EditType } from "../../../../types/enums";
import { EditHistory, ValidationEntry } from "../../../../types/index.d";
<<<<<<< HEAD
import { EditMapUtils } from "../../../utils/editMapUtils";
=======
import { normalizeAttachmentUrl } from "@/utils/pathUtils";
>>>>>>> 91c690c2

const DEBUG_MODE = false;
function debugLog(...args: any[]): void {
    if (DEBUG_MODE) {
        console.log("[Resolvers]", ...args);
    }
}

/**
 * Gets the current user name from git config or VS Code settings
 */
async function getCurrentUserName(): Promise<string> {
    try {
        // Try git username first
        const gitUsername = vscode.workspace.getConfiguration("git").get<string>("username");
        if (gitUsername) return gitUsername;

        // Try VS Code authentication session
        try {
            const session = await vscode.authentication.getSession('github', ['user:email'], { createIfNone: false });
            if (session && session.account) {
                return session.account.label;
            }
        } catch (e) {
            // Auth provider might not be available
        }
    } catch (error) {
        // Silent fallback
    }

    // Fallback
    return "unknown";
}

/**
 * Type guard to check if a value is a ValidationEntry
 */
function isValidValidationEntry(value: any): value is ValidationEntry {
    return (
        value !== null &&
        typeof value === "object" &&
        typeof value.username === "string" &&
        typeof value.creationTimestamp === "number" &&
        typeof value.updatedTimestamp === "number" &&
        typeof value.isDeleted === "boolean"
    );
}

/**
 * Type guard to check if a conflict object is valid
 */
function isValidConflict(conflict: any): conflict is ConflictFile {
    return (
        conflict &&
        typeof conflict.filepath === "string" &&
        typeof conflict.ours === "string" &&
        typeof conflict.theirs === "string" &&
        typeof conflict.base === "string"
    );
}

/**
 * Generates a unique ID for comments
 */
function generateCommentId(): string {
    return `${Date.now()}-${Math.random().toString(36).substr(2, 9)}`;
}

/**
 * Converts a thread title date string to a timestamp
 * Assumes the date is in the user's local timezone
 */
function threadTitleToTimestamp(threadTitle: string): number | null {
    try {
        // Parse date string like "7/28/2025, 1:34:46 PM"
        const date = new Date(threadTitle);
        if (!isNaN(date.getTime())) {
            return date.getTime();
        }
    } catch (error) {
        debugLog("Failed to parse thread title date:", threadTitle, error);
    }
    return null;
}

/**
 * Migrates old comment format to new format with unique IDs and timestamps
 */
function migrateComment(
    comment: any,
    threadTitle?: string,
    commentIndex: number = 0
): NotebookComment {
    // If already has string ID and timestamp, it's already migrated
    if (typeof comment.id === 'string' && typeof comment.timestamp === 'number') {
        return comment as NotebookComment;
    }

    // Generate new UUID in the same format as modern comments
    const newId = generateCommentId();

    // Calculate timestamp
    let timestamp: number;
    if (comment.timestamp) {
        timestamp = comment.timestamp;
    } else if (threadTitle) {
        const baseTimestamp = threadTitleToTimestamp(threadTitle);
        if (baseTimestamp) {
            // Add 5ms * (index + 1) to space out comments
            timestamp = baseTimestamp + (5 * (commentIndex + 1));
        } else {
            // Fallback to current time minus some offset
            timestamp = Date.now() - (1000 * 60 * 60 * 24) - (5 * (commentIndex + 1));
        }
    } else {
        // Ultimate fallback
        timestamp = Date.now() - (1000 * 60 * 60 * 24) - (5 * (commentIndex + 1));
    }

    return {
        id: newId,
        timestamp,
        body: comment.body,
        mode: comment.mode || 1,
        deleted: comment.deleted || false,
        author: comment.author || { name: "Unknown" }
    };
}

/**
 * Checks if comments need migration (don't have timestamps)
 */
function needsMigration(threads: any[]): boolean {
    // Check if ANY comment is missing a timestamp or has a numeric ID
    // or if thread has old deleted/resolved boolean fields
    return threads.some(thread =>
        ('deleted' in thread) ||
        ('resolved' in thread) ||
        (thread.comments && thread.comments.some((comment: any) =>
            typeof comment.timestamp !== 'number' || typeof comment.id === 'number'
        ))
    );
}

/**
 * Determines if a comment was recently migrated from legacy format
 * Legacy comments have generated UUIDs with timestamp-based IDs and calculated timestamps
 */
function isLegacyComment(comment: any): boolean {
    // Check if it still has numeric ID (definitely legacy)
    if (typeof comment.id === 'number') {
        return true;
    }

    // For timestamp-based IDs, check the relationship between ID timestamp and comment timestamp
    if (typeof comment.id === 'string' && comment.id.includes('-')) {
        const idTimestamp = parseInt(comment.id.split('-')[0]);
        if (!isNaN(idTimestamp)) {
            const timeDiff = Math.abs(comment.timestamp - idTimestamp);

            // Modern comments: ID timestamp = comment timestamp (same moment)
            // Legacy comments: ID timestamp ≠ comment timestamp (calculated during migration)
            return timeDiff >= 100; // Different times = legacy migration
        }
    }

    return false;
}

/**
 * Checks if two comments are duplicates
 */
function areCommentsDuplicate(comment1: NotebookComment, comment2: NotebookComment): boolean {
    return comment1.body === comment2.body &&
        comment1.author.name === comment2.author.name &&
        !comment1.deleted && !comment2.deleted;
}

/**
 * Resolves merge conflicts for a specific file based on its determined strategy
 */
export async function resolveConflictFile(
    conflict: ConflictFile,
    workspaceDir: string
): Promise<string | undefined> {
    try {
        // No need to read files, we already have the content
        const strategy = determineStrategy(conflict.filepath);
        debugLog("Strategy:", strategy);
        let resolvedContent: string;

        // Ensure we have fresh content by re-reading the file
        const filePath = vscode.Uri.joinPath(vscode.Uri.file(workspaceDir), conflict.filepath);
        try {
            // Note: this is to ensure we have the latest content so recent user edits are not lost
            const latestFileContent = await vscode.workspace.fs.readFile(filePath);
            conflict.ours = Buffer.from(latestFileContent).toString('utf8');
        } catch (error) {
            debugLog(`Could not read fresh content for ${conflict.filepath}, using existing content:`, error);
        }

        switch (strategy) {
            case ConflictResolutionStrategy.IGNORE:
                debugLog("Ignoring conflict for:", conflict.filepath);
                resolvedContent = conflict.ours; // Keep our version
                break;

            case ConflictResolutionStrategy.SOURCE:
            case ConflictResolutionStrategy.OVERRIDE: {
                debugLog("Resolving conflict for:", conflict.filepath);
                // TODO: Compare content timestamps if embedded in the content
                // For now, default to our version
                resolvedContent = conflict.ours;
                break;
            }

            case ConflictResolutionStrategy.JSONL: {
                debugLog("Resolving JSONL conflict for:", conflict.filepath);
                // Parse and merge JSONL content
                const ourLines = conflict.ours.split("\n").filter(Boolean);
                const theirLines = conflict.theirs.split("\n").filter(Boolean);

                // Combine and deduplicate
                const allLines = new Set([...ourLines, ...theirLines]);
                resolvedContent = Array.from(allLines).join("\n");
                break;
            }

            case ConflictResolutionStrategy.ARRAY: {
                debugLog("Resolving array conflict for:", conflict.filepath);
                // Special handling for notebook comment thread arrays
                resolvedContent = await resolveCommentThreadsConflict(
                    conflict.ours,
                    conflict.theirs
                );
                break;
            }

            // SPECIAL = "special", // Merge based on timestamps/rules
            case ConflictResolutionStrategy.SPECIAL: {
                debugLog("Resolving special conflict for:", conflict.filepath);
                resolvedContent = await resolveSmartEditsConflict(conflict.ours, conflict.theirs);
                break;
            }

            // CODEX_CUSTOM_MERGE = "codex", // Special merge process for cell arrays
            case ConflictResolutionStrategy.CODEX_CUSTOM_MERGE: {
                debugLog("Resolving codex custom merge for:", conflict.filepath);
                resolvedContent = await resolveCodexCustomMerge(conflict.ours, conflict.theirs);
                debugLog("Successfully merged codex content");
                break;
            }

            default:
                resolvedContent = conflict.ours; // Default to our version
        }

        // Write resolved content back to the actual file
        const targetPath = vscode.Uri.file(path.join(workspaceDir, conflict.filepath));
        debugLog("Writing resolved content to:", targetPath.fsPath);
        await vscode.workspace.fs.writeFile(targetPath, Buffer.from(resolvedContent));
        debugLog("Successfully wrote content for:", conflict.filepath);

        return conflict.filepath;
    } catch (e) {
        console.error(`Error resolving conflict for ${conflict.filepath}:`, e);
        vscode.window.showErrorMessage(`Failed to resolve conflict in ${conflict.filepath}`);
        return undefined;
    }
}

/**
 * Helper function to check if content contains old format edits that need migration
 */
function needsEditHistoryMigration(content: string): boolean {
    try {
        const notebook = JSON.parse(content);
        const cells: CodexCell[] = notebook.cells || [];

        for (const cell of cells) {
            if (cell.metadata?.edits && cell.metadata.edits.length > 0) {
                for (const edit of cell.metadata.edits) {
                    // Check if this is an old format edit (has cellValue but no editMap)
                    if ((edit as any).cellValue !== undefined && !edit.editMap) {
                        return true;
                    }
                }
            }
        }
        return false;
    } catch (error) {
        debugLog("Error checking for migration need:", error);
        return false;
    }
}

/**
 * Helper function to migrate old format edits to new format in-place
 */
function migrateEditHistoryInContent(content: string): string {
    try {
        const notebook = JSON.parse(content);
        const cells: CodexCell[] = notebook.cells || [];
        let hasChanges = false;

        for (const cell of cells) {
            if (cell.metadata?.edits && cell.metadata.edits.length > 0) {
                for (const edit of cell.metadata.edits as any) {
                    // Check if this is an old format edit (has cellValue but no editMap)
                    if (edit.cellValue !== undefined && !edit.editMap) {
                        // Migrate old format to new format
                        edit.value = edit.cellValue; // Move cellValue to value
                        edit.editMap = ["value"]; // Set editMap to point to value
                        delete edit.cellValue; // Remove old property
                        hasChanges = true;

                        debugLog(`Migrated edit in cell ${cell.metadata.id}: converted cellValue to value with editMap`);
                    }
                }
            }
        }

        if (hasChanges) {
            debugLog("Edit history migration completed for content");
            return JSON.stringify(notebook, null, 2);
        }

        return content;
    } catch (error) {
        debugLog("Error migrating edit history in content:", error);
        return content;
    }
}

/**
 * Custom merge resolution for Codex files
 * Merges cells from two versions of a notebook, preserving edit history and metadata
 *
 * Special handling for validation entries:
 * - Legacy validatedBy arrays may contain string usernames
 * - This function converts any string entries to proper ValidationEntry objects
 * - It ensures all validatedBy arrays only contain valid ValidationEntry objects in the output
 * - String entries with the same username as an object entry are removed to avoid duplicates
 *
 * @param ourContent Our version of the notebook JSON content
 * @param theirContent Their version of the notebook JSON content
 * @returns Merged notebook JSON content as a string
 */
export async function resolveCodexCustomMerge(
    ourContent: string,
    theirContent: string
): Promise<string> {
    debugLog({ ourContent: ourContent.slice(0, 1000), theirContent: theirContent.slice(0, 1000) });
    debugLog("Starting resolveCodexCustomMerge");

    // Check if content needs migration and migrate if necessary
    if (!ourContent) {
        debugLog("No our content, returning their content");
        return theirContent;
    }
    if (!theirContent) {
        debugLog("No their content, returning our content");
        return ourContent;
    }

    // Migrate content if needed
    let migratedOurContent = ourContent;
    let migratedTheirContent = theirContent;

    const ourNeedsMigration = needsEditHistoryMigration(ourContent);
    const theirNeedsMigration = needsEditHistoryMigration(theirContent);

    if (ourNeedsMigration) {
        debugLog("Migrating our content edit history format");
        migratedOurContent = migrateEditHistoryInContent(ourContent);
    }

    if (theirNeedsMigration) {
        debugLog("Migrating their content edit history format");
        migratedTheirContent = migrateEditHistoryInContent(theirContent);
    }

    debugLog("Parsing notebook content");
    const ourNotebook = JSON.parse(migratedOurContent);
    const theirNotebook = JSON.parse(migratedTheirContent);
    const ourCells: CustomNotebookCellData[] = ourNotebook.cells;
    const theirCells: CustomNotebookCellData[] = theirNotebook.cells;

    debugLog(
        `Processing ${ourCells.length} cells from our version and ${theirCells.length} cells from their version`
    );

    // Map to track cells by ID for quick lookup
    const theirCellsMap = new Map<string, CustomNotebookCellData>(); // FIXME: this causes unknown cells to show up at the end of the notebook because we are making a mpa not array
    theirCells.forEach((cell) => {
        if (cell.metadata?.id) {
            theirCellsMap.set(cell.metadata.id, cell);
            debugLog(`Mapped their cell with ID: ${cell.metadata.id}`);
        }
    });

    const resultCells: CustomNotebookCellData[] = [];

    // Process our cells in order
    ourCells.forEach((ourCell) => {
        const cellId = ourCell.metadata?.id;
        if (!cellId) {
            debugLog("Skipping cell without ID");
            return;
        }

        const theirCell = theirCellsMap.get(cellId);
        if (theirCell) {
            debugLog(`Found matching cell ${cellId} - merging content`);
            // Merge edit histories
            const mergedEdits = [
                ...(ourCell.metadata?.edits || []),
                ...(theirCell.metadata?.edits || []),
            ].sort((a, b) => a.timestamp - b.timestamp);

            debugLog(`Combined ${mergedEdits.length} edits for cell ${cellId}`);

            // Remove duplicates based on timestamp, editMap and value, while merging validatedBy entries
            const editMap = new Map<string, EditHistory>();

            // First pass: Group edits by timestamp, editMap and value
            mergedEdits.forEach((edit) => {
                const editMapKey = edit.editMap.join('.');
                const key = `${edit.timestamp}:${editMapKey}:${edit.value}`;
                if (!editMap.has(key)) {
                    editMap.set(key, edit);
                } else {
                    // Merge validatedBy arrays if both exist
                    const existingEdit = editMap.get(key)!;

                    // Initialize validatedBy arrays if they don't exist
                    if (!existingEdit.validatedBy) existingEdit.validatedBy = [];
                    if (!edit.validatedBy) edit.validatedBy = [];

                    // Combine validation entries
                    if (edit.validatedBy.length > 0) {
                        edit.validatedBy.forEach((entry: any) => {
                            // Convert string entries to ValidationEntry objects
                            let validationEntry: ValidationEntry;
                            if (!isValidValidationEntry(entry)) {
                                // Handle string entries
                                if (typeof entry === "string") {
                                    const currentTimestamp = Date.now();
                                    validationEntry = {
                                        username: entry,
                                        creationTimestamp: currentTimestamp,
                                        updatedTimestamp: currentTimestamp,
                                        isDeleted: false,
                                    };
                                } else {
                                    // Skip invalid entries that are neither strings nor ValidationEntry objects
                                    return;
                                }
                            } else {
                                validationEntry = entry;
                            }

                            // Find if this user already has a validation entry
                            const existingEntryIndex = existingEdit.validatedBy!.findIndex(
                                (existingEntry: any) => {
                                    if (typeof existingEntry === "string") {
                                        return existingEntry === validationEntry.username;
                                    }
                                    return (
                                        isValidValidationEntry(existingEntry) &&
                                        existingEntry.username === validationEntry.username
                                    );
                                }
                            );

                            if (existingEntryIndex === -1) {
                                // User doesn't have an entry yet, add it
                                existingEdit.validatedBy!.push(validationEntry);
                            } else {
                                // User already has an entry
                                const existingEntryItem =
                                    existingEdit.validatedBy![existingEntryIndex];

                                // If existing entry is a string, replace it with the object
                                if (typeof existingEntryItem === "string") {
                                    existingEdit.validatedBy![existingEntryIndex] = validationEntry;
                                } else {
                                    // Both are objects, update if the new one is more recent
                                    if (
                                        validationEntry.updatedTimestamp >
                                        existingEntryItem.updatedTimestamp
                                    ) {
                                        existingEdit.validatedBy![existingEntryIndex] = {
                                            ...validationEntry,
                                            // Keep the original creation timestamp
                                            creationTimestamp: existingEntryItem.creationTimestamp,
                                        };
                                    }
                                }
                            }
                        });
                    }

                    // After merging, ensure the validatedBy array only contains ValidationEntry objects
                    if (existingEdit.validatedBy && existingEdit.validatedBy.length > 0) {
                        existingEdit.validatedBy = existingEdit.validatedBy.filter(
                            (entry) => typeof entry !== "string"
                        );
                    }
                }
            });

            // Convert map back to array
            const uniqueEdits = Array.from(editMap.values());

            debugLog(`Filtered to ${uniqueEdits.length} unique edits for cell ${cellId}`);

            // Sort edits by timestamp to ensure most recent is last
            uniqueEdits.sort((a, b) => a.timestamp - b.timestamp);
            debugLog({ uniqueEdits });
            const latestEdit = uniqueEdits[uniqueEdits.length - 1];

            debugLog({ latestEdit });

            //! NOTE: the following logic is a bit convoluted, but there may be
            // a case where there is an LLM-generated edit that is the most recent edit,
            // and it does not have a user edit confirming it.
            // in this case, we want to take the user edit, because it is more reliable.
            // so we need to find the user edit that confirms the LLM edit, or else take the
            // user edit.
            // This seems like an anti-pattern because we are storing the cell value in two
            // places, which results in cache-invalidation-type issues, but this also provides
            // us with really rich data in the edit history, which is crucial for tracking
            // the effectiveness of the LLM-generated edits.

            //! get the last time we set our current cell value
            const ourEditsThatMatchCurrentValue = ourCell.metadata?.edits
                ?.filter((edit) => EditMapUtils.isValue(edit.editMap) && edit.value === ourCell?.value)
                .sort((a, b) => a.timestamp - b.timestamp);
            const editThatBelongsToOurCellValue =
                ourEditsThatMatchCurrentValue?.[ourEditsThatMatchCurrentValue.length - 1];

            //! get the last time they set our current cell value
            const theirEditsThatMatchCurrentValue = theirCell.metadata?.edits
                ?.filter((theirEdit) => EditMapUtils.isValue(theirEdit.editMap) && theirEdit.value === theirCell?.value)
                .sort((a, b) => a.timestamp - b.timestamp);
            const editThatBelongsToTheirCellValue =
                theirEditsThatMatchCurrentValue?.[theirEditsThatMatchCurrentValue.length - 1];

            //! we want to know which edit is responsible for the current respectivre cell value, and
            // then take the most recent of the two
            const mostRecentOfTheirAndOurEdits = [
                editThatBelongsToTheirCellValue,
                editThatBelongsToOurCellValue,
            ].sort((a, b) => (a?.timestamp ?? 0) - (b?.timestamp ?? 0))[1];

            debugLog({ editThatBelongsToOurCellValue, editThatBelongsToTheirCellValue });

            // A fallback value is needed because sometimes edit history can be lost but one of the files has a cell value.
            // We default our own but if ours is an empty string we use their cell value
            const fallbackValue = ourCell.value || theirCell.value;
            // Ensure the latest edit is in the history
            let finalValue = mostRecentOfTheirAndOurEdits?.value ?? fallbackValue; // Nullish coalescing to keep empty strings from being overwritten
            if (
                (ourCell.metadata?.edits?.length || 0) === 0 &&
                (theirCell.metadata?.edits?.length || 0) > 0
            ) {
                finalValue = theirCell.value;
            }
            const finalEdits = [...uniqueEdits];
            debugLog({ finalValue, finalEdits });

            // Sort one final time to ensure the new edit is properly placed
            finalEdits.sort((a, b) => a.timestamp - b.timestamp);

            // Ensure all edits have properly formatted validatedBy arrays (no strings)
            finalEdits.forEach((edit) => {
                if (edit.validatedBy) {
                    // Convert any remaining string entries to ValidationEntry objects
                    const validatedBy = edit.validatedBy
                        .map((entry) => {
                            if (!isValidValidationEntry(entry)) {
                                // Handle string entries
                                if (typeof entry === "string") {
                                    const currentTimestamp = Date.now();
                                    return {
                                        username: entry,
                                        creationTimestamp: currentTimestamp,
                                        updatedTimestamp: currentTimestamp,
                                        isDeleted: false,
                                    };
                                }
                                // Skip invalid entries
                                return null;
                            }
                            return entry;
                        })
                        .filter((entry) => entry !== null) as ValidationEntry[];

                    // Deduplicate by username (keep newest)
                    const usernameMap = new Map<string, ValidationEntry>();
                    validatedBy.forEach((entry) => {
                        const existingEntry = usernameMap.get(entry.username);
                        if (
                            !existingEntry ||
                            entry.updatedTimestamp > existingEntry.updatedTimestamp
                        ) {
                            usernameMap.set(entry.username, entry);
                        }
                    });

                    // Replace with deduplicated array
                    edit.validatedBy = Array.from(usernameMap.values());
                }
            });


            // temporary fix: we need to store all mutable fields in the edit history, not the cell metadata
            // Determine which cellLabel to use - prefer the longer one
            let cellLabelToUse = ourCell.metadata?.cellLabel;
            if (theirCell.metadata?.cellLabel && ourCell.metadata?.cellLabel) {
                // Both have cellLabels, use the longer one
                cellLabelToUse = theirCell.metadata.cellLabel.length > ourCell.metadata.cellLabel.length
                    ? theirCell.metadata.cellLabel
                    : ourCell.metadata.cellLabel;
            } else if (theirCell.metadata?.cellLabel) {
                // Only their cell has a cellLabel
                cellLabelToUse = theirCell.metadata.cellLabel;
            }
            // If only our cell has a cellLabel or neither has one, we'll use ours (which might be undefined)

            // Merge attachments intelligently
            const mergedAttachments = mergeAttachments(
                ourCell.metadata?.attachments,
                theirCell.metadata?.attachments
            );

            // Resolve selection conflicts
            const { selectedAudioId, selectionTimestamp } = resolveAudioSelection(
                ourCell.metadata,
                theirCell.metadata,
                mergedAttachments
            );

            // Create merged cell with combined history
            const mergedCell = {
                ...ourCell,
                value: finalValue as string,
                metadata: {
                    ...{ ...theirCell.metadata, ...ourCell.metadata, }, // Fixme: this needs to be triangulated based on the last common commit
                    data: { ...theirCell.metadata?.data, ...ourCell.metadata?.data, },
                    cellLabel: cellLabelToUse,
                    id: cellId,
                    edits: finalEdits,
                    type: ourCell.metadata?.type || CodexCellTypes.TEXT,
                    attachments: mergedAttachments,
                    selectedAudioId,
                    selectionTimestamp,
                },
            };

            debugLog(`Pushing merged cell ${cellId} to results`);
            resultCells.push(mergedCell);
            theirCellsMap.delete(cellId);
        } else {
            debugLog(`No conflict for cell ${cellId}, keeping our version`);
            resultCells.push(ourCell);
        }
    });

    // Add any new cells from their version
    theirCellsMap.forEach((cell, id) => {
        debugLog(`Adding their unique cell ${id} to results`);
        resultCells.push(cell);
    });

    debugLog(`Merge complete. Final cell count: ${resultCells.length}`);

    // Final safety check: ensure no string entries remain in any validatedBy arrays
    for (const cell of resultCells) {
        if (cell.metadata?.edits) {
            for (const edit of cell.metadata.edits) {
                if (edit.validatedBy) {
                    // Filter to only include proper ValidationEntry objects
                    edit.validatedBy = edit.validatedBy.filter(isValidValidationEntry);
                }
            }
        }
    }

    // Return the full notebook structure with merged cells
    return JSON.stringify(
        {
            ...ourNotebook,
            cells: resultCells,
        },
        null,
        2
    );
}

/**
 * Resolves conflicts in notebook comment thread files
 */
export async function resolveCommentThreadsConflict(
    ourContent: string,
    theirContent: string
): Promise<string> {
    const ourThreads: NotebookCommentThread[] = JSON.parse(ourContent);
    const theirThreads: NotebookCommentThread[] = JSON.parse(theirContent);

    // Check if migration is needed
    const ourNeedsMigration = needsMigration(ourThreads);
    const theirNeedsMigration = needsMigration(theirThreads);

    // Create a map to store merged threads by ID
    const threadMap = new Map<string, NotebookCommentThread>();

    // Process our threads first
    await Promise.all(ourThreads.map(async (thread) => {
        let migratedThread = { ...thread };

        // ============= MIGRATION CLEANUP (TODO: Remove after all users updated) =============
        // Remove legacy uri field if it exists
        delete (migratedThread as any).uri;

        // Ensure we have the event array fields (migrate from boolean if needed)
        if (!('deletionEvent' in migratedThread)) {
            if (typeof (migratedThread as any).deleted === 'boolean') {
                if ((migratedThread as any).deleted && migratedThread.comments && migratedThread.comments.length > 0) {
                    const latestComment = migratedThread.comments.reduce((latest, comment) =>
                        comment.timestamp > latest.timestamp ? comment : latest
                    );
                    (migratedThread as any).deletionEvent = [{
                        timestamp: latestComment.timestamp + 5,
                        author: { name: latestComment.author.name },
                        deleted: true
                    }];
                } else {
                    (migratedThread as any).deletionEvent = [];
                }
                delete (migratedThread as any).deleted; // Remove old boolean field
            } else {
                (migratedThread as any).deletionEvent = [];
            }
        }
        if (!('resolvedEvent' in migratedThread)) {
            if (typeof (migratedThread as any).resolved === 'boolean') {
                if ((migratedThread as any).resolved && migratedThread.comments && migratedThread.comments.length > 0) {
                    const latestComment = migratedThread.comments.reduce((latest, comment) =>
                        comment.timestamp > latest.timestamp ? comment : latest
                    );
                    (migratedThread as any).resolvedEvent = [{
                        timestamp: latestComment.timestamp + 5,
                        author: { name: latestComment.author.name },
                        resolved: true
                    }];
                } else {
                    (migratedThread as any).resolvedEvent = [];
                }
                delete (migratedThread as any).resolved; // Remove old boolean field
            } else {
                (migratedThread as any).resolvedEvent = [];
            }
        }

        // Clean up legacy contextValue from all comments
        if (migratedThread.comments) {
            migratedThread.comments.forEach((comment: any) => {
                delete comment.contextValue;
            });
        }
        // ============= END MIGRATION CLEANUP =============

        // Migrate comments if needed
        if (ourNeedsMigration) {
            migratedThread.comments = thread.comments.map((comment, index) =>
                migrateComment(comment, thread.threadTitle, index)
            );
        }

        // Convert to relative paths
        migratedThread = convertThreadToRelativePaths(migratedThread);

        threadMap.set(migratedThread.id, migratedThread);
    }));

    // Merge their threads, combining comments when thread IDs match
    await Promise.all(theirThreads.map(async (theirThread) => {
        const existingThread = threadMap.get(theirThread.id);

        // Migrate their thread if needed
        let migratedTheirThread = { ...theirThread };

        // ============= MIGRATION CLEANUP (TODO: Remove after all users updated) =============
        // Remove legacy uri field if it exists
        delete (migratedTheirThread as any).uri;

        // Ensure we have the event array fields (migrate from boolean if needed)
        if (!('deletionEvent' in migratedTheirThread)) {
            if (typeof (migratedTheirThread as any).deleted === 'boolean') {
                if ((migratedTheirThread as any).deleted && migratedTheirThread.comments && migratedTheirThread.comments.length > 0) {
                    const latestComment = migratedTheirThread.comments.reduce((latest, comment) =>
                        comment.timestamp > latest.timestamp ? comment : latest
                    );
                    (migratedTheirThread as any).deletionEvent = [{
                        timestamp: latestComment.timestamp + 5,
                        author: { name: latestComment.author.name },
                        deleted: true
                    }];
                } else {
                    (migratedTheirThread as any).deletionEvent = [];
                }
                delete (migratedTheirThread as any).deleted; // Remove old boolean field
            } else {
                (migratedTheirThread as any).deletionEvent = [];
            }
        }
        if (!('resolvedEvent' in migratedTheirThread)) {
            if (typeof (migratedTheirThread as any).resolved === 'boolean') {
                if ((migratedTheirThread as any).resolved && migratedTheirThread.comments && migratedTheirThread.comments.length > 0) {
                    const latestComment = migratedTheirThread.comments.reduce((latest, comment) =>
                        comment.timestamp > latest.timestamp ? comment : latest
                    );
                    (migratedTheirThread as any).resolvedEvent = [{
                        timestamp: latestComment.timestamp + 5,
                        author: { name: latestComment.author.name },
                        resolved: true
                    }];
                } else {
                    (migratedTheirThread as any).resolvedEvent = [];
                }
                delete (migratedTheirThread as any).resolved; // Remove old boolean field
            } else {
                (migratedTheirThread as any).resolvedEvent = [];
            }
        }

        // Clean up legacy contextValue from all comments
        if (migratedTheirThread.comments) {
            migratedTheirThread.comments.forEach((comment: any) => {
                delete comment.contextValue;
            });
        }
        // ============= END MIGRATION CLEANUP =============

        if (theirNeedsMigration) {
            migratedTheirThread.comments = theirThread.comments.map((comment, index) =>
                migrateComment(comment, theirThread.threadTitle, index)
            );
        }

        // Convert to relative paths  
        migratedTheirThread = convertThreadToRelativePaths(migratedTheirThread);

        if (!existingThread) {
            // New thread, just add it
            threadMap.set(migratedTheirThread.id, migratedTheirThread);
        } else {
            // Merge comments for existing thread AND preserve latest thread metadata
            const allComments = new Map<string, NotebookComment>();
            const seenContentSignatures = new Set<string>();

            // Helper function to create content signature for legacy comment deduplication
            const getContentSignature = (comment: any): string => {
                return `${comment.body}|${comment.author?.name || 'Unknown'}`;
            };

            // Add our comments first
            existingThread.comments.forEach((comment) => {
                allComments.set(comment.id, { ...comment });
                // Track content signature for legacy deduplication
                const signature = getContentSignature(comment);
                seenContentSignatures.add(signature);
                debugLog(`Added our comment with ID: ${comment.id}`);
            });

            // Add their comments with proper deduplication
            migratedTheirThread.comments.forEach((comment) => {
                // First check if exact ID already exists (for modern comments)
                if (allComments.has(comment.id)) {
                    debugLog(`Skipping comment with duplicate ID: ${comment.id}`);
                    return;
                }

                // For potential legacy comments, check content signature
                const signature = getContentSignature(comment);
                if (seenContentSignatures.has(signature)) {
                    debugLog(`Skipping comment with duplicate content: ${signature}`);
                    return;
                }

                // Add the comment (unique by both ID and content)
                allComments.set(comment.id, { ...comment });
                seenContentSignatures.add(signature);
                debugLog(`Added their comment with ID: ${comment.id}`);
            });

            // Merge thread metadata - prefer the most recent thread state based on latest comment
            const ourLatestCommentTime = Math.max(...existingThread.comments.map(c => c.timestamp));
            const theirLatestCommentTime = Math.max(...migratedTheirThread.comments.map(c => c.timestamp));

            const mergedThread = theirLatestCommentTime > ourLatestCommentTime
                ? { ...migratedTheirThread } // Use their thread metadata if they have newer comments
                : { ...existingThread };    // Use our thread metadata if we have newer comments

            // Always use the merged comments array - preserve order to minimize git diffs
            mergedThread.comments = Array.from(allComments.values());

            // Helper function to validate event structure
            const validateEvent = (event: any, eventType: string, threadId: string): boolean => {
                const errors: string[] = [];

                // Check for required timestamp
                if (!event.timestamp || typeof event.timestamp !== 'number') {
                    errors.push('missing or invalid timestamp');
                }

                // Check for author structure
                if (!event.author || typeof event.author.name !== 'string') {
                    errors.push('missing or invalid author.name');
                }

                // Check for event-specific properties
                if (eventType === 'deletion' && !('deleted' in event) && !('valid' in event)) {
                    errors.push('missing deleted property');
                }
                if (eventType === 'resolved' && !('resolved' in event) && !('valid' in event)) {
                    errors.push('missing resolved/valid property');
                }

                if (errors.length > 0) {
                    console.warn(`[CommentsMerge] Invalid ${eventType} event in thread ${threadId}: ${errors.join(', ')}`, event);
                    return false;
                }

                return true;
            };

            // Helper function to normalize and deduplicate events based on timestamp, author name, and boolean state
            const deduplicateEvents = (events: any[], eventType: string) => {
                const seen = new Set<string>();
                const originalCount = events.length;

                // First filter out completely invalid events
                const validEvents = events.filter(event => validateEvent(event, eventType, mergedThread.id));

                if (validEvents.length !== originalCount) {
                    debugLog(`Filtered out ${originalCount - validEvents.length} invalid ${eventType} events for thread ${mergedThread.id}`);
                }

                // Then normalize events - convert 'valid' to 'resolved' and ensure required properties exist
                const normalizedEvents = validEvents.map(event => {
                    const normalizedEvent = { ...event };

                    // Handle property normalization for resolved events
                    if (eventType === 'resolved') {
                        // Convert 'valid' to 'resolved' if it exists
                        if ('valid' in normalizedEvent && !('resolved' in normalizedEvent)) {
                            normalizedEvent.resolved = normalizedEvent.valid;
                            delete normalizedEvent.valid;
                        }
                        // Set default resolved state if missing or invalid (safer to default to false)
                        if (!('resolved' in normalizedEvent) || typeof normalizedEvent.resolved !== 'boolean') {
                            normalizedEvent.resolved = false;
                        }
                    }

                    // Handle property normalization for deletion events
                    if (eventType === 'deletion') {
                        // Set default deleted state if missing or invalid (safer to default to false)
                        if (!('deleted' in normalizedEvent) || typeof normalizedEvent.deleted !== 'boolean') {
                            normalizedEvent.deleted = false;
                        }
                    }

                    // Ensure author name exists
                    if (!normalizedEvent.author?.name) {
                        if (!normalizedEvent.author) {
                            normalizedEvent.author = { name: 'unknown' };
                        } else {
                            normalizedEvent.author.name = 'unknown';
                        }
                    }

                    return normalizedEvent;
                });

                const deduplicated = normalizedEvents.filter(event => {
                    // Create unique key from timestamp, author name, and boolean state
                    const booleanState = eventType === 'deletion' ? event.deleted : event.resolved;
                    const key = `${event.timestamp}-${event.author?.name || 'unknown'}-${booleanState}`;
                    if (seen.has(key)) {
                        return false; // Skip duplicate
                    }
                    seen.add(key);
                    return true;
                });

                if (originalCount !== deduplicated.length) {
                    debugLog(`Normalized and deduplicated ${eventType} events for thread ${mergedThread.id}: ${originalCount} → ${deduplicated.length} (removed ${originalCount - deduplicated.length} duplicates)`);
                }

                return deduplicated;
            };

            // Merge event arrays - combine all events from both sides and deduplicate
            const allDeletionEvents = [
                ...(existingThread.deletionEvent || []),
                ...(migratedTheirThread.deletionEvent || [])
            ];
            mergedThread.deletionEvent = deduplicateEvents(allDeletionEvents, 'deletion')
                .sort((a, b) => a.timestamp - b.timestamp); // Sort by timestamp for consistency

            const allResolvedEvents = [
                ...(existingThread.resolvedEvent || []),
                ...(migratedTheirThread.resolvedEvent || [])
            ];
            mergedThread.resolvedEvent = deduplicateEvents(allResolvedEvents, 'resolved')
                .sort((a, b) => a.timestamp - b.timestamp); // Sort by timestamp for consistency

            // Update the thread in the map
            threadMap.set(mergedThread.id, mergedThread);
            debugLog(`Merged thread ${mergedThread.id} with ${mergedThread.comments.length} total comments`);
        }
    }));

    const mergedThreads = Array.from(threadMap.values());
    return CommentsMigrator.formatCommentsForStorage(mergedThreads);
}



/**
 * Merges audio attachments from two cell versions, preserving all recordings
 * @param ourAttachments Our version of attachments
 * @param theirAttachments Their version of attachments  
 * @returns Merged attachments object
 */
function mergeAttachments(
    ourAttachments?: { [key: string]: any; },
    theirAttachments?: { [key: string]: any; }
): { [key: string]: any; } | undefined {
    if (!ourAttachments && !theirAttachments) {
        return undefined;
    }

    const merged: { [key: string]: any; } = {};

    // Add all our attachments
    if (ourAttachments) {
        Object.entries(ourAttachments).forEach(([id, attachment]) => {
            const normalized = { ...attachment };
            if (typeof normalized.url === "string") {
                normalized.url = normalizeAttachmentUrl(normalized.url);
            }
            merged[id] = normalized;
        });
    }

    // Add their attachments, resolving conflicts by updatedAt timestamp
    if (theirAttachments) {
        Object.entries(theirAttachments).forEach(([id, theirAttachment]) => {
            if (!merged[id]) {
                // New attachment from their side
                const normalized = { ...theirAttachment };
                if (typeof normalized.url === "string") {
                    normalized.url = normalizeAttachmentUrl(normalized.url);
                }
                merged[id] = normalized;
            } else {
                // Conflict: same attachment ID exists in both versions
                const ourAttachment = merged[id];

                // Use the version with the later updatedAt timestamp
                if (theirAttachment.updatedAt > ourAttachment.updatedAt) {
                    const normalized = { ...theirAttachment };
                    if (typeof normalized.url === "string") {
                        normalized.url = normalizeAttachmentUrl(normalized.url);
                    }
                    merged[id] = normalized;
                    debugLog(`Using their version of attachment ${id} (newer timestamp)`);
                } else {
                    debugLog(`Keeping our version of attachment ${id} (newer timestamp)`);
                }
            }
        });
    }

    return Object.keys(merged).length > 0 ? merged : undefined;
}

/**
 * Resolves audio selection conflicts using selection timestamps
 * @param ourMetadata Our cell metadata
 * @param theirMetadata Their cell metadata
 * @param mergedAttachments The merged attachments object
 * @returns Resolved selection state
 */
function resolveAudioSelection(
    ourMetadata?: any,
    theirMetadata?: any,
    mergedAttachments?: { [key: string]: any; }
): { selectedAudioId?: string; selectionTimestamp?: number; } {
    const ourSelection = ourMetadata?.selectedAudioId;
    const ourTimestamp = ourMetadata?.selectionTimestamp;
    const theirSelection = theirMetadata?.selectedAudioId;
    const theirTimestamp = theirMetadata?.selectionTimestamp;

    // If neither has a selection, return undefined
    if (!ourSelection && !theirSelection) {
        return {};
    }

    // If only one has a selection, use that one (if valid)
    if (ourSelection && !theirSelection) {
        if (isValidSelection(ourSelection, mergedAttachments)) {
            return { selectedAudioId: ourSelection, selectionTimestamp: ourTimestamp };
        }
        return {};
    }

    if (theirSelection && !ourSelection) {
        if (isValidSelection(theirSelection, mergedAttachments)) {
            return { selectedAudioId: theirSelection, selectionTimestamp: theirTimestamp };
        }
        return {};
    }

    // Both have selections - use the more recent one
    if (ourSelection && theirSelection) {
        const ourTime = ourTimestamp || 0;
        const theirTime = theirTimestamp || 0;

        if (theirTime > ourTime) {
            // Their selection is more recent
            if (isValidSelection(theirSelection, mergedAttachments)) {
                debugLog(`Using their audio selection ${theirSelection} (newer timestamp)`);
                return { selectedAudioId: theirSelection, selectionTimestamp: theirTimestamp };
            }
        } else {
            // Our selection is more recent or same time (prefer ours)
            if (isValidSelection(ourSelection, mergedAttachments)) {
                debugLog(`Keeping our audio selection ${ourSelection} (newer or equal timestamp)`);
                return { selectedAudioId: ourSelection, selectionTimestamp: ourTimestamp };
            }
        }

        // If the preferred selection is invalid, try the other one
        const fallbackSelection = theirTime > ourTime ? ourSelection : theirSelection;
        const fallbackTimestamp = theirTime > ourTime ? ourTimestamp : theirTimestamp;

        if (isValidSelection(fallbackSelection, mergedAttachments)) {
            return { selectedAudioId: fallbackSelection, selectionTimestamp: fallbackTimestamp };
        }
    }

    // No valid selection found
    return {};
}

/**
 * Checks if a selection is valid (attachment exists and isn't deleted)
 * @param selectedId The selected attachment ID
 * @param attachments The attachments object
 * @returns True if selection is valid
 */
function isValidSelection(selectedId: string, attachments?: { [key: string]: any; }): boolean {
    if (!attachments || !selectedId) {
        return false;
    }

    const attachment = attachments[selectedId];
    return attachment &&
        attachment.type === "audio" &&
        !attachment.isDeleted;
}

/**
 * Resolves conflicts in smart_edits.json files
 */
async function resolveSmartEditsConflict(
    ourContent: string,
    theirContent: string
): Promise<string> {
    // Handle empty content cases
    if (!ourContent.trim()) {
        return theirContent.trim() || "{}";
    }
    if (!theirContent.trim()) {
        return ourContent.trim() || "{}";
    }

    try {
        const ourEdits = JSON.parse(ourContent);
        const theirEdits = JSON.parse(theirContent);

        // Merge the edits, preferring newer versions for same cellIds
        const mergedEdits: Record<string, SmartEdit> = {};

        // Process our edits
        Object.entries(ourEdits).forEach(([cellId, edit]) => {
            mergedEdits[cellId] = edit as SmartEdit;
        });

        // Process their edits, comparing timestamps for conflicts
        Object.entries(theirEdits).forEach(([cellId, theirEdit]) => {
            if (!mergedEdits[cellId]) {
                mergedEdits[cellId] = theirEdit as SmartEdit;
            } else {
                const ourDate = new Date(mergedEdits[cellId].lastUpdatedDate);
                const theirDate = new Date((theirEdit as SmartEdit).lastUpdatedDate);

                if (theirDate > ourDate) {
                    mergedEdits[cellId] = theirEdit as SmartEdit;
                }

                // Merge suggestions arrays and deduplicate
                const allSuggestions = [
                    ...mergedEdits[cellId].suggestions,
                    ...(theirEdit as SmartEdit).suggestions,
                ];

                // Deduplicate suggestions based on oldString+newString combination
                mergedEdits[cellId].suggestions = Array.from(
                    new Map(
                        allSuggestions.map((sugg) => [`${sugg.oldString}:${sugg.newString}`, sugg])
                    ).values()
                );
            }
        });

        return JSON.stringify(mergedEdits, null, 2);
    } catch (error) {
        console.error("Error resolving smart_edits.json conflict:", error);
        return "{}"; // Return empty object if parsing fails
    }
}

/**
 * Normalizes file URIs by decoding URL-encoded characters
 * Fixes issues like "file:///c%3A/" becoming "file:///C:/"
 */
function normalizeUri(uri: string | undefined): string | undefined {
    if (!uri) return uri;

    try {
        // Decode the URI
        let normalized = decodeURIComponent(uri);

        // Fix Windows drive letters - ensure they're uppercase
        normalized = normalized.replace(/file:\/\/\/([a-z]):/i, (match, driveLetter) => {
            return `file:///${driveLetter.toUpperCase()}:`;
        });

        return normalized;
    } catch (error) {
        // If decoding fails, return the original
        debugLog("Failed to normalize URI:", uri, error);
        return uri;
    }
}

/**
 * Normalizes all URIs in a comment thread
 */
function normalizeThreadUris(thread: NotebookCommentThread): NotebookCommentThread {
    return {
        ...thread,
        cellId: thread.cellId ? {
            ...thread.cellId,
            uri: normalizeUri(thread.cellId.uri) || thread.cellId.uri
        } : thread.cellId
    };
}

/**
 * Converts an absolute file URI to a relative path from the workspace root
 * Example: "file:///Users/work/.codex-projects/comments-merge-a40fcsgjt2f7f301ikxt72/files/target/GEN.codex"
 * becomes: "files/target/GEN.codex"
 */
function convertToRelativePath(uri: string | undefined): string | undefined {
    if (!uri) return uri;

    try {
        // First decode any URL encoding
        const decodedUri = decodeURIComponent(uri);

        // Extract the path from the file:/// URI
        let filePath = decodedUri;
        if (filePath.startsWith('file:///')) {
            filePath = filePath.substring(8);

            // On Windows, we might have a drive letter like C:
            // Remove the drive portion to get to the actual path
            if (/^[a-zA-Z]:/.test(filePath)) {
                filePath = filePath.substring(2);
            }
        }

        // Find the project folder name in the path
        // We look for the pattern /.codex-projects/PROJECT_NAME/ or just /PROJECT_NAME/
        const pathParts = filePath.split('/');

        // Find where .codex-projects appears or where we transition to project content
        let projectStartIndex = -1;
        for (let i = 0; i < pathParts.length; i++) {
            if (pathParts[i] === '.codex-projects' && i + 1 < pathParts.length) {
                // Skip .codex-projects and the project name
                projectStartIndex = i + 2;
                break;
            } else if (pathParts[i] === 'files' || pathParts[i] === '.project') {
                // We found project content, so the previous part was likely the project name
                projectStartIndex = i;
                break;
            }
        }

        if (projectStartIndex > 0 && projectStartIndex < pathParts.length) {
            // Return the relative path from the project root
            return pathParts.slice(projectStartIndex).join('/');
        }

        // If we couldn't parse it properly, return the original
        debugLog("Could not convert to relative path:", uri);
        return uri;
    } catch (error) {
        debugLog("Error converting to relative path:", uri, error);
        return uri;
    }
}

/**
 * Converts all URIs in a comment thread to relative paths
 */
function convertThreadToRelativePaths(thread: NotebookCommentThread): NotebookCommentThread {
    return {
        ...thread,
        cellId: thread.cellId ? {
            ...thread.cellId,
            uri: convertToRelativePath(thread.cellId.uri) || thread.cellId.uri
        } : thread.cellId
    };
}

export type ResolvedFile = {
    filepath: string;
    resolution: "deleted" | "created" | "modified";
};

/**
 * Main function to resolve all conflict files
 */
export async function resolveConflictFiles(
    conflicts: ConflictFile[],
    workspaceDir: string
): Promise<ResolvedFile[]> {
    debugLog("Starting conflict resolution with:", { conflicts, workspaceDir });

    // Validate inputs
    if (!Array.isArray(conflicts)) {
        console.error("Expected conflicts to be an array, got:", conflicts);
        return [];
    }

    if (conflicts.length === 0) {
        console.warn("No conflicts to resolve");
        return [];
    }

    const resolvedFiles: ResolvedFile[] = [];

    await vscode.window.withProgress(
        {
            location: vscode.ProgressLocation.Notification,
            title: "Resolving conflicts...",
            cancellable: false,
        },
        async (progress) => {
            const totalConflicts = conflicts.length;
            let processedConflicts = 0;

            for (const conflict of conflicts) {
                console.log("conflict", { conflict });
                // Validate conflict object structure
                if (!isValidConflict(conflict)) {
                    console.error("Invalid conflict object:", conflict);
                    processedConflicts++;
                    progress.report({
                        increment: (1 / totalConflicts) * 100,
                        message: `Processing file ${processedConflicts}/${totalConflicts}`,
                    });
                    continue;
                }

                const filePath = vscode.Uri.joinPath(
                    vscode.Uri.file(workspaceDir),
                    conflict.filepath
                );

                // Handle deleted file
                if (conflict.isDeleted) {
                    debugLog(`Deleting file: ${conflict.filepath}`);
                    try {
                        await vscode.workspace.fs.delete(filePath);
                        resolvedFiles.push({
                            filepath: conflict.filepath,
                            resolution: "deleted",
                        });
                    } catch (e) {
                        console.error(`Error deleting file ${conflict.filepath}:`, e);
                    }
                    processedConflicts++;
                    progress.report({
                        increment: (1 / totalConflicts) * 100,
                        message: `Processing file ${processedConflicts}/${totalConflicts}`,
                    });
                    continue;
                }

                // Handle new file
                if (conflict.isNew) {
                    debugLog(`Creating new file: ${conflict.filepath}`);
                    try {
                        // Use non-empty content (prefer ours, fallback to theirs)
                        const content = conflict.ours || conflict.theirs;
                        await vscode.workspace.fs.writeFile(filePath, Buffer.from(content));
                        resolvedFiles.push({
                            filepath: conflict.filepath,
                            resolution: "created",
                        });
                    } catch (e) {
                        console.error(`Error creating new file ${conflict.filepath}:`, e);
                    }
                    processedConflicts++;
                    progress.report({
                        increment: (1 / totalConflicts) * 100,
                        message: `Processing file ${processedConflicts}/${totalConflicts}`,
                    });
                    continue;
                }

                // Handle existing file with conflicts
                try {
                    await vscode.workspace.fs.stat(filePath);
                } catch {
                    debugLog(`Skipping conflict resolution for missing file: ${conflict.filepath}`);
                    processedConflicts++;
                    progress.report({
                        increment: (1 / totalConflicts) * 100,
                        message: `Processing file ${processedConflicts}/${totalConflicts}`,
                    });
                    continue;
                }

                const resolvedFile = await resolveConflictFile(conflict, workspaceDir);
                if (resolvedFile) {
                    resolvedFiles.push({
                        filepath: resolvedFile,
                        resolution: "modified",
                    });
                }
                processedConflicts++;
                progress.report({
                    increment: (1 / totalConflicts) * 100,
                    message: `Processing file ${processedConflicts}/${totalConflicts}`,
                });
            }
        }
    );

    return resolvedFiles;
}
<|MERGE_RESOLUTION|>--- conflicted
+++ resolved
@@ -9,11 +9,8 @@
 import { CodexCell } from "@/utils/codexNotebookUtils";
 import { CodexCellTypes, EditType } from "../../../../types/enums";
 import { EditHistory, ValidationEntry } from "../../../../types/index.d";
-<<<<<<< HEAD
 import { EditMapUtils } from "../../../utils/editMapUtils";
-=======
 import { normalizeAttachmentUrl } from "@/utils/pathUtils";
->>>>>>> 91c690c2
 
 const DEBUG_MODE = false;
 function debugLog(...args: any[]): void {
