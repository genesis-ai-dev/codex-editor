--- conflicted
+++ resolved
@@ -67,40 +67,6 @@
         typeof conflict.theirs === "string" &&
         typeof conflict.base === "string"
     );
-}
-
-/**
- * Merges attachments dictionaries from two cells by choosing, for each key,
- * the entry with the latest updatedAt timestamp.
- */
-function mergeAttachments(
-    ourAttachments?: Record<string, { url: string; type: string; createdAt: number; updatedAt: number; isDeleted: boolean; }>,
-    theirAttachments?: Record<string, { url: string; type: string; createdAt: number; updatedAt: number; isDeleted: boolean; }>
-): Record<string, { url: string; type: string; createdAt: number; updatedAt: number; isDeleted: boolean; }> | undefined {
-    if (!ourAttachments && !theirAttachments) return undefined;
-
-    const result: Record<string, { url: string; type: string; createdAt: number; updatedAt: number; isDeleted: boolean; }> = {};
-
-    const ourKeys = Object.keys(ourAttachments || {});
-    const theirKeys = Object.keys(theirAttachments || {});
-    const allKeys = new Set<string>([...ourKeys, ...theirKeys]);
-
-    allKeys.forEach((key) => {
-        const ours = ourAttachments?.[key];
-        const theirs = theirAttachments?.[key];
-
-        if (ours && theirs) {
-            const ourUpdatedAt = typeof ours.updatedAt === 'number' ? ours.updatedAt : -Infinity;
-            const theirUpdatedAt = typeof theirs.updatedAt === 'number' ? theirs.updatedAt : -Infinity;
-            result[key] = theirUpdatedAt > ourUpdatedAt ? theirs : ours;
-        } else if (ours) {
-            result[key] = ours;
-        } else if (theirs) {
-            result[key] = theirs;
-        }
-    });
-
-    return result;
 }
 
 /**
@@ -613,14 +579,9 @@
                     id: cellId,
                     edits: finalEdits,
                     type: ourCell.metadata?.type || CodexCellTypes.TEXT,
-<<<<<<< HEAD
-                    // Merge attachments choosing latest by updatedAt per key
-                    attachments: mergeAttachments(ourCell.metadata?.attachments, theirCell.metadata?.attachments),
-=======
                     attachments: mergedAttachments,
                     selectedAudioId,
                     selectionTimestamp,
->>>>>>> 39de7a4d
                 },
             };
 
