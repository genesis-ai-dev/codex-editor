--- conflicted
+++ resolved
@@ -468,9 +468,6 @@
     webviewView.webview.html = html;
 };
 
-<<<<<<< HEAD
-// Rest of the code remains unchanged...
-=======
 export class CustomWebviewProvider implements vscode.WebviewViewProvider {
     private _view?: vscode.WebviewView;
     private _context: vscode.ExtensionContext;
@@ -883,7 +880,6 @@
         return this.store.checkRepoHasRemote();
     }
 }
->>>>>>> f1429290
 
 export function registerProjectManagerViewWebviewProvider(context: vscode.ExtensionContext) {
     // ProjectManagerStore must implement vscode.WebviewViewProvider
