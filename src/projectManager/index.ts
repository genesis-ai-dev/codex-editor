--- conflicted
+++ resolved
@@ -696,26 +696,11 @@
         })
     );
 
-<<<<<<< HEAD
-    const importLocalUsfmSourceBibleCommand = vscode.commands.registerCommand(
-        "codex-project-manager.importLocalUsfmSourceBible",
-        importLocalUsfmSourceBible
-    );
-
-    const updateGitignoreCommand = vscode.commands.registerCommand(
-        "codex-project-manager.updateGitignore",
-        executeWithRedirecting(async () => {
-            await ensureGitConfigsAreUpToDate();
-        })
-    );
-
     const updateMetadataFileCommand = vscode.commands.registerCommand(
         "codex-project-manager.updateMetadataFile",
         updateMetadataFile
     );
 
-=======
->>>>>>> d18eda6a
     // Register event listener for configuration changes
     const onDidChangeConfigurationListener = vscode.workspace.onDidChangeConfiguration((event) => {
         if (event.affectsConfiguration("codex-project-manager")) {
