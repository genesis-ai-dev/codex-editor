import * as vscode from "vscode";
import { extractVerseRefFromLine } from "../utils/verseRefUtils";
import * as grammar from "usfm-grammar";
import { CodexCellTypes } from "../../types/enums";
import { basename } from "path";
import { removeHtmlTags, generateSrtData } from "./subtitleUtils";
import { generateVttData } from "./vttUtils";

/**
 * PERFORMANCE OPTIMIZATION NOTE:
 *
 * This file uses direct JSON file reading instead of opening files as VS Code Notebooks.
 * This approach is significantly faster, especially for large exports, as it:
 *
 * 1. Avoids the overhead of VS Code's notebook document loading
 * 2. Reduces memory usage by not creating full notebook objects
 * 3. Eliminates UI-related processing that happens with notebook documents
 *
 * The CodexNotebookAsJSONData interface defines the structure of the JSON data
 * that we read directly from the .codex files.
 */

import { CodexNotebookAsJSONData } from "../../types";

// Debug flag
const DEBUG = false;

// Custom debug function
function debug(...args: any[]) {
    if (DEBUG) {
        console.log("[DEBUG]", ...args);
    }
}

/**
 * Maps book codes to their full names for USFM export
 */
const bookCodeToName: Record<string, string> = {
    // Old Testament
    GEN: "Genesis",
    EXO: "Exodus",
    LEV: "Leviticus",
    NUM: "Numbers",
    DEU: "Deuteronomy",
    JOS: "Joshua",
    JDG: "Judges",
    RUT: "Ruth",
    "1SA": "1 Samuel",
    "2SA": "2 Samuel",
    "1KI": "1 Kings",
    "2KI": "2 Kings",
    "1CH": "1 Chronicles",
    "2CH": "2 Chronicles",
    EZR: "Ezra",
    NEH: "Nehemiah",
    EST: "Esther",
    JOB: "Job",
    PSA: "Psalms",
    PRO: "Proverbs",
    ECC: "Ecclesiastes",
    SNG: "Song of Songs",
    ISA: "Isaiah",
    JER: "Jeremiah",
    LAM: "Lamentations",
    EZK: "Ezekiel",
    DAN: "Daniel",
    HOS: "Hosea",
    JOL: "Joel",
    AMO: "Amos",
    OBA: "Obadiah",
    JON: "Jonah",
    MIC: "Micah",
    NAM: "Nahum",
    HAB: "Habakkuk",
    ZEP: "Zephaniah",
    HAG: "Haggai",
    ZEC: "Zechariah",
    MAL: "Malachi",
    // New Testament
    MAT: "Matthew",
    MRK: "Mark",
    LUK: "Luke",
    JHN: "John",
    ACT: "Acts",
    ROM: "Romans",
    "1CO": "1 Corinthians",
    "2CO": "2 Corinthians",
    GAL: "Galatians",
    EPH: "Ephesians",
    PHP: "Philippians",
    COL: "Colossians",
    "1TH": "1 Thessalonians",
    "2TH": "2 Thessalonians",
    "1TI": "1 Timothy",
    "2TI": "2 Timothy",
    TIT: "Titus",
    PHM: "Philemon",
    HEB: "Hebrews",
    JAS: "James",
    "1PE": "1 Peter",
    "2PE": "2 Peter",
    "1JN": "1 John",
    "2JN": "2 John",
    "3JN": "3 John",
    JUD: "Jude",
    REV: "Revelation",
};

/**
 * Gets the full book name from a book code
 * @param bookCode The three-letter book code
 * @returns The full book name or the original code if not found
 */
function getFullBookName(bookCode: string): string {
    const upperCode = bookCode.toUpperCase();
    return bookCodeToName[upperCode] || bookCode;
}

/**
 * Validates USFM content for common structural issues
 * @param usfmContent The USFM content to validate
 * @returns An array of validation issues, empty if no issues found
 */
function validateUsfmStructure(usfmContent: string): string[] {
    const issues: string[] = [];

    // Check for required USFM markers
    if (!usfmContent.includes("\\id ")) {
        issues.push("Missing \\id marker (required)");
    }

    if (!usfmContent.includes("\\h ")) {
        issues.push("Missing \\h marker (header, recommended)");
    }

    if (
        !usfmContent.includes("\\mt") ||
        (!usfmContent.includes("\\mt ") && !usfmContent.includes("\\mt1 "))
    ) {
        issues.push("Missing \\mt or \\mt1 marker (main title, recommended)");
    }

    if (!usfmContent.includes("\\c ")) {
        issues.push("Missing \\c marker (required for chapters)");
    }

    if (!usfmContent.includes("\\v ")) {
        issues.push("Missing \\v marker (required for verses)");
    }

    if (!usfmContent.includes("\\p")) {
        issues.push("Missing \\p marker (paragraph, recommended for readability)");
    }

    // Check for correct order of markers
    const lines = usfmContent.split("\n");
    let idFound = false;
    let headerFound = false;
    let chapterFound = false;

    // First non-empty line should be \id
    for (let i = 0; i < lines.length; i++) {
        const line = lines[i].trim();
        if (!line) continue;

        if (i === 0 && !line.startsWith("\\id ")) {
            issues.push("\\id marker should be the first marker in the file");
        }
        break;
    }

    // Check marker sequence
    for (const line of lines) {
        const trimmedLine = line.trim();
        if (!trimmedLine) continue;

        if (trimmedLine.startsWith("\\id ")) {
            if (idFound) {
                issues.push("Multiple \\id markers found (only one allowed)");
            }
            idFound = true;

            // Check if ID has language code
            const idParts = trimmedLine.split(" ");
            if (idParts.length < 3) {
                issues.push(
                    "\\id marker should include book code and language code (e.g., \\id GEN EN)"
                );
            }
        } else if (trimmedLine.startsWith("\\c ")) {
            chapterFound = true;
            // Check if \p follows \c
            const chapterIndex = lines.indexOf(line);
            if (chapterIndex < lines.length - 1) {
                const nextNonEmptyLines = lines
                    .slice(chapterIndex + 1)
                    .map((l) => l.trim())
                    .filter((l) => l.length > 0);

                if (
                    nextNonEmptyLines.length > 0 &&
                    !nextNonEmptyLines[0].startsWith("\\p") &&
                    !nextNonEmptyLines[0].startsWith("\\v")
                ) {
                    issues.push(
                        `Chapter marker should be followed by \\p or \\v marker near: "${trimmedLine}"`
                    );
                }
            }
        } else if (
            trimmedLine.startsWith("\\h ") ||
            trimmedLine.startsWith("\\mt") ||
            trimmedLine.startsWith("\\toc")
        ) {
            headerFound = true;
            if (chapterFound) {
                issues.push(
                    "Header markers (\\h, \\mt, \\toc) should appear before chapter markers (\\c)"
                );
            }
        } else if (trimmedLine.startsWith("\\v ")) {
            if (!chapterFound) {
                issues.push("Verse marker (\\v) found before any chapter marker (\\c)");
            }
        }
    }

    // Check for unmatched markers (simplified check)
    const paragraphMarkers = usfmContent.match(/\\p\b/g) || [];
    const endParagraphMarkers = usfmContent.match(/\\p\*/g) || [];
    if (paragraphMarkers.length !== endParagraphMarkers.length && endParagraphMarkers.length > 0) {
        issues.push("Unmatched paragraph markers (\\p)");
    }

    // Check for potentially malformed verse markers
    const verseLines = usfmContent.split("\n").filter((line) => line.includes("\\v "));
    for (const line of verseLines) {
        const verseMatch = line.match(/\\v\s+(\d+)/);
        if (verseMatch) {
            const verseNumber = verseMatch[1];
            if (verseNumber === "0") {
                issues.push(`Verse number 0 found, which is unusual: "${line.trim()}"`);
            }

            // Check if verse content is empty
            const verseContent = line.replace(/\\v\s+\d+\s*/, "").trim();
            if (!verseContent) {
                issues.push(`Empty content for verse ${verseNumber}`);
            }
        } else {
            issues.push(`Malformed verse marker: "${line.trim()}"`);
        }
    }

    // Check for chapter sequence
    const chapterMatches = [...usfmContent.matchAll(/\\c\s+(\d+)/g)];
    let lastChapterNum = 0;
    for (const match of chapterMatches) {
        const chapterNum = parseInt(match[1], 10);
        if (chapterNum !== lastChapterNum + 1) {
            issues.push(
                `Non-sequential chapter numbering: expected chapter ${lastChapterNum + 1}, found chapter ${chapterNum}`
            );
        }
        lastChapterNum = chapterNum;
    }

    return issues;
}

export enum CodexExportFormat {
    PLAINTEXT = "plaintext",
    USFM = "usfm",
    HTML = "html",
    SUBTITLES_SRT = "subtitles-srt",
    SUBTITLES_VTT_WITH_STYLES = "subtitles-vtt-with-styles",
    SUBTITLES_VTT_WITHOUT_STYLES = "subtitles-vtt-without-styles",
    XLIFF = "xliff",
    CSV = "csv",
    TSV = "tsv",
}

export interface ExportOptions {
    skipValidation?: boolean;
}

export async function exportCodexContent(
    format: CodexExportFormat,
    userSelectedPath: string,
    filesToExport: string[],
    options?: ExportOptions
) {
    switch (format) {
        case CodexExportFormat.PLAINTEXT:
            await exportCodexContentAsPlaintext(userSelectedPath, filesToExport, options);
            break;
        case CodexExportFormat.USFM:
            await exportCodexContentAsUsfm(userSelectedPath, filesToExport, options);
            break;
        case CodexExportFormat.HTML:
            await exportCodexContentAsHtml(userSelectedPath, filesToExport, options);
            break;
        case CodexExportFormat.SUBTITLES_VTT_WITH_STYLES:
            await exportCodexContentAsSubtitlesVtt(userSelectedPath, filesToExport, options, true);
            break;
        case CodexExportFormat.SUBTITLES_VTT_WITHOUT_STYLES:
            await exportCodexContentAsSubtitlesVtt(userSelectedPath, filesToExport, options, false);
            break;
        case CodexExportFormat.SUBTITLES_SRT:
            await exportCodexContentAsSubtitlesSrt(userSelectedPath, filesToExport, options);
            break;
        case CodexExportFormat.XLIFF:
            await exportCodexContentAsXliff(userSelectedPath, filesToExport, options);
            break;
        case CodexExportFormat.CSV:
            await exportCodexContentAsCsv(userSelectedPath, filesToExport, options);
            break;
        case CodexExportFormat.TSV:
            await exportCodexContentAsTsv(userSelectedPath, filesToExport, options);
            break;
    }
}

export const exportCodexContentAsSubtitlesSrt = async (
    userSelectedPath: string,
    filesToExport: string[],
    options?: ExportOptions
) => {
    try {
        debug("Starting exportCodexContentAsSubtitlesSrt function");
        const workspaceFolders = vscode.workspace.workspaceFolders;
        if (!workspaceFolders) {
            vscode.window.showErrorMessage("No workspace folder found.");
            return;
        }

        // Filter codex files based on user selection
        const selectedFiles = filesToExport.map((path) => vscode.Uri.file(path));
        debug(`Selected files for export: ${selectedFiles.length}`);
        if (selectedFiles.length === 0) {
            vscode.window.showInformationMessage("No files selected for export.");
            return;
        }

        return vscode.window.withProgress(
            {
                location: vscode.ProgressLocation.Notification,
                title: "Exporting Codex Content as SRT Subtitles",
                cancellable: false,
            },
            async (progress) => {
                let totalCells = 0;
                const increment = 100 / selectedFiles.length;

                // Create export directory if it doesn't exist
                const exportFolder = vscode.Uri.file(userSelectedPath);
                await vscode.workspace.fs.createDirectory(exportFolder);

                for (const [index, file] of selectedFiles.entries()) {
                    progress.report({
                        message: `Processing file ${index + 1}/${selectedFiles.length}`,
                        increment,
                    });

                    debug(`Processing file: ${file.fsPath}`);

                    // Read file directly as JSON instead of opening as notebook
                    const fileData = await vscode.workspace.fs.readFile(file);
                    const codexData = JSON.parse(
                        Buffer.from(fileData).toString()
                    ) as CodexNotebookAsJSONData;
                    const cells = codexData.cells;

                    totalCells += cells.length;
                    debug(`File has ${cells.length} cells`);

                    // Generate SRT content
                    const srtContent = generateSrtData(cells, false); // Don't include styles for SRT

                    // Write file
                    const timestamp = new Date().toISOString().replace(/[:.]/g, "-");
                    const fileName = basename(file.fsPath).replace(".codex", "") || "unknown";
                    const exportFileName = `${fileName}_${timestamp}.srt`;
                    const exportFile = vscode.Uri.joinPath(exportFolder, exportFileName);

                    await vscode.workspace.fs.writeFile(exportFile, Buffer.from(srtContent));
                    debug(`Export file created: ${exportFile.fsPath}`);
                }

                vscode.window.showInformationMessage(
                    `SRT Export completed: ${totalCells} cells from ${selectedFiles.length} files exported to ${userSelectedPath}`
                );
            }
        );
    } catch (error) {
        console.error("SRT Export failed:", error);
        vscode.window.showErrorMessage(`SRT Export failed: ${error}`);
    }
};

export const exportCodexContentAsSubtitlesVtt = async (
    userSelectedPath: string,
    filesToExport: string[],
    options?: ExportOptions,
    includeStyles: boolean = true
) => {
    try {
        debug("Starting exportCodexContentAsSubtitlesVtt function");
        const workspaceFolders = vscode.workspace.workspaceFolders;
        if (!workspaceFolders) {
            vscode.window.showErrorMessage("No workspace folder found.");
            return;
        }

        // Filter codex files based on user selection
        const selectedFiles = filesToExport.map((path) => vscode.Uri.file(path));
        debug(`Selected files for export: ${selectedFiles.length}`);
        if (selectedFiles.length === 0) {
            vscode.window.showInformationMessage("No files selected for export.");
            return;
        }

        return vscode.window.withProgress(
            {
                location: vscode.ProgressLocation.Notification,
                title: "Exporting Codex Content as VTT Subtitles",
                cancellable: false,
            },
            async (progress) => {
                let totalCells = 0;
                const increment = 100 / selectedFiles.length;

                // Create export directory if it doesn't exist
                const exportFolder = vscode.Uri.file(userSelectedPath);
                await vscode.workspace.fs.createDirectory(exportFolder);

                for (const [index, file] of selectedFiles.entries()) {
                    progress.report({
                        message: `Processing file ${index + 1}/${selectedFiles.length}`,
                        increment,
                    });

                    debug(`Processing file: ${file.fsPath}`);

                    // Read file directly as JSON instead of opening as notebook
                    const fileData = await vscode.workspace.fs.readFile(file);
                    const codexData = JSON.parse(
                        Buffer.from(fileData).toString()
                    ) as CodexNotebookAsJSONData;
                    const cells = codexData.cells;

                    totalCells += cells.length;
                    debug(`File has ${cells.length} cells`);

                    // Generate VTT content
                    const vttContent = generateVttData(cells, includeStyles, file.fsPath); // Include styles for VTT
                    debug({ vttContent, cells, includeStyles });

                    // Write file
                    const timestamp = new Date().toISOString().replace(/[:.]/g, "-");
                    const fileName = basename(file.fsPath).replace(".codex", "") || "unknown";
                    const exportFileName = `${fileName}_${timestamp}.vtt`;
                    const exportFile = vscode.Uri.joinPath(exportFolder, exportFileName);

                    await vscode.workspace.fs.writeFile(exportFile, Buffer.from(vttContent));
                    debug(`Export file created: ${exportFile.fsPath}`);
                }

                vscode.window.showInformationMessage(
                    `VTT Export completed: ${totalCells} cells from ${selectedFiles.length} files exported to ${userSelectedPath}`
                );
            }
        );
    } catch (error) {
        console.error("VTT Export failed:", error);
        vscode.window.showErrorMessage(`VTT Export failed: ${error}`);
    }
};

async function exportCodexContentAsPlaintext(
    userSelectedPath: string,
    filesToExport: string[],
    options?: ExportOptions
) {
    try {
        debug("Starting exportCodexContent function");
        const workspaceFolders = vscode.workspace.workspaceFolders;
        if (!workspaceFolders) {
            vscode.window.showErrorMessage("No workspace folder found.");
            return;
        }
        debug("Workspace folders found:", workspaceFolders);

        // Filter codex files based on user selection
        const selectedFiles = filesToExport.map((path) => vscode.Uri.file(path));
        debug(`Selected files for export: ${selectedFiles.length}`);
        if (selectedFiles.length === 0) {
            vscode.window.showInformationMessage("No files selected for export.");
            return;
        }

        return vscode.window.withProgress(
            {
                location: vscode.ProgressLocation.Notification,
                title: "Exporting Codex Content",
                cancellable: false,
            },
            async (progress) => {
                let totalCells = 0;
                let totalVerses = 0;
                const increment = 100 / selectedFiles.length;

                // Create export directory if it doesn't exist
                const exportFolder = vscode.Uri.file(userSelectedPath);
                await vscode.workspace.fs.createDirectory(exportFolder);

                // Process each selected file
                for (const [index, file] of selectedFiles.entries()) {
                    progress.report({
                        message: `Processing file ${index + 1}/${selectedFiles.length}`,
                        increment,
                    });

                    debug(`Processing file: ${file.fsPath}`);

                    // Read file directly as JSON instead of opening as notebook
                    const fileData = await vscode.workspace.fs.readFile(file);
                    const codexData = JSON.parse(
                        Buffer.from(fileData).toString()
                    ) as CodexNotebookAsJSONData;
                    const cells = codexData.cells;

                    debug(`File has ${cells.length} cells`);

                    let exportContent = "";
                    let currentChapter = "";
                    let chapterContent = "";

                    // Filter out merged cells before processing
                    const activeCells = cells.filter((cell) => {
                        const metadata = cell.metadata;
                        return !metadata?.data?.merged;
                    });

                    for (const cell of activeCells) {
                        totalCells++;
                        if (cell.kind === 2) {
                            // vscode.NotebookCellKind.Code
<<<<<<< HEAD
                            const cellMetadata = cell.metadata;
=======
                            const cellMetadata = cell.metadata as { type: string; id: string; };
>>>>>>> def588f7

                            if (cellMetadata.type === "paratext" && cell.value.startsWith("<h1>")) {
                                debug("Found chapter heading cell");
                                if (chapterContent) {
                                    exportContent += chapterContent + "\n\n";
                                }
                                // Clean HTML from chapter heading
                                currentChapter = cell.value.replace(/<\/?[^>]+(>|$)/g, "").trim();
                                chapterContent = `${currentChapter}\n`;
                                debug(`New chapter: ${currentChapter}`);
                            } else if (cellMetadata.type === "text" && cellMetadata.id) {
                                debug(`Processing verse cell: ${cellMetadata.id}`);
                                const verseRef = cellMetadata.id;
                                // Clean HTML from verse content
                                const verseContent = cell.value
                                    .replace(/<\/?[^>]+(>|$)/g, "")
                                    .trim();
                                if (verseContent) {
                                    chapterContent += `${verseRef} ${verseContent}\n`;
                                    totalVerses++;
                                }
                            }
                        }
                    }

                    // Add the last chapter's content
                    if (chapterContent) {
                        exportContent += chapterContent + "\n\n";
                    }

                    // Write individual file
                    const timestamp = new Date().toISOString().replace(/[:.]/g, "-");
                    const fileName = basename(file.fsPath).replace(".codex", "") || "unknown";
                    const exportFileName = `${fileName}_${timestamp}.txt`;
                    const exportFile = vscode.Uri.joinPath(exportFolder, exportFileName);

                    progress.report({
                        message: `Writing file ${index + 1}/${selectedFiles.length}...`,
                        increment: 0,
                    });

                    await vscode.workspace.fs.writeFile(exportFile, Buffer.from(exportContent));
                    debug(`Export file created: ${exportFile.fsPath}`);
                }

                debug(`Total cells processed: ${totalCells}`);
                debug(`Total verses exported: ${totalVerses}`);
                vscode.window.showInformationMessage(
                    `Export completed: ${totalVerses} verses from ${selectedFiles.length} files exported to ${userSelectedPath}`
                );
            }
        );
    } catch (error) {
        console.error("Export failed:", error);
        vscode.window.showErrorMessage(`Export failed: ${error}`);
    }
}

/**
 * Converts HTML formatting to USFM equivalents
 * @param html The HTML content to convert
 * @returns The content with HTML converted to USFM markers
 */
function convertHtmlToUsfm(html: string): string {
    if (!html) return "";

    let content = html;

    // Convert headings (except h1 which is handled separately for chapters)
    content = content.replace(/<h2>(.*?)<\/h2>/gi, "\\s1 $1");
    content = content.replace(/<h3>(.*?)<\/h3>/gi, "\\s2 $1");
    content = content.replace(/<h4>(.*?)<\/h4>/gi, "\\s3 $1");

    // Convert emphasis
    content = content.replace(/<em>(.*?)<\/em>/gi, "\\em $1\\em*");
    content = content.replace(/<i>(.*?)<\/i>/gi, "\\it $1\\it*");

    // Convert bold
    content = content.replace(/<strong>(.*?)<\/strong>/gi, "\\bd $1\\bd*");
    content = content.replace(/<b>(.*?)<\/b>/gi, "\\bd $1\\bd*");

    // Convert underline
    content = content.replace(/<u>(.*?)<\/u>/gi, "\\ul $1\\ul*");

    // Convert superscript and subscript
    content = content.replace(/<sup>(.*?)<\/sup>/gi, "\\sup $1\\sup*");
    content = content.replace(/<sub>(.*?)<\/sub>/gi, "\\sub $1\\sub*");

    // Convert lists
    content = content.replace(/<ul>(.*?)<\/ul>/gis, (match, listContent) => {
        const items = listContent.match(/<li>(.*?)<\/li>/gis);
        if (!items) return match;

        return items
            .map((item: string) => {
                return "\\li " + item.replace(/<\/?li>/gi, "").trim();
            })
            .join("\n");
    });

    // Convert ordered lists
    content = content.replace(/<ol>(.*?)<\/ol>/gis, (match, listContent) => {
        const items = listContent.match(/<li>(.*?)<\/li>/gis);
        if (!items) return match;

        return items
            .map((item: string, index: number) => {
                return `\\li${index + 1} ` + item.replace(/<\/?li>/gi, "").trim();
            })
            .join("\n");
    });

    // Remove other HTML tags
    content = content.replace(/<[^>]*>/g, "");

    // Replace HTML entities
    content = content.replace(/&nbsp;/g, " ");
    content = content.replace(/&lt;/g, "<");
    content = content.replace(/&gt;/g, ">");
    content = content.replace(/&amp;/g, "&");
    content = content.replace(/&quot;/g, '"');
    content = content.replace(/&apos;/g, "'");

    return content;
}

async function exportCodexContentAsUsfm(
    userSelectedPath: string,
    filesToExport: string[],
    options?: ExportOptions
) {
    try {
        debug("Starting exportCodexContentAsUsfm function");
        const workspaceFolders = vscode.workspace.workspaceFolders;
        if (!workspaceFolders) {
            vscode.window.showErrorMessage("No workspace folder found.");
            return;
        }

        // Get extension version for metadata
        const extension = vscode.extensions.getExtension(
            "project-accelerate.codex-editor-extension"
        );
        const extensionVersion = extension?.packageJSON?.version || "unknown";
        const exportDate = new Date().toISOString();

        // Filter codex files based on user selection
        const selectedFiles = filesToExport.map((path) => vscode.Uri.file(path));
        debug(`Selected files for export: ${selectedFiles.length}`);
        if (selectedFiles.length === 0) {
            vscode.window.showInformationMessage("No files selected for export.");
            return;
        }

        // Create export directory if it doesn't exist
        const exportFolder = vscode.Uri.file(userSelectedPath);
        await vscode.workspace.fs.createDirectory(exportFolder);

        // Determine if we should skip validation based on user preference or file count
        const skipValidation = options?.skipValidation || (selectedFiles.length > 5 && !DEBUG);
        if (skipValidation) {
            debug(
                `Skipping validation: ${options?.skipValidation ? "user preference" : "large export"}`
            );
        }

        return vscode.window.withProgress(
            {
                location: vscode.ProgressLocation.Notification,
                title: "Exporting Codex Content as USFM",
                cancellable: false,
            },
            async (progress) => {
                let totalCells = 0;
                let totalVerses = 0;
                let skippedFiles = 0;
                let exportedFiles = 0;
                const increment = 100 / selectedFiles.length;

                // Process files sequentially but with optimized processing
                for (let i = 0; i < selectedFiles.length; i++) {
                    const file = selectedFiles[i];
                    progress.report({
                        message: `Processing file ${i + 1}/${selectedFiles.length}`,
                        increment,
                    });

                    try {
                        debug(`Processing file: ${file.fsPath}`);

                        // Get the source file path - look in .project/sourceTexts/
                        const bookCode = basename(file.fsPath).split(".")[0] || "";
                        const sourceFileName = `${bookCode}.source`;
                        const sourceFile = vscode.Uri.joinPath(
                            vscode.Uri.file(workspaceFolders[0].uri.fsPath),
                            ".project",
                            "sourceTexts",
                            sourceFileName
                        );

                        // Read both source and codex files
                        let sourceData: Uint8Array | null = null;
                        try {
                            sourceData = await vscode.workspace.fs.readFile(sourceFile);
                        } catch (error) {
                            vscode.window.showWarningMessage(
                                `Source file not found for ${bookCode} at ${sourceFile.fsPath}, skipping...`
                            );
                            skippedFiles++;
                            continue;
                        }

                        const codexData = await vscode.workspace.fs.readFile(file);

                        const sourceNotebook = JSON.parse(
                            Buffer.from(sourceData).toString()
                        ) as CodexNotebookAsJSONData;
                        const codexNotebook = JSON.parse(
                            Buffer.from(codexData).toString()
                        ) as CodexNotebookAsJSONData;

                        // Quick check - only look for text cells with content
                        const textCells = codexNotebook.cells.filter(
                            (cell) =>
                                cell.kind === 2 && // vscode.NotebookCellKind.Code
                                cell.metadata?.type === CodexCellTypes.TEXT
                        );

                        // Skip empty files
                        if (textCells.length === 0) {
                            debug(`Skipping empty file: ${file.fsPath}`);
                            skippedFiles++;
                            continue;
                        }

                        // Check if any text cells have content
                        const hasContent = textCells.some((cell) => cell.value.trim().length > 0);

                        if (!hasContent) {
                            debug(`Skipping file with no text content: ${file.fsPath}`);
                            skippedFiles++;
                            continue;
                        }

                        // Process file content
                        let usfmContent = "";
                        const fullBookName = getFullBookName(bookCode);
                        let verseCount = 0;
                        let hasVerses = false;
                        let currentChapter = 0; // Track current chapter number

                        // Add USFM header in the correct order
                        // 1. ID marker must come first - include language code (default to 'en' if unknown)
                        usfmContent += `\\id ${bookCode} EN\n`;

                        // 2. Add metadata as USFM comments
                        usfmContent += `\\rem Exported from Codex Translation Editor v${extensionVersion}\n`;
                        usfmContent += `\\rem Export Date: ${exportDate}\n`;
                        usfmContent += `\\rem Source File: ${file.fsPath}\n`;

                        // 3. Add header and title markers with proper book name
                        usfmContent += `\\h ${fullBookName}\n`;
                        usfmContent += `\\toc1 ${fullBookName}\n`; // Long table of contents text
                        usfmContent += `\\toc2 ${fullBookName}\n`; // Short table of contents text
                        usfmContent += `\\toc3 ${bookCode}\n`; // Book abbreviation
                        usfmContent += `\\mt1 ${fullBookName}\n`; // Main title, level 1

                        let chapterContent = "";
                        let lastChapter = "";
                        let isFirstChapter = true;

                        // Pre-filter cells to only process relevant ones
                        const relevantCells = codexNotebook.cells.filter(
                            (cell) => {
                                const metadata = cell.metadata as any;
                                return cell.kind === 2 && // vscode.NotebookCellKind.Code
                                    cell.metadata?.type &&
                                    cell.value.trim().length > 0 &&
                                    !metadata?.merged; // Exclude merged cells
                            }
                        );

                        totalCells += relevantCells.length;

                        // First pass: identify all chapters
                        const chapterCells: { [key: string]: number; } = {};
                        for (const cell of relevantCells) {
<<<<<<< HEAD
                            const cellMetadata = cell.metadata;
=======
                            const cellMetadata = cell.metadata as { type: string; id: string; };
>>>>>>> def588f7
                            const cellContent = cell.value.trim();

                            if (
                                cellMetadata.type === CodexCellTypes.PARATEXT &&
                                cellContent.startsWith("<h1>")
                            ) {
                                const chapterTitle = cellContent.replace(/<\/?h1>/g, "").trim();
                                const chapterMatch = chapterTitle.match(/Chapter (\d+)/i);
                                if (chapterMatch) {
                                    const chapterNum = parseInt(chapterMatch[1], 10);
                                    chapterCells[cellMetadata.id] = chapterNum;
                                }
                            } else if (
                                cellMetadata.type === CodexCellTypes.TEXT &&
                                cellMetadata.id
                            ) {
                                // Extract chapter from verse reference (e.g., "MRK 1:1" -> "1")
                                const chapterMatch = cellMetadata.id.match(/\s(\d+):/);
                                if (chapterMatch) {
                                    const chapterNum = parseInt(chapterMatch[1], 10);
                                    if (!lastChapter || chapterNum > parseInt(lastChapter, 10)) {
                                        // This is a verse from a new chapter
                                        if (!Object.values(chapterCells).includes(chapterNum)) {
                                            // We don't have a chapter heading for this chapter
                                            chapterCells[`auto_${chapterNum}`] = chapterNum;
                                        }
                                    }
                                }
                            }
                        }

                        // Sort chapters by number
                        const sortedChapters = Object.entries(chapterCells)
                            .sort((a, b) => a[1] - b[1])
                            .map((entry) => entry[1]);

                        // Second pass: process cells with proper chapter handling
                        for (const cell of relevantCells) {
<<<<<<< HEAD
                            const cellMetadata = cell.metadata;
=======
                            const cellMetadata = cell.metadata as { type: string; id: string; };
>>>>>>> def588f7
                            let cellContent = cell.value.trim();

                            // Convert HTML to USFM
                            cellContent = convertHtmlToUsfm(cellContent);

                            if (cellMetadata.type === CodexCellTypes.PARATEXT) {
                                // Handle chapter headings
                                if (cellContent.startsWith("Chapter ")) {
                                    const chapterMatch = cellContent.match(/Chapter (\d+)/i);
                                    if (chapterMatch) {
                                        if (lastChapter !== "") {
                                            usfmContent += chapterContent;
                                        } else if (isFirstChapter) {
                                            isFirstChapter = false;
                                        }

                                        const chapterNum = parseInt(chapterMatch[1], 10);
                                        currentChapter = chapterNum;
                                        lastChapter = chapterNum.toString();
                                        chapterContent = `\\c ${chapterNum}\n\\p\n`;
                                    } else {
                                        chapterContent += `\\p ${cellContent}\n`;
                                    }
                                } else {
                                    // Handle other paratext
                                    chapterContent += `\\p ${cellContent}\n`;
                                }
                            } else if (
                                cellMetadata.type === CodexCellTypes.TEXT &&
                                cellMetadata.id
                            ) {
                                // Handle verse content
                                const verseRef = cellMetadata.id;
                                const chapterMatch = verseRef.match(/\s(\d+):/);
                                const verseMatch = verseRef.match(/\d+$/);

                                if (chapterMatch && verseMatch) {
                                    const chapterNum = parseInt(chapterMatch[1], 10);

                                    // If we're in a new chapter, add chapter marker
                                    if (chapterNum !== currentChapter) {
                                        if (chapterContent) {
                                            usfmContent += chapterContent;
                                        }

                                        currentChapter = chapterNum;
                                        lastChapter = chapterNum.toString();
                                        chapterContent = `\\c ${chapterNum}\n\\p\n`;
                                        isFirstChapter = false;
                                    }

                                    // If we haven't started a chapter yet, add chapter 1 automatically
                                    if (lastChapter === "" && isFirstChapter) {
                                        lastChapter = "1";
                                        currentChapter = 1;
                                        chapterContent = `\\c 1\n\\p\n`;
                                        isFirstChapter = false;
                                    }

                                    const verseNumber = verseMatch[0];
                                    chapterContent += `\\v ${verseNumber} ${cellContent}\n`;
                                    verseCount++;
                                    hasVerses = true;
                                }
                            }
                        }

                        // Add the last chapter's content
                        if (chapterContent) {
                            usfmContent += chapterContent;
                        }

                        // Clean up the USFM content to avoid "Empty lines present" warning
                        usfmContent = usfmContent.replace(/\n{2,}/g, "\n").trim() + "\n";

                        // Skip files with no verses
                        if (!hasVerses) {
                            debug(`Skipping file with no verses: ${file.fsPath}`);
                            skippedFiles++;
                            continue;
                        }

                        // Only validate if we're not skipping validation
                        if (!skipValidation) {
                            try {
                                // USFM validation can be very slow for large files
                                // This is why we offer an option to skip it
                                debug(`Performing USFM validation for ${bookCode}`);

                                // Create a USFM grammar parser instance
                                const usfmParser = new grammar.USFMParser(
                                    usfmContent,
                                    grammar.LEVEL.RELAXED
                                );

                                // Parse the USFM content
                                const parseResult = usfmParser.toJSON() as any;

                                // Check for serious validation issues
                                if (
                                    parseResult._messages &&
                                    parseResult._messages._warnings &&
                                    parseResult._messages._warnings.length > 0
                                ) {
                                    // Filter out the "Empty lines present" warning
                                    const seriousWarnings = parseResult._messages._warnings.filter(
                                        (warning: string) =>
                                            !warning.includes("Empty lines present") &&
                                            (warning.includes("Missing") ||
                                                warning.includes("Error") ||
                                                warning.includes("Invalid"))
                                    );

                                    if (seriousWarnings.length > 0) {
                                        debug(
                                            `USFM validation warnings for ${bookCode}: ${seriousWarnings.length} serious issues found`
                                        );
                                        vscode.window.showWarningMessage(
                                            `${bookCode} has ${seriousWarnings.length} USFM validation issues`
                                        );
                                    }
                                }
                            } catch (validationError) {
                                console.error(
                                    `USFM validation error for ${bookCode}:`,
                                    validationError
                                );
                                // Continue with export despite validation error
                            }
                        }

                        // Write file
                        const timestamp = new Date().toISOString().replace(/[:.]/g, "-");
                        const exportFileName = `${bookCode}_${timestamp}.usfm`;
                        const exportFile = vscode.Uri.joinPath(exportFolder, exportFileName);
                        await vscode.workspace.fs.writeFile(exportFile, Buffer.from(usfmContent));

                        exportedFiles++;
                        totalVerses += verseCount;
                        debug(
                            `Export file created: ${exportFile.fsPath} with ${verseCount} verses`
                        );
                    } catch (error) {
                        console.error(`Error processing file ${file.fsPath}:`, error);
                        skippedFiles++;
                        vscode.window.showErrorMessage(
                            `Error exporting ${basename(file.fsPath)}: ${error instanceof Error ? error.message : String(error)}`
                        );
                    }
                }

                // Show a more detailed completion message
                const skippedMessage = skippedFiles > 0 ? ` (${skippedFiles} files skipped)` : "";
                vscode.window.showInformationMessage(
                    `USFM Export completed: ${totalVerses} verses from ${exportedFiles} files exported to ${userSelectedPath}${skippedMessage}`
                );
            }
        );
    } catch (error) {
        console.error("USFM Export failed:", error);
        vscode.window.showErrorMessage(`USFM Export failed: ${error}`);
    }
}

async function exportCodexContentAsHtml(
    userSelectedPath: string,
    filesToExport: string[],
    options?: ExportOptions
) {
    try {
        debug("Starting exportCodexContentAsHtml function");
        const workspaceFolders = vscode.workspace.workspaceFolders;
        if (!workspaceFolders) {
            vscode.window.showErrorMessage("No workspace folder found.");
            return;
        }

        // Get extension version for metadata
        const extension = vscode.extensions.getExtension(
            "project-accelerate.codex-editor-extension"
        );
        const extensionVersion = extension?.packageJSON?.version || "unknown";
        const exportDate = new Date().toISOString();

        // Filter codex files based on user selection
        const selectedFiles = filesToExport.map((path) => vscode.Uri.file(path));
        debug(`Selected files for export: ${selectedFiles.length}`);
        if (selectedFiles.length === 0) {
            vscode.window.showInformationMessage("No files selected for export.");
            return;
        }

        // CSS styles for the HTML output
        const cssStyles = `
            :root {
                --text-color: #333;
                --bg-color: #fff;
                --link-color: #0066cc;
                --border-color: #ddd;
                --chapter-color: #2c3e50;
                --verse-number-color: #7f8c8d;
            }

            @media (prefers-color-scheme: dark) {
                :root {
                    --text-color: #eee;
                    --bg-color: #1e1e1e;
                    --link-color: #66b3ff;
                    --border-color: #444;
                    --chapter-color: #89a7c3;
                    --verse-number-color: #95a5a6;
                }
            }

            body {
                font-family: 'Noto Serif', Georgia, serif;
                line-height: 1.6;
                max-width: 800px;
                margin: 0 auto;
                padding: 2rem;
                color: var(--text-color);
                background: var(--bg-color);
            }

            .book-title {
                text-align: center;
                font-size: 2.5rem;
                color: var(--chapter-color);
                margin-bottom: 2rem;
                border-bottom: 2px solid var(--border-color);
                padding-bottom: 1rem;
            }

            .chapter {
                margin-bottom: 3rem;
                break-inside: avoid;
            }

            .chapter-title {
                font-size: 2rem;
                color: var(--chapter-color);
                margin: 2rem 0 1rem;
                text-align: center;
            }

            .verse {
                margin: 1rem 0;
                text-align: justify;
            }

            .verse-number {
                font-size: 0.8em;
                color: var(--verse-number-color);
                vertical-align: super;
                margin-right: 0.3em;
                font-weight: bold;
            }

            .paratext {
                font-style: italic;
                margin: 1rem 0;
                color: var(--chapter-color);
            }

            .metadata {
                font-size: 0.9rem;
                color: var(--verse-number-color);
                border-top: 1px solid var(--border-color);
                margin-top: 2rem;
                padding-top: 1rem;
            }

            @media print {
                @page {
                    margin: 2cm;
                }

                body {
                    max-width: none;
                    padding: 0;
                }

                .chapter {
                    page-break-inside: avoid;
                }

                .verse {
                    page-break-inside: avoid;
                }

                .metadata {
                    display: none;
                }
            }
        `;

        return vscode.window.withProgress(
            {
                location: vscode.ProgressLocation.Notification,
                title: "Exporting Codex Content as HTML",
                cancellable: false,
            },
            async (progress) => {
                let totalCells = 0;
                let totalVerses = 0;
                const increment = 100 / selectedFiles.length;

                // Create export directory if it doesn't exist
                const exportFolder = vscode.Uri.file(userSelectedPath);
                await vscode.workspace.fs.createDirectory(exportFolder);

                // Create styles.css
                const cssFile = vscode.Uri.joinPath(exportFolder, "styles.css");
                await vscode.workspace.fs.writeFile(cssFile, Buffer.from(cssStyles));

                for (const [index, file] of selectedFiles.entries()) {
                    progress.report({
                        message: `Processing file ${index + 1}/${selectedFiles.length}`,
                        increment,
                    });

                    debug(`Processing file: ${file.fsPath}`);

                    // Read file directly as JSON instead of opening as notebook
                    const fileData = await vscode.workspace.fs.readFile(file);
                    const codexData = JSON.parse(
                        Buffer.from(fileData).toString()
                    ) as CodexNotebookAsJSONData;
                    const cells = codexData.cells;

                    debug(`File has ${cells.length} cells`);

                    // Extract book code from filename (e.g., "MAT.codex" -> "MAT")
                    const bookCode = basename(file.fsPath).split(".")[0] || "";
                    const chapters: { [key: string]: string; } = {};
<<<<<<< HEAD

                    // Filter out merged cells before processing
                    const activeCells = cells.filter((cell) => {
                        const metadata = cell.metadata as any;
                        return !metadata?.merged;
                    });
=======
>>>>>>> def588f7

                    // First pass: Organize content by chapters
                    for (const cell of activeCells) {
                        totalCells++;
                        if (cell.kind === 2) {
                            // vscode.NotebookCellKind.Code
<<<<<<< HEAD
                            const cellMetadata = cell.metadata;
=======
                            const cellMetadata = cell.metadata as { type: string; id: string; };
>>>>>>> def588f7
                            const cellContent = cell.value.trim();

                            if (!cellContent) continue;

                            if (cellMetadata.type === CodexCellTypes.TEXT && cellMetadata.id) {
                                // Extract chapter number from verse reference (e.g., "MRK 1:1" -> "1")
                                const chapterMatch = cellMetadata.id.match(/\s(\d+):/);
                                if (chapterMatch) {
                                    const chapterNum = chapterMatch[1];
                                    if (!chapters[chapterNum]) {
                                        chapters[chapterNum] = `
                                            <div class="chapter">
                                            <h2 class="chapter-title">Chapter ${chapterNum}</h2>`;
                                    }

                                    const verseMatch = cellMetadata.id.match(/\d+$/);
                                    if (verseMatch) {
                                        const verseNumber = verseMatch[0];
                                        chapters[chapterNum] += `
                                            <div class="verse" x-type="verse" x-verse-ref="${cellMetadata.id}">
                                                <span class="verse-number">${verseNumber}</span>
                                                ${cellContent}
                                            </div>`;
                                        totalVerses++;
                                    }
                                }
                            } else if (cellMetadata.type === CodexCellTypes.PARATEXT) {
                                // Handle paratext that isn't a chapter heading
                                if (!cellContent.startsWith("<h1>")) {
                                    // Add to the current chapter if we have one
                                    const currentChapters = Object.keys(chapters);
                                    if (currentChapters.length > 0) {
                                        const lastChapter =
                                            currentChapters[currentChapters.length - 1];
                                        chapters[lastChapter] += `
                                            <div class="paratext" x-type="paratext">${cellContent}</div>`;
                                    }
                                }
                            }
                        }
                    }

                    // Create a chapter file for each chapter
                    for (const [chapterNum, chapterContent] of Object.entries(chapters)) {
                        const chapterHtml = `<!DOCTYPE html>
                        <html lang="en">
                        <head>
                            <meta charset="UTF-8">
                            <meta name="viewport" content="width=device-width, initial-scale=1.0">
                            <title>${bookCode} Chapter ${chapterNum}</title>
                            <link rel="stylesheet" href="styles.css">
                        </head>
                        <body>
                            <h1 class="book-title">${bookCode}</h1>
                            ${chapterContent}
                            </div>
                            <div class="metadata">
                                <p>Exported from Codex Translation Editor v${extensionVersion}</p>
                                <p>Export Date: ${exportDate}</p>
                                <p>Source File: ${file.fsPath}</p>
                            </div>
                        </body>
                        </html>`;

                        const chapterFileName = `${bookCode}_${chapterNum.padStart(3, "0")}.html`;
                        const chapterFile = vscode.Uri.joinPath(exportFolder, chapterFileName);
                        await vscode.workspace.fs.writeFile(chapterFile, Buffer.from(chapterHtml));
                        debug(`Chapter file created: ${chapterFile.fsPath}`);
                    }

                    // Create an index file for the book
                    const indexHtml = `<!DOCTYPE html>
                    <html lang="en">
                    <head>
                        <meta charset="UTF-8">
                        <meta name="viewport" content="width=device-width, initial-scale=1.0">
                        <title>${bookCode}</title>
                        <link rel="stylesheet" href="styles.css">
                        <style>
                            .chapter-list {
                                list-style: none;
                                padding: 0;
                                display: grid;
                                grid-template-columns: repeat(auto-fill, minmax(100px, 1fr));
                                gap: 1rem;
                            }
                            .chapter-link {
                                display: block;
                                padding: 1rem;
                                text-align: center;
                                text-decoration: none;
                                color: var(--link-color);
                                border: 1px solid var(--border-color);
                                border-radius: 4px;
                                transition: all 0.2s ease;
                            }
                            .chapter-link:hover {
                                background: var(--border-color);
                            }
                        </style>
                    </head>
                    <body>
                        <h1 class="book-title">${bookCode}</h1>
                        <ul class="chapter-list">
                            ${Object.keys(chapters)
                            .sort((a, b) => parseInt(a) - parseInt(b))
                            .map(
                                (num) => `
                                    <li><a class="chapter-link" href="${bookCode}_${num.padStart(3, "0")}.html">Chapter ${num}</a></li>
                                `
                            )
                            .join("")}
                        </ul>
                        <div class="metadata">
                            <p>Exported from Codex Translation Editor v${extensionVersion}</p>
                            <p>Export Date: ${exportDate}</p>
                            <p>Source File: ${file.fsPath}</p>
                        </div>
                    </body>
                    </html>`;

                    const indexFile = vscode.Uri.joinPath(exportFolder, `${bookCode}_index.html`);
                    await vscode.workspace.fs.writeFile(indexFile, Buffer.from(indexHtml));
                    debug(`Index file created: ${indexFile.fsPath}`);
                }

                vscode.window.showInformationMessage(
                    `HTML Export completed: ${totalVerses} verses from ${selectedFiles.length} files exported to ${userSelectedPath}`
                );
            }
        );
    } catch (error) {
        console.error("HTML Export failed:", error);
        vscode.window.showErrorMessage(`HTML Export failed: ${error}`);
    }
}

async function exportCodexContentAsXliff(
    userSelectedPath: string,
    filesToExport: string[],
    options?: ExportOptions
) {
    try {
        debug("Starting exportCodexContentAsXliff function");
        const workspaceFolders = vscode.workspace.workspaceFolders;
        if (!workspaceFolders) {
            vscode.window.showErrorMessage("No workspace folder found.");
            return;
        }

        // Get project configuration for language codes
        const projectConfig = vscode.workspace.getConfiguration("codex-project-manager");
        const sourceLanguage = projectConfig.get("sourceLanguage") as
            | { refName: string; }
            | undefined;
        const targetLanguage = projectConfig.get("targetLanguage") as
            | { refName: string; }
            | undefined;

        if (!sourceLanguage?.refName || !targetLanguage?.refName) {
            vscode.window.showErrorMessage(
                "Source and target languages must be configured before exporting to XLIFF."
            );
            return;
        }

        // Filter codex files based on user selection
        const selectedFiles = filesToExport.map((path) => vscode.Uri.file(path));
        debug(`Selected files for export: ${selectedFiles.length}`);
        if (selectedFiles.length === 0) {
            vscode.window.showInformationMessage("No files selected for export.");
            return;
        }

        return vscode.window.withProgress(
            {
                location: vscode.ProgressLocation.Notification,
                title: "Exporting Codex Content as XLIFF",
                cancellable: false,
            },
            async (progress) => {
                let totalCells = 0;
                let totalVerses = 0;
                const increment = 100 / selectedFiles.length;

                // Create export directory if it doesn't exist
                const exportFolder = vscode.Uri.file(userSelectedPath);
                await vscode.workspace.fs.createDirectory(exportFolder);

                for (const [index, file] of selectedFiles.entries()) {
                    progress.report({
                        message: `Processing file ${index + 1}/${selectedFiles.length}`,
                        increment,
                    });

                    debug(`Processing file: ${file.fsPath}`);

                    // Extract book code from filename (e.g., "MAT.codex" -> "MAT")
                    const currentBookCode = basename(file.fsPath).split(".")[0] || "";

                    // Get the source file path - look in .project/sourceTexts/
                    const sourceFileName = `${currentBookCode}.source`;
                    const sourceFile = vscode.Uri.joinPath(
                        vscode.Uri.file(workspaceFolders[0].uri.fsPath),
                        ".project",
                        "sourceTexts",
                        sourceFileName
                    );

                    // Read both source and codex files
                    let sourceData: Uint8Array | null = null;
                    try {
                        sourceData = await vscode.workspace.fs.readFile(sourceFile);
                    } catch (error) {
                        vscode.window.showWarningMessage(
                            `Source file not found for ${currentBookCode} at ${sourceFile.fsPath}, skipping...`
                        );
                        continue;
                    }

                    const codexData = await vscode.workspace.fs.readFile(file);

                    const sourceNotebook = JSON.parse(
                        Buffer.from(sourceData).toString()
                    ) as CodexNotebookAsJSONData;
                    const codexNotebook = JSON.parse(
                        Buffer.from(codexData).toString()
                    ) as CodexNotebookAsJSONData;

                    debug(`File has ${codexNotebook.cells.length} cells`);

                    const chapters: {
                        [key: string]: {
                            verses: { [key: string]: { source: string; target: string; }; };
                        };
                    } = {};

                    // Create maps for quick lookup of cells by ID
                    const sourceCellsMap = new Map(
                        sourceNotebook.cells
                            .filter((cell) => {
                                const metadata = cell.metadata as any;
                                return cell.metadata?.id && !metadata?.merged;
                            })
                            .map((cell) => [cell.metadata.id, cell])
                    );

                    const codexCellsMap = new Map(
                        codexNotebook.cells
                            .filter((cell) => {
                                const metadata = cell.metadata as any;
                                return cell.metadata?.id && !metadata?.merged;
                            })
                            .map((cell) => [cell.metadata.id, cell])
                    );

                    // First pass: Organize content by chapters and verses
                    for (const [cellId, codexCell] of codexCellsMap) {
                        totalCells++;
                        if (codexCell.kind === 2) {
                            // vscode.NotebookCellKind.Code
<<<<<<< HEAD
                            const cellMetadata = codexCell.metadata;
=======
                            const cellMetadata = codexCell.metadata as { type: string; id: string; };
>>>>>>> def588f7
                            const cellContent = codexCell.value.trim();

                            if (!cellContent) continue;

                            if (cellMetadata.type === CodexCellTypes.TEXT && cellMetadata.id) {
                                // Extract chapter and verse numbers from reference (e.g., "MRK 1:1" -> "1" and "1")
                                const chapterMatch = cellMetadata.id.match(/\s(\d+):/);
                                const verseMatch = cellMetadata.id.match(/\d+$/);

                                if (chapterMatch && verseMatch) {
                                    const chapterNum = chapterMatch[1];
                                    const verseNum = verseMatch[0];

                                    if (!chapters[chapterNum]) {
                                        chapters[chapterNum] = { verses: {} };
                                    }

                                    // Get the corresponding source cell content
                                    const sourceCell = sourceCellsMap.get(cellId);
                                    const sourceContent = sourceCell?.value.trim() || "";

                                    chapters[chapterNum].verses[verseNum] = {
                                        source: sourceContent,
                                        target: cellContent,
                                    };
                                    totalVerses++;
                                }
                            }
                        }
                    }

                    // Generate XLIFF content
                    const xliffContent = `<?xml version="1.0" encoding="UTF-8"?>
<xliff version="2.0" xmlns="urn:oasis:names:tc:xliff:document:2.0" srcLang="${sourceLanguage.refName}" trgLang="${targetLanguage.refName}">
    <file id="${currentBookCode}" original="${currentBookCode}.codex">
        <unit id="${currentBookCode}">
            <segment>
                <source>${currentBookCode}</source>
                <target>${currentBookCode}</target>
            </segment>
        </unit>
        ${Object.entries(chapters)
                            .map(
                                ([chapterNum, chapterData]) => `
        <unit id="${currentBookCode}_${chapterNum}">
            <segment>
                <source>Chapter ${chapterNum}</source>
                <target>Chapter ${chapterNum}</target>
            </segment>
            ${Object.entries(chapterData.verses)
                                        .map(
                                            ([verseNum, content]) => `
            <unit id="${currentBookCode}_${chapterNum}_${verseNum}">
                <segment>
                    <source>${content.source}</source>
                    <target>${content.target}</target>
                </segment>
            </unit>`
                                        )
                                        .join("")}
        </unit>`
                            )
                            .join("")}
    </file>
</xliff>`;

                    // Write XLIFF file
                    const timestamp = new Date().toISOString().replace(/[:.]/g, "-");
                    const exportFileName = `${currentBookCode}_${timestamp}.xliff`;
                    const exportFile = vscode.Uri.joinPath(exportFolder, exportFileName);
                    await vscode.workspace.fs.writeFile(exportFile, Buffer.from(xliffContent));
                    debug(`XLIFF file created: ${exportFile.fsPath}`);
                }

                vscode.window.showInformationMessage(
                    `XLIFF Export completed: ${totalVerses} verses from ${selectedFiles.length} files exported to ${userSelectedPath}`
                );
            }
        );
    } catch (error) {
        console.error("XLIFF Export failed:", error);
        vscode.window.showErrorMessage(`XLIFF Export failed: ${error}`);
    }
}

/**
 * Escapes a string for CSV format
 * @param value The string to escape
 * @returns The escaped string
 */
function escapeCsvValue(value: string): string {
    if (!value) return '""';

    // Remove HTML tags
    const cleanValue = value.replace(/<[^>]*>/g, '');

    // If the value contains quotes, commas, or newlines, wrap in quotes and escape internal quotes
    if (cleanValue.includes('"') || cleanValue.includes(',') || cleanValue.includes('\n') || cleanValue.includes('\r')) {
        return '"' + cleanValue.replace(/"/g, '""') + '"';
    }

    return cleanValue;
}

/**
 * Escapes a string for TSV format
 * @param value The string to escape
 * @returns The escaped string
 */
function escapeTsvValue(value: string): string {
    if (!value) return '';

    // Remove HTML tags
    const cleanValue = value.replace(/<[^>]*>/g, '');

    // Replace tabs, newlines, and carriage returns with spaces
    return cleanValue.replace(/[\t\n\r]/g, ' ');
}

/**
 * Formats a timestamp value appropriately
 * @param fieldName The name of the field being formatted
 * @param value The value to format
 * @returns The formatted timestamp or original value
 */
function formatTimestampField(fieldName: string, value: any): string {
    if (value === undefined || value === null || value === '') {
        return '';
    }

    // Convert to string for processing
    const stringValue = String(value);

    // If it's already a formatted timestamp (contains --> or :), leave it as-is
    if (stringValue.includes('-->') || stringValue.includes(':')) {
        return stringValue;
    }

    // Check if field name suggests it's a timestamp and value is numeric
    const isTimestampField = /^(start|end|begin|stop|duration)Time$/i.test(fieldName) ||
        /time$/i.test(fieldName) ||
        /^(start|end|begin|stop)$/i.test(fieldName);

    if (isTimestampField && !isNaN(parseFloat(stringValue))) {
        const seconds = parseFloat(stringValue);

        // If it looks like milliseconds (very large number), convert to seconds
        const actualSeconds = seconds > 10000 ? seconds / 1000 : seconds;

        // Format as HH:MM:SS.mmm
        const hours = Math.floor(actualSeconds / 3600);
        const minutes = Math.floor((actualSeconds % 3600) / 60);
        const secs = actualSeconds % 60;

        // Format with leading zeros
        const hoursStr = hours.toString().padStart(2, '0');
        const minutesStr = minutes.toString().padStart(2, '0');
        const secsStr = secs.toFixed(3).padStart(6, '0');

        return `${hoursStr}:${minutesStr}:${secsStr}`;
    }

    // Return original value if not a timestamp field
    return stringValue;
}

async function exportCodexContentAsCsv(
    userSelectedPath: string,
    filesToExport: string[],
    options?: ExportOptions
) {
    await exportCodexContentAsDelimited(userSelectedPath, filesToExport, 'csv', options);
}

async function exportCodexContentAsTsv(
    userSelectedPath: string,
    filesToExport: string[],
    options?: ExportOptions
) {
    await exportCodexContentAsDelimited(userSelectedPath, filesToExport, 'tsv', options);
}

async function exportCodexContentAsDelimited(
    userSelectedPath: string,
    filesToExport: string[],
    format: 'csv' | 'tsv',
    options?: ExportOptions
) {
    try {
        const formatName = format.toUpperCase();
        debug(`Starting exportCodexContentAs${formatName} function`);
        const workspaceFolders = vscode.workspace.workspaceFolders;
        if (!workspaceFolders) {
            vscode.window.showErrorMessage("No workspace folder found.");
            return;
        }

        // Filter codex files based on user selection
        const selectedFiles = filesToExport.map((path) => vscode.Uri.file(path));
        debug(`Selected files for export: ${selectedFiles.length}`);
        if (selectedFiles.length === 0) {
            vscode.window.showInformationMessage("No files selected for export.");
            return;
        }

        const delimiter = format === 'csv' ? ',' : '\t';
        const escapeFunction = format === 'csv' ? escapeCsvValue : escapeTsvValue;
        const fileExtension = format === 'csv' ? 'csv' : 'tsv';

        return vscode.window.withProgress(
            {
                location: vscode.ProgressLocation.Notification,
                title: `Exporting Codex Content as ${formatName}`,
                cancellable: false,
            },
            async (progress) => {
                let totalCells = 0;
                let totalVerses = 0;
                let skippedFiles = 0;
                let exportedFiles = 0;
                const increment = 100 / selectedFiles.length;

                // Create export directory if it doesn't exist
                const exportFolder = vscode.Uri.file(userSelectedPath);
                await vscode.workspace.fs.createDirectory(exportFolder);

                for (const [index, file] of selectedFiles.entries()) {
                    progress.report({
                        message: `Processing file ${index + 1}/${selectedFiles.length}`,
                        increment,
                    });

                    try {
                        debug(`Processing file: ${file.fsPath}`);

                        // Extract book code from filename (e.g., "MAT.codex" -> "MAT")
                        const currentBookCode = basename(file.fsPath).split(".")[0] || "";

                        // Get the source file path - look in .project/sourceTexts/
                        const sourceFileName = `${currentBookCode}.source`;
                        const sourceFile = vscode.Uri.joinPath(
                            vscode.Uri.file(workspaceFolders[0].uri.fsPath),
                            ".project",
                            "sourceTexts",
                            sourceFileName
                        );

                        // Read both source and codex files
                        let sourceData: Uint8Array | null = null;
                        try {
                            sourceData = await vscode.workspace.fs.readFile(sourceFile);
                        } catch (error) {
                            vscode.window.showWarningMessage(
                                `Source file not found for ${currentBookCode} at ${sourceFile.fsPath}, skipping...`
                            );
                            skippedFiles++;
                            continue;
                        }

                        const codexData = await vscode.workspace.fs.readFile(file);

                        const sourceNotebook = JSON.parse(
                            Buffer.from(sourceData).toString()
                        ) as CodexNotebookAsJSONData;
                        const codexNotebook = JSON.parse(
                            Buffer.from(codexData).toString()
                        ) as CodexNotebookAsJSONData;

                        debug(`File has ${codexNotebook.cells.length} cells`);

                        // Create maps for quick lookup of cells by ID
                        const sourceCellsMap = new Map(
                            sourceNotebook.cells
                                .filter((cell) => cell.metadata?.id && cell.metadata?.type === CodexCellTypes.TEXT)
                                .map((cell) => [cell.metadata.id, cell])
                        );

                        const codexCellsMap = new Map(
                            codexNotebook.cells
                                .filter((cell) => cell.metadata?.id && cell.metadata?.type === CodexCellTypes.TEXT)
                                .map((cell) => [cell.metadata.id, cell])
                        );

                        // First pass: collect all possible metadata fields (excluding edits)
                        const allMetadataFields = new Set<string>();
                        for (const [cellId, codexCell] of codexCellsMap) {
                            const cellMetadata = codexCell.metadata as { type: string; id: string; data?: any; };
                            if (cellMetadata.data && typeof cellMetadata.data === 'object') {
                                Object.keys(cellMetadata.data).forEach(field => {
                                    if (field !== 'edits') {
                                        allMetadataFields.add(field);
                                    }
                                });
                            }
                        }

                        // Sort metadata fields for consistent column order
                        const sortedMetadataFields = Array.from(allMetadataFields).sort();

                        // Collect all verse data with metadata, preserving original cell order
                        const verseData: Array<{
                            id: string;
                            source: string;
                            target: string;
                            metadata: { [key: string]: any; };
                        }> = [];

                        // Process cells in their original order from the notebook
                        for (const codexCell of codexNotebook.cells) {
                            if (codexCell.kind === 2) { // vscode.NotebookCellKind.Code
                                const cellMetadata = codexCell.metadata as { type: string; id: string; data?: any; };

                                if (cellMetadata.type === CodexCellTypes.TEXT && cellMetadata.id) {
                                    totalCells++;
                                    const sourceCell = sourceCellsMap.get(cellMetadata.id);

                                    // Include the verse even if source is missing (will be empty)
                                    const sourceContent = sourceCell?.value || "";
                                    const targetContent = codexCell.value || "";

                                    // Extract metadata (excluding edits)
                                    const metadata: { [key: string]: any; } = {};
                                    if (cellMetadata.data && typeof cellMetadata.data === 'object') {
                                        for (const field of sortedMetadataFields) {
                                            metadata[field] = cellMetadata.data[field] || "";
                                        }
                                    }

                                    verseData.push({
                                        id: cellMetadata.id,
                                        source: sourceContent,
                                        target: targetContent,
                                        metadata: metadata
                                    });

                                    totalVerses++;
                                }
                            }
                        }

                        // Skip empty files
                        if (verseData.length === 0) {
                            debug(`Skipping file with no verses: ${file.fsPath}`);
                            skippedFiles++;
                            continue;
                        }

                        // Data is already in correct order from original notebook

                        // Generate delimited content with metadata columns
                        const metadataHeaders = sortedMetadataFields.map(field => field).join(delimiter);
                        const headerRow = metadataHeaders
                            ? `ID${delimiter}Source${delimiter}Target${delimiter}${metadataHeaders}\n`
                            : `ID${delimiter}Source${delimiter}Target\n`;
                        let content = headerRow;

                        for (const verse of verseData) {
                            const escapedId = escapeFunction(verse.id);
                            const escapedSource = escapeFunction(verse.source);
                            const escapedTarget = escapeFunction(verse.target);

                            // Add metadata values with proper timestamp formatting
                            const metadataValues = sortedMetadataFields.map(field => {
                                const value = verse.metadata[field];
                                const formattedValue = formatTimestampField(field, value);
                                return escapeFunction(formattedValue);
                            }).join(delimiter);

                            const row = metadataValues
                                ? `${escapedId}${delimiter}${escapedSource}${delimiter}${escapedTarget}${delimiter}${metadataValues}\n`
                                : `${escapedId}${delimiter}${escapedSource}${delimiter}${escapedTarget}\n`;

                            content += row;
                        }

                        // Write file
                        const timestamp = new Date().toISOString().replace(/[:.]/g, "-");
                        const exportFileName = `${currentBookCode}_${timestamp}.${fileExtension}`;
                        const exportFile = vscode.Uri.joinPath(exportFolder, exportFileName);
                        await vscode.workspace.fs.writeFile(exportFile, Buffer.from(content));

                        exportedFiles++;
                        debug(`${formatName} file created: ${exportFile.fsPath} with ${verseData.length} verses`);
                    } catch (error) {
                        console.error(`Error processing file ${file.fsPath}:`, error);
                        skippedFiles++;
                        vscode.window.showErrorMessage(
                            `Error exporting ${basename(file.fsPath)}: ${error instanceof Error ? error.message : String(error)}`
                        );
                    }
                }

                // Show completion message
                const skippedMessage = skippedFiles > 0 ? ` (${skippedFiles} files skipped)` : "";
                vscode.window.showInformationMessage(
                    `${formatName} Export completed: ${totalVerses} verses from ${exportedFiles} files exported to ${userSelectedPath}${skippedMessage}`
                );
            }
        );
    } catch (error) {
        console.error(`${format.toUpperCase()} Export failed:`, error);
        vscode.window.showErrorMessage(`${format.toUpperCase()} Export failed: ${error}`);
    }
}

// TODO: Add an html export - one file per chapter.. perhaps a default css file if needed. last part of id as superscript. Only show ids on TEXT rather than PARATEXT cells.<|MERGE_RESOLUTION|>--- conflicted
+++ resolved
@@ -546,11 +546,7 @@
                         totalCells++;
                         if (cell.kind === 2) {
                             // vscode.NotebookCellKind.Code
-<<<<<<< HEAD
                             const cellMetadata = cell.metadata;
-=======
-                            const cellMetadata = cell.metadata as { type: string; id: string; };
->>>>>>> def588f7
 
                             if (cellMetadata.type === "paratext" && cell.value.startsWith("<h1>")) {
                                 debug("Found chapter heading cell");
@@ -838,11 +834,7 @@
                         // First pass: identify all chapters
                         const chapterCells: { [key: string]: number; } = {};
                         for (const cell of relevantCells) {
-<<<<<<< HEAD
                             const cellMetadata = cell.metadata;
-=======
-                            const cellMetadata = cell.metadata as { type: string; id: string; };
->>>>>>> def588f7
                             const cellContent = cell.value.trim();
 
                             if (
@@ -881,11 +873,7 @@
 
                         // Second pass: process cells with proper chapter handling
                         for (const cell of relevantCells) {
-<<<<<<< HEAD
                             const cellMetadata = cell.metadata;
-=======
-                            const cellMetadata = cell.metadata as { type: string; id: string; };
->>>>>>> def588f7
                             let cellContent = cell.value.trim();
 
                             // Convert HTML to USFM
@@ -1221,26 +1209,19 @@
                     // Extract book code from filename (e.g., "MAT.codex" -> "MAT")
                     const bookCode = basename(file.fsPath).split(".")[0] || "";
                     const chapters: { [key: string]: string; } = {};
-<<<<<<< HEAD
 
                     // Filter out merged cells before processing
                     const activeCells = cells.filter((cell) => {
-                        const metadata = cell.metadata as any;
-                        return !metadata?.merged;
+                        const metadata = cell.metadata;
+                        return !metadata?.data?.merged;
                     });
-=======
->>>>>>> def588f7
 
                     // First pass: Organize content by chapters
                     for (const cell of activeCells) {
                         totalCells++;
                         if (cell.kind === 2) {
                             // vscode.NotebookCellKind.Code
-<<<<<<< HEAD
                             const cellMetadata = cell.metadata;
-=======
-                            const cellMetadata = cell.metadata as { type: string; id: string; };
->>>>>>> def588f7
                             const cellContent = cell.value.trim();
 
                             if (!cellContent) continue;
@@ -1502,11 +1483,7 @@
                         totalCells++;
                         if (codexCell.kind === 2) {
                             // vscode.NotebookCellKind.Code
-<<<<<<< HEAD
                             const cellMetadata = codexCell.metadata;
-=======
-                            const cellMetadata = codexCell.metadata as { type: string; id: string; };
->>>>>>> def588f7
                             const cellContent = codexCell.value.trim();
 
                             if (!cellContent) continue;
