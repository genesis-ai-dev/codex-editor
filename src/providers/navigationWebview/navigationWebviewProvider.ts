--- conflicted
+++ resolved
@@ -12,12 +12,8 @@
 import { addMetadataEdit } from "../../utils/editMapUtils";
 import { getAuthApi } from "../../extension";
 import { CustomNotebookMetadata } from "../../../types";
-<<<<<<< HEAD
-import { getCorrespondingSourceUri } from "../../utils/codexNotebookUtils";
+import { getCorrespondingSourceUri, findCodexFilesByBookAbbr } from "../../utils/codexNotebookUtils";
 import { CodexCellTypes } from "../../../types/enums";
-=======
-import { getCorrespondingSourceUri, findCodexFilesByBookAbbr } from "../../utils/codexNotebookUtils";
->>>>>>> f4b5090d
 
 interface CodexMetadata {
     id: string;
