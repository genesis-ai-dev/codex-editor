--- conflicted
+++ resolved
@@ -24,6 +24,7 @@
     corpusMarker?: string;
     progress?: number;
     fileDisplayName?: string;
+    fileDisplayName?: string;
 }
 
 interface BibleBookInfo {
@@ -62,11 +63,17 @@
     private loadBibleBookMap(): void {
         console.log("Loading bible book map for Navigation...");
         // Build the book map from default data only; display names come from metadata.fileDisplayName
+        // Build the book map from default data only; display names come from metadata.fileDisplayName
         const defaultBooks: any[] = [...bibleData];
         this.bibleBookMap.clear();
         defaultBooks.forEach((book) => {
             if (book.abbr) {
                 this.bibleBookMap.set(book.abbr, {
+                    name: book.name,
+                    abbr: book.abbr,
+                    ord: book.ord,
+                    testament: book.testament,
+                    osisId: book.osisId,
                     name: book.name,
                     abbr: book.abbr,
                     ord: book.ord,
@@ -314,7 +321,11 @@
                 try {
                     const { bookAbbr, newBookName } = message.content;
                     await this.updateBookName(bookAbbr, newBookName);
+                    const { bookAbbr, newBookName } = message.content;
+                    await this.updateBookName(bookAbbr, newBookName);
                 } catch (error) {
+                    console.error("Error updating book name:", error);
+                    vscode.window.showErrorMessage(`Failed to update book name: ${error}`);
                     console.error("Error updating book name:", error);
                     vscode.window.showErrorMessage(`Failed to update book name: ${error}`);
                 }
@@ -452,12 +463,15 @@
                         attachments: cell.metadata.attachments,
                         metadata: { selectedAudioId: cell?.metadata?.selectedAudioId },
                     });
+                        metadata: { selectedAudioId: cell?.metadata?.selectedAudioId },
+                    });
                     return cellValueData;
                 }
             );
 
             // Compute audio completion based on attachments (mirrors editor logic)
             const cellsWithAudioValues = unmergedCells.filter((cell) =>
+                cellHasAudioUsingAttachments(cell?.metadata?.attachments, cell?.metadata?.selectedAudioId)
                 cellHasAudioUsingAttachments(cell?.metadata?.attachments, cell?.metadata?.selectedAudioId)
             ).length;
 
@@ -474,6 +488,8 @@
 
             // Compute per-level validation percentages for text and audio
             const countNonDeleted = (arr: any[] | undefined) => (arr || []).filter((v: any) => !v.isDeleted).length;
+            const textValidationCounts = cellWithValidatedData.map((c) => countNonDeleted(c.validatedBy));
+            const audioValidationCounts = cellWithValidatedData.map((c) => countNonDeleted(c.audioValidatedBy));
             const textValidationCounts = cellWithValidatedData.map((c) => countNonDeleted(c.validatedBy));
             const audioValidationCounts = cellWithValidatedData.map((c) => countNonDeleted(c.audioValidatedBy));
 
@@ -508,6 +524,7 @@
             const label = fileNameAbbr;
             const sortOrder = bookInfo?.ord;
             const corpusMarker = metadata?.corpusMarker || bookInfo?.testament;
+            const corpusMarker = metadata?.corpusMarker || bookInfo?.testament;
 
             return {
                 uri,
@@ -527,6 +544,7 @@
                 },
                 sortOrder,
                 fileDisplayName: metadata?.fileDisplayName,
+                fileDisplayName: metadata?.fileDisplayName,
             };
         } catch (error) {
             console.warn(`Failed to read metadata for ${uri.fsPath}:`, error);
@@ -577,6 +595,7 @@
                 const sums = new Array(len).fill(0);
                 let count = 0;
                 itemsInGroup.forEach((it) => {
+                    const arr = it.progress?.[key] as number[] | undefined;
                     const arr = it.progress?.[key] as number[] | undefined;
                     if (arr && arr.length === len) {
                         for (let i = 0; i < len; i++) sums[i] += arr[i];
@@ -812,6 +831,18 @@
 
                         if (resolved === oldCorpusLabel) {
                             notebookData.metadata = { ...notebookData.metadata, corpusMarker: newCorpusName };
+                        const metadata = notebookData.metadata;
+
+                        const fileNameAbbr = path.basename(uri.fsPath, ".codex");
+                        const bookInfo = this.bibleBookMap.get(fileNameAbbr);
+
+                        // Resolve corpus marker using same logic as grouping
+                        let resolved = (metadata?.corpusMarker ?? bookInfo?.testament) as string | undefined;
+                        if (resolved === "Old Testament") resolved = "OT";
+                        if (resolved === "New Testament") resolved = "NT";
+
+                        if (resolved === oldCorpusLabel) {
+                            notebookData.metadata = { ...notebookData.metadata, corpusMarker: newCorpusName };
 
                             // Serialize and save the updated notebook
                             const updatedContent = await this.serializer.serializeNotebook(
@@ -903,7 +934,6 @@
                                 new vscode.CancellationTokenSource().token
                             );
 
-<<<<<<< HEAD
                             // Get current user for edit history
                             let currentUser = "anonymous";
                             try {
@@ -929,10 +959,6 @@
                             }
 
                             // Update metadata to add fileDisplayName (preserve originalName)
-=======
-                            // Update metadata to add fileDisplayName (preserve originalName)
-                            const metadata = notebookData.metadata;
->>>>>>> 580651f4
                             notebookData.metadata = {
                                 ...metadata,
                                 fileDisplayName: newBookName,
