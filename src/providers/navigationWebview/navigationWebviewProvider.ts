import * as vscode from "vscode";
import * as path from "path";
import * as fs from "fs";
import { CodexContentSerializer } from "../../serializer";
import bibleData from "../../../webviews/codex-webviews/src/assets/bible-books-lookup.json";

interface CodexMetadata {
    id: string;
    originalName: string;
    sourceFsPath?: string;
    codexFsPath?: string;
    navigation: any[];
    sourceCreatedAt?: string;
    codexLastModified?: string;
    gitStatus?: string;
    corpusMarker?: string;
    progress?: number;
}

interface BibleBookInfo {
    name: string;
    abbr: string;
    ord: string;
    testament: string;
    osisId: string;
}

export interface CodexItem {
    uri: vscode.Uri;
    label: string;
    type: "corpus" | "codexDocument" | "dictionary";
    children?: CodexItem[];
    corpusMarker?: string;
    progress?: number;
    sortOrder?: string;
}

export class NavigationWebviewProvider implements vscode.WebviewViewProvider {
    public static readonly viewType = "codex-editor.navigation";
    private _view?: vscode.WebviewView;
    private codexItems: CodexItem[] = [];
    private dictionaryItems: CodexItem[] = [];
    private disposables: vscode.Disposable[] = [];
    private isBuilding = false;
    private serializer = new CodexContentSerializer();
    private bibleBookMap: Map<string, BibleBookInfo> = new Map();

    constructor(private readonly context: vscode.ExtensionContext) {
        this.loadBibleBookMap();
        this.buildInitialData();
        this.registerWatchers();
    }

    private loadBibleBookMap(): void {
        console.log("Loading bible book map for Navigation...");
        let bookDataToUse: any[] = bibleData;
        try {
            const workspaceFolders = vscode.workspace.workspaceFolders;
            if (workspaceFolders && workspaceFolders.length > 0) {
                const workspaceRoot = workspaceFolders[0].uri.fsPath;
                const localizedPath = path.join(workspaceRoot, "localized-books.json");
                if (fs.existsSync(localizedPath)) {
                    console.log("Navigation: Found localized-books.json, loading...");
                    const raw = fs.readFileSync(localizedPath, "utf8");
                    bookDataToUse = JSON.parse(raw);
                    console.log("Navigation: Localized books loaded successfully");
                } else {
                    console.log("Navigation: localized-books.json not found, using defaults.");
                }
            }
        } catch (err) {
            console.error("Navigation: Error loading localized-books.json:", err);
            bookDataToUse = bibleData;
        }

        this.bibleBookMap.clear();
        bookDataToUse.forEach((book) => {
            if (book.abbr) {
                this.bibleBookMap.set(book.abbr, {
                    name: book.name,
                    abbr: book.abbr,
                    ord: book.ord,
                    testament: book.testament,
                    osisId: book.osisId,
                });
            }
        });
        console.log("Navigation: Bible book map created/updated with size:", this.bibleBookMap.size);
    }

    public async resolveWebviewView(webviewView: vscode.WebviewView) {
        this._view = webviewView;

        webviewView.webview.options = {
            enableScripts: true,
            localResourceRoots: [this.context.extensionUri],
        };

        // Set up the HTML content
        webviewView.webview.html = await this.getHtmlForWebview(webviewView);

        // Handle messages from the webview
        webviewView.webview.onDidReceiveMessage(async (message) => {
            switch (message.command) {
                case "openFile":
                    try {
                        // Now message.uri is already a string path, no need to convert from Uri object
                        // Handle both Windows and Unix paths
                        const normalizedPath = message.uri.replace(/\\/g, "/");
                        const uri = vscode.Uri.file(normalizedPath);

                        if (message.type === "codexDocument") {
                            await vscode.commands.executeCommand(
                                "vscode.openWith",
                                uri,
                                "codex.cellEditor"
                            );
                        } else if (message.type === "dictionary") {
                            await vscode.commands.executeCommand(
                                "vscode.openWith",
                                uri,
                                "codex.dictionaryEditor"
                            );
                        } else {
                            const doc = await vscode.workspace.openTextDocument(uri);
                            await vscode.window.showTextDocument(doc);
                        }
                    } catch (error) {
                        console.error("Error opening file:", error, "Path:", message.uri);
                        vscode.window.showErrorMessage(`Error opening file: ${error}`);
                    }
                    break;
                case "refresh":
                    this.loadBibleBookMap();
                    await this.buildInitialData();
                    break;
                case "webviewReady":
                    this.loadBibleBookMap();
                    await this.buildInitialData();
                    break;
<<<<<<< HEAD
                case "getBookNames": {
                    this.loadBibleBookMap();
                    if (this._view) {
                        this._view.webview.postMessage({
                            command: "setBibleBookMap",
                            data: Array.from(this.bibleBookMap.entries()),
                        });
                    }
                    break;
                }
=======
                case "navigateToMainMenu":
                    try {
                        await vscode.commands.executeCommand("codex-editor.navigateToMainMenu");
                    } catch (error) {
                        console.error("Error navigating to main menu:", error);
                    }
                    break;
>>>>>>> a11f3007
            }
        });

        // Initial data load
        if (this.codexItems.length === 0 && this.dictionaryItems.length === 0) {
            this.loadBibleBookMap();
            await this.buildInitialData();
        } else {
            this.sendItemsToWebview();
        }
    }

    private async getHtmlForWebview(webviewView: vscode.WebviewView): Promise<string> {
        const styleResetUri = webviewView.webview.asWebviewUri(
            vscode.Uri.joinPath(this.context.extensionUri, "src", "assets", "reset.css")
        );
        const styleVSCodeUri = webviewView.webview.asWebviewUri(
            vscode.Uri.joinPath(this.context.extensionUri, "src", "assets", "vscode.css")
        );
        const scriptUri = webviewView.webview.asWebviewUri(
            vscode.Uri.joinPath(
                this.context.extensionUri,
                "webviews",
                "codex-webviews",
                "dist",
                "NavigationView",
                "index.js"
            )
        );
        const codiconsUri = webviewView.webview.asWebviewUri(
            vscode.Uri.joinPath(
                this.context.extensionUri,
                "node_modules",
                "@vscode/codicons",
                "dist",
                "codicon.css"
            )
        );

        const nonce = this.getNonce();

        return /* html */ `
            <!DOCTYPE html>
            <html lang="en">
            <head>
                <meta charset="UTF-8">
                <meta name="viewport" content="width=device-width, initial-scale=1.0">
                <meta http-equiv="Content-Security-Policy" content="default-src 'none';
                    img-src ${webviewView.webview.cspSource} https: data:;
                    style-src ${webviewView.webview.cspSource} 'unsafe-inline';
                    script-src 'nonce-${nonce}';
                    font-src ${webviewView.webview.cspSource};">
                <link href="${styleResetUri}" rel="stylesheet">
                <link href="${styleVSCodeUri}" rel="stylesheet">
                <link href="${codiconsUri}" rel="stylesheet">
                <script nonce="${nonce}">
                    const vscode = acquireVsCodeApi();
                </script>
                <style>
                    .progress-container {
                        margin: 6px 0;
                    }
                    
                    .progress-label {
                        display: flex;
                        justify-content: space-between;
                        margin-bottom: 4px;
                        font-size: 12px;
                        color: var(--vscode-foreground);
                        opacity: 0.8;
                    }
                    
                    .progress-bar {
                        height: 4px;
                        border-radius: 2px;
                        background-color: var(--vscode-progressBar-background);
                        position: relative;
                        overflow: hidden;
                        transition: all 0.3s ease;
                    }
                    
                    .progress-fill {
                        height: 100%;
                        border-radius: 2px;
                        background: linear-gradient(90deg, 
                            var(--vscode-progressBar-background) 0%, 
                            var(--vscode-charts-green) 100%);
                        transition: width 0.5s ease-out;
                    }
                    
                    .progress-complete .progress-fill {
                        background: var(--vscode-charts-green);
                    }
                    
                    .tree-item {
                        padding: 6px 0;
                        cursor: pointer;
                        transition: background-color 0.2s;
                    }
                    
                    .tree-item:hover {
                        background-color: var(--vscode-list-hoverBackground);
                    }
                    
                    .tree-item-content {
                        display: flex;
                        align-items: center;
                        padding: 0 8px;
                    }
                    
                    .item-icon {
                        margin-right: 6px;
                        color: var(--vscode-foreground);
                        opacity: 0.7;
                    }
                    
                    .folder-icon {
                        color: var(--vscode-charts-yellow);
                    }
                    
                    .file-icon {
                        color: var(--vscode-charts-blue);
                    }
                    
                    .dictionary-icon {
                        color: var(--vscode-charts-purple);
                    }
                    
                    .search-container {
                        padding: 8px;
                        position: sticky;
                        top: 0;
                        background: var(--vscode-sideBar-background);
                        z-index: 10;
                        display: flex;
                        align-items: center;
                    }
                    
                    .search-input {
                        flex: 1;
                        height: 24px;
                        border-radius: 4px;
                        background: var(--vscode-input-background);
                        border: 1px solid var(--vscode-input-border, transparent);
                        color: var(--vscode-input-foreground);
                        padding: 0 8px;
                        outline: none;
                    }
                    
                    .search-input:focus {
                        border-color: var(--vscode-focusBorder);
                    }
                    
                    .refresh-button {
                        margin-left: 8px;
                        display: flex;
                        align-items: center;
                        justify-content: center;
                        width: 24px;
                        height: 24px;
                        border-radius: 4px;
                        background: transparent;
                        border: none;
                        color: var(--vscode-foreground);
                        cursor: pointer;
                    }
                    
                    .refresh-button:hover {
                        background: var(--vscode-button-hoverBackground);
                    }
                    
                    .header {
                        font-size: 13px;
                        font-weight: 600;
                        text-transform: uppercase;
                        letter-spacing: 0.5px;
                        padding: 8px;
                        color: var(--vscode-foreground);
                        opacity: 0.6;
                        border-bottom: 1px solid var(--vscode-panel-border);
                    }
                    
                    .complete-check {
                        margin-left: auto;
                        color: var(--vscode-charts-green);
                    }
                </style>
            </head>
            <body>
                <div id="root"></div>
                <script nonce="${nonce}" src="${scriptUri}"></script>
            </body>
            </html>
        `;
    }

    private async buildInitialData(): Promise<void> {
        if (this.isBuilding) {
            return;
        }

        this.isBuilding = true;

        try {
            const workspaceFolders = vscode.workspace.workspaceFolders;
            if (!workspaceFolders?.length) {
                this.codexItems = [];
                this.dictionaryItems = [];
                return;
            }

            const rootUri = workspaceFolders[0].uri;
            const codexPattern = new vscode.RelativePattern(
                rootUri.fsPath,
                "files/target/**/*.codex"
            );
            const dictPattern = new vscode.RelativePattern(rootUri.fsPath, "files/**/*.dictionary");

            const [codexUris, dictUris] = await Promise.all([
                vscode.workspace.findFiles(codexPattern),
                vscode.workspace.findFiles(dictPattern),
            ]);

            // Process codex files with metadata
            const codexItemsWithMetadata = await Promise.all(
                codexUris.map(async (uri) => this.makeCodexItemWithMetadata(uri))
            );

            // Group by corpus
            const groupedItems = this.groupByCorpus(codexItemsWithMetadata);
            this.codexItems = groupedItems;

            // Process dictionary items
            this.dictionaryItems = dictUris.map((uri) => this.makeDictionaryItem(uri));

            this.sendItemsToWebview();
        } catch (error) {
            console.error("Error building data:", error);
            vscode.window.showErrorMessage(`Error loading codex files: ${error}`);
        } finally {
            this.isBuilding = false;
        }
    }

    private async makeCodexItemWithMetadata(uri: vscode.Uri): Promise<CodexItem> {
        try {
            const content = await vscode.workspace.fs.readFile(uri);
            const notebookData = await this.serializer.deserializeNotebook(
                content,
                new vscode.CancellationTokenSource().token
            );

            const metadata = notebookData.metadata as CodexMetadata;
            const fileNameAbbr = path.basename(uri.fsPath, ".codex");

            // Calculate progress based on cells with values
            const totalCells = notebookData.cells.length;
            const cellsWithValues = notebookData.cells.filter(
                (cell) => cell.value && cell.value.trim().length > 0
            ).length;
            const progress = totalCells > 0 ? (cellsWithValues / totalCells) * 100 : 0;

            const bookInfo = this.bibleBookMap.get(fileNameAbbr);
            const label = fileNameAbbr;
            const sortOrder = bookInfo?.ord;
            const corpusMarker = bookInfo?.testament || metadata?.corpusMarker;

            return {
                uri,
                label,
                type: "codexDocument",
                corpusMarker: corpusMarker,
                progress: progress,
                sortOrder,
            };
        } catch (error) {
            console.warn(`Failed to read metadata for ${uri.fsPath}:`, error);
            return this.makeCodexItem(uri);
        }
    }

    private groupByCorpus(items: CodexItem[]): CodexItem[] {
        const corpusGroups = new Map<string, CodexItem[]>();
        const ungroupedItems: CodexItem[] = [];

        items.forEach((item) => {
            let resolvedCorpusMarker = item.corpusMarker;
            if (!resolvedCorpusMarker) {
                const bookInfo = this.bibleBookMap.get(item.label);
                resolvedCorpusMarker = bookInfo?.testament;
            }
            if (resolvedCorpusMarker === "Old Testament") resolvedCorpusMarker = "OT";
            if (resolvedCorpusMarker === "New Testament") resolvedCorpusMarker = "NT";

            if (resolvedCorpusMarker) {
                const group = corpusGroups.get(resolvedCorpusMarker) || [];
                group.push(item);
                corpusGroups.set(resolvedCorpusMarker, group);
            } else {
                ungroupedItems.push(item);
            }
        });

        const groupedItems: CodexItem[] = [];
        corpusGroups.forEach((itemsInGroup, corpusMarker) => {
            const totalProgress = itemsInGroup.reduce((sum, item) => sum + (item.progress || 0), 0);
            const averageProgress = itemsInGroup.length > 0 ? totalProgress / itemsInGroup.length : 0;

            let sortedItems = itemsInGroup.sort((a, b) => {
                if (a.sortOrder && b.sortOrder) {
                    return a.sortOrder.localeCompare(b.sortOrder);
                }
                return a.label.localeCompare(b.label);
            });

            groupedItems.push({
                uri: itemsInGroup[0].uri,
                label: corpusMarker,
                type: "corpus",
                children: sortedItems,
                progress: averageProgress,
            });
        });

        return [
            ...groupedItems.sort((a, b) => {
                if (a.label === "OT") return -1;
                if (b.label === "OT") return 1;
                if (a.label === "NT") return -1;
                if (b.label === "NT") return 1;

                return a.label.localeCompare(b.label);
            }),
            ...ungroupedItems.sort((a, b) => a.label.localeCompare(b.label)),
        ];
    }

    private makeCodexItem(uri: vscode.Uri): CodexItem {
        const fileNameAbbr = path.basename(uri.fsPath, ".codex");
        const bookInfo = this.bibleBookMap.get(fileNameAbbr);

        return {
            uri,
            label: fileNameAbbr,
            type: "codexDocument",
            sortOrder: bookInfo?.ord,
            corpusMarker: bookInfo?.testament,
        };
    }

    private makeDictionaryItem(uri: vscode.Uri): CodexItem {
        const fileName = path.basename(uri.fsPath, ".dictionary");
        return {
            uri,
            label: fileName,
            type: "dictionary",
        };
    }

    private registerWatchers(): void {
        const workspaceFolders = vscode.workspace.workspaceFolders;
        if (!workspaceFolders?.length) {
            return;
        }

        const rootUri = workspaceFolders[0].uri;
        const codexWatcherPattern = new vscode.RelativePattern(
            rootUri.fsPath,
            "files/target/**/*.codex"
        );
        const dictWatcherPattern = new vscode.RelativePattern(
            rootUri.fsPath,
            "files/**/*.dictionary"
        );

        const codexWatcher = vscode.workspace.createFileSystemWatcher(codexWatcherPattern);
        const dictWatcher = vscode.workspace.createFileSystemWatcher(dictWatcherPattern);

        this.disposables.push(
            codexWatcher,
            dictWatcher,
            codexWatcher.onDidCreate(() => this.buildInitialData()),
            codexWatcher.onDidChange(() => this.buildInitialData()),
            codexWatcher.onDidDelete(() => this.buildInitialData()),
            dictWatcher.onDidCreate(() => this.buildInitialData()),
            dictWatcher.onDidChange(() => this.buildInitialData()),
            dictWatcher.onDidDelete(() => this.buildInitialData())
        );
    }

    private sendItemsToWebview(): void {
        if (this._view) {
            const serializedCodexItems = this.codexItems.map((item) => this.serializeItem(item));
            const serializedDictItems = this.dictionaryItems.map((item) =>
                this.serializeItem(item)
            );

            this._view.webview.postMessage({
                command: "updateItems",
                codexItems: serializedCodexItems,
                dictionaryItems: serializedDictItems,
            });

            if (this.bibleBookMap) {
                this._view.webview.postMessage({
                    command: "setBibleBookMap",
                    data: Array.from(this.bibleBookMap.entries()),
                });
            }
        }
    }

    private serializeItem(item: CodexItem): any {
        return {
            ...item,
            uri: item.uri.fsPath,
            children: item.children
                ? item.children.map((child) => this.serializeItem(child))
                : undefined,
        };
    }

    private getNonce(): string {
        let text = "";
        const possible = "ABCDEFGHIJKLMNOPQRSTUVWXYZabcdefghijklmnopqrstuvwxyz0123456789";
        for (let i = 0; i < 32; i++) {
            text += possible.charAt(Math.floor(Math.random() * possible.length));
        }
        return text;
    }

    public dispose(): void {
        this.disposables.forEach((d) => d.dispose());
    }
}<|MERGE_RESOLUTION|>--- conflicted
+++ resolved
@@ -138,7 +138,6 @@
                     this.loadBibleBookMap();
                     await this.buildInitialData();
                     break;
-<<<<<<< HEAD
                 case "getBookNames": {
                     this.loadBibleBookMap();
                     if (this._view) {
@@ -149,7 +148,6 @@
                     }
                     break;
                 }
-=======
                 case "navigateToMainMenu":
                     try {
                         await vscode.commands.executeCommand("codex-editor.navigateToMainMenu");
@@ -157,7 +155,6 @@
                         console.error("Error navigating to main menu:", error);
                     }
                     break;
->>>>>>> a11f3007
             }
         });
 
