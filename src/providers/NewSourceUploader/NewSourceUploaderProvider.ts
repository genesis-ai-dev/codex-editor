--- conflicted
+++ resolved
@@ -11,11 +11,8 @@
 import { createStandardizedFilename } from "../../utils/bookNameUtils";
 import { CodexContentSerializer } from "../../serializer";
 import { getCorpusMarkerForBook } from "../../../sharedUtils/corpusUtils";
-<<<<<<< HEAD
-=======
 import { migrateLocalizedBooksToMetadata as migrateLocalizedBooks } from "./localizedBooksMigration/localizedBooksMigration";
 import { removeLocalizedBooksJsonIfPresent as removeLocalizedBooksJson } from "./localizedBooksMigration/removeLocalizedBooksJson";
->>>>>>> 580651f4
 
 const DEBUG_NEW_SOURCE_UPLOADER_PROVIDER = false;
 function debug(message: string, ...args: any[]): void {
@@ -809,111 +806,7 @@
      * @param codexUris Optional array of codex URIs to migrate. If provided, uses these directly instead of searching.
      */
     private async migrateLocalizedBooksToMetadata(codexUris?: vscode.Uri[]): Promise<void> {
-<<<<<<< HEAD
-        try {
-            const workspaceFolder = vscode.workspace.workspaceFolders?.[0];
-            if (!workspaceFolder) {
-                return;
-            }
-
-            const localizedUri = vscode.Uri.joinPath(workspaceFolder.uri, "localized-books.json");
-            let localizedBooks: Array<{ abbr: string; name: string; ord?: string; testament?: string; }> = [];
-
-            // Check if localized-books.json exists and read it
-            try {
-                await vscode.workspace.fs.stat(localizedUri);
-            } catch (statError: any) {
-                // File doesn't exist, nothing to migrate
-                return;
-            }
-
-            try {
-                const fileContent = await vscode.workspace.fs.readFile(localizedUri);
-                const content = new TextDecoder().decode(fileContent);
-                localizedBooks = JSON.parse(content);
-
-                if (!Array.isArray(localizedBooks)) {
-                    console.warn("localized-books.json is not an array, skipping migration");
-                    return;
-                }
-            } catch (err: any) {
-                // File doesn't exist or is invalid, nothing to migrate
-                if (err.code !== "FileNotFound") {
-                    console.warn("Failed to read localized-books.json:", err);
-                }
-                return;
-            }
-
-            if (localizedBooks.length === 0) {
-                return;
-            }
-
-            const serializer = new CodexContentSerializer();
-            let migratedCount = 0;
-
-            // Use provided URIs or search for all codex files
-            let allCodexUris: vscode.Uri[] = [];
-            if (codexUris && codexUris.length > 0) {
-                allCodexUris = codexUris;
-            } else {
-                const rootUri = workspaceFolder.uri;
-                const codexPattern = new vscode.RelativePattern(rootUri.fsPath, "files/target/**/*.codex");
-                allCodexUris = await vscode.workspace.findFiles(codexPattern);
-            }
-
-            // Process each book in localized-books.json
-            for (const book of localizedBooks) {
-                if (!book.abbr || !book.name) {
-                    console.warn(`Skipping book entry with missing abbr or name:`, book);
-                    continue;
-                }
-
-                // Find matching codex files by book abbreviation
-                const matchingUris = allCodexUris.filter(uri => {
-                    const fileNameAbbr = path.basename(uri.fsPath, ".codex");
-                    return fileNameAbbr === book.abbr;
-                });
-
-                // Update each matching codex file
-                for (const uri of matchingUris) {
-                    try {
-                        const content = await vscode.workspace.fs.readFile(uri);
-                        const notebookData = await serializer.deserializeNotebook(
-                            content,
-                            new vscode.CancellationTokenSource().token
-                        );
-
-                        // Ensure metadata exists, then update it with fileDisplayName
-                        const existingMetadata = notebookData.metadata || {};
-                        notebookData.metadata = {
-                            ...existingMetadata,
-                            fileDisplayName: book.name.trim(),
-                        };
-
-                        // Serialize and save the updated notebook
-                        const updatedContent = await serializer.serializeNotebook(
-                            notebookData,
-                            new vscode.CancellationTokenSource().token
-                        );
-
-                        await vscode.workspace.fs.writeFile(uri, updatedContent);
-                        migratedCount++;
-                    } catch (error) {
-                        console.error(`Error migrating fileDisplayName for ${uri.fsPath}:`, error);
-                        // Continue with other files even if one fails
-                    }
-                }
-            }
-
-            if (migratedCount > 0) {
-                console.log(`Migrated ${migratedCount} book display name(s) from localized-books.json to codex metadata`);
-            }
-        } catch (err) {
-            console.error("Failed to migrate localized-books.json:", err);
-        }
-=======
         await migrateLocalizedBooks(codexUris);
->>>>>>> 580651f4
     }
 
     /**
@@ -921,27 +814,7 @@
      * This ensures that newly uploaded sources don't inherit stale overrides.
      */
     private async removeLocalizedBooksJsonIfPresent(): Promise<void> {
-<<<<<<< HEAD
-        try {
-            const workspaceFolder = vscode.workspace.workspaceFolders?.[0];
-            if (!workspaceFolder) {
-                return;
-            }
-            const localizedUri = vscode.Uri.joinPath(workspaceFolder.uri, "localized-books.json");
-            try {
-                // If the file exists, delete it (no trash, non-recursive)
-                await vscode.workspace.fs.stat(localizedUri);
-                await vscode.workspace.fs.delete(localizedUri, { recursive: false, useTrash: false });
-                console.log("Removed localized-books.json after source upload");
-            } catch {
-                // File does not exist; nothing to remove
-            }
-        } catch (err) {
-            console.warn("Failed to remove localized-books.json:", err);
-        }
-=======
         await removeLocalizedBooksJson();
->>>>>>> 580651f4
     }
 
     private async handleWriteTranslation(
