--- conflicted
+++ resolved
@@ -18,13 +18,8 @@
 import { CodexCell } from "../../utils/codexNotebookUtils";
 import { CodexCellTypes } from "../../../types/enums";
 import { importBookNamesFromXmlContent } from "../../bookNameSettings/bookNameSettings";
-<<<<<<< HEAD
-import { createStandardizedFilename } from "../../utils/bookNameUtils";
-=======
 import { createStandardizedFilename, extractUsfmCodeFromFilename, getBookDisplayName } from "../../utils/bookNameUtils";
-import { getNotebookMetadataManager } from "../../utils/notebookMetadataManager";
 import { CodexContentSerializer } from "../../serializer";
->>>>>>> 934aff35
 import { getCorpusMarkerForBook } from "../../../sharedUtils/corpusUtils";
 import { getNotebookMetadataManager } from "../../utils/notebookMetadataManager";
 import { migrateLocalizedBooksToMetadata as migrateLocalizedBooks } from "./localizedBooksMigration/localizedBooksMigration";
@@ -403,21 +398,10 @@
             ...(processedNotebook.metadata?.originalHash && {
                 originalHash: processedNotebook.metadata.originalHash
             }),
-<<<<<<< HEAD
-            // Preserve RTF Pandoc metadata
-            ...((processedNotebook.metadata as any)?.pandocJson && {
-                pandocJson: (processedNotebook.metadata as any).pandocJson
-            }),
-            ...((processedNotebook.metadata as any)?.importerType && {
-                importerType: (processedNotebook.metadata as any).importerType
-            }),
-        } as any; // Cast to any to allow custom fields
-=======
             ...(processedNotebook.metadata?.importerType && {
                 importerType: processedNotebook.metadata.importerType
             }),
         };
->>>>>>> 934aff35
 
         return {
             name: processedNotebook.name,
