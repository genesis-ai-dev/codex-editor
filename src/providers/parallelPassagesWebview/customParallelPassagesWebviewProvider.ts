--- conflicted
+++ resolved
@@ -1,19 +1,6 @@
 import * as vscode from "vscode";
-<<<<<<< HEAD
-import {
-    serializeCommentThreadArray,
-} from "../../commentsProvider";
-import { globalStateEmitter, updateGlobalState } from "../../globalState";
-import {
-    CommentPostMessages,
-    NotebookCommentThread,
-    VerseRefGlobalState,
-} from "../../../types";
-import { registerTextSelectionHandler } from "../../pygls_commands/textSelectionHandler";
-=======
+import { jumpToCellInNotebook } from "../../utils";
 import { registerTextSelectionHandler } from "../../handlers/textSelectionHandler";
->>>>>>> d090510d
-import { jumpToCellInNotebook } from "../../utils";
 
 const abortController: AbortController | null = null;
 let loading: boolean = false;
@@ -31,6 +18,8 @@
 async function upsertAllSourceFiles(webview: vscode.Webview): Promise<void> {
     await upsertAllFiles(webview, "**/*.bible", ".bible", 'http://localhost:5554/upsert_bible_file');
 }
+
+
 
 async function upsertAllFiles(webview: vscode.Webview, filePattern: string, dbName: string, endpoint: string): Promise<void> {
     const workspaceFolders = vscode.workspace.workspaceFolders;
@@ -61,23 +50,12 @@
             const upsertData = { db_name, path: filePath };
 
             try {
-<<<<<<< HEAD
                 const response = await fetch(endpoint, {
                     method: 'POST',
                     headers: {
                         'Content-Type': 'application/json',
-=======
-                const response = await fetch(
-                    "http://localhost:5554/upsert_codex_file",
-                    {
-                        method: "POST",
-                        headers: {
-                            "Content-Type": "application/json",
-                        },
-                        body: JSON.stringify(upsertData),
->>>>>>> d090510d
                     },
-                );
+                });
 
                 if (!response.ok) {
                     throw new Error(`HTTP error! status: ${response.status}`);
@@ -105,11 +83,8 @@
     });
 }
 
-<<<<<<< HEAD
-
-
-=======
->>>>>>> d090510d
+
+
 async function jumpToFirstOccurrence(uri: string, word: string) {
     const chapter = word.split(":");
     jumpToCellInNotebook(uri, parseInt(chapter[0], 10));
@@ -226,18 +201,11 @@
                 jumpToFirstOccurrence(message.uri, message.word);
             } else if (message.command === "embedAllDocuments") {
                 upsertAllCodexFiles(webviewView.webview);
-<<<<<<< HEAD
                 vscode.window.showInformationMessage("Embedding in progress.");        
             }
             else if (message.command === "embedSource") {
                 upsertAllSourceFiles(webviewView.webview);
                 vscode.window.showInformationMessage("Embedding in progress.");        
-=======
-
-                vscode.window.showWarningMessage(
-                    "Embedding already in progress.",
-                );
->>>>>>> d090510d
             }
         },
     );
