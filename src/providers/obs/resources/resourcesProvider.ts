--- conflicted
+++ resolved
@@ -10,13 +10,10 @@
     openOBS,
     openTn,
     openTq,
-    openTranslationHelper,
-<<<<<<< HEAD
+    openTranslationHelper
     openTnAcademy,
-=======
     openTw,
     openTwl,
->>>>>>> b2d6c362
 } from "./functions/openResource";
 import { getUri } from "../CreateProject/utilities/getUri";
 import { getNonce } from "../CreateProject/utilities/getNonce";
@@ -102,15 +99,7 @@
                         const downloadedResource: DownloadedResource = {
                             name: downloadedResourceInfo?.resource.name ?? "",
                             id: downloadedResourceInfo?.resource.id ?? "",
-<<<<<<< HEAD
-                            localPath: path.relative(
-                                vscode.workspace.workspaceFolders?.[0].uri
-                                    .path ?? "",
-                                downloadedResourceInfo?.folder?.path ?? "",
-                            ),
-=======
                             localPath: localPath,
->>>>>>> b2d6c362
                             type: downloadedResourceInfo?.resourceType ?? "",
                             remoteUrl:
                                 downloadedResourceInfo?.resource.url ?? "",
@@ -286,17 +275,14 @@
             case "twl": {
                 await openTwl(this._context!, resource);
                 break;
-<<<<<<< HEAD
             case "ta":
                 await openTnAcademy(resource);
                 break;
-=======
             }
             case "tq": {
                 await openTq(this._context!, resource);
                 break;
             }
->>>>>>> b2d6c362
             default:
                 newViewCol = (await openTranslationHelper(resource))
                     ?.viewColumn;
