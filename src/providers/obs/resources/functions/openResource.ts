import * as vscode from "vscode";
import { DownloadedResource } from "../types";
import { TranslationWordsProvider } from "../../../translationWords/provider";
import { TranslationWordsListProvider } from "../../../translationWordsList/provider";
import { TranslationQuestionsProvider } from "../../../TranslationQuestions/provider";

enum ViewTypes {
    OBS = "scribe.obs",
    BIBLE = "default",
    TRANSLATION_HELPER = "resources.translationHelper",
<<<<<<< HEAD
    TN_ACADEMY = "resources.tnAcademy",
=======
    TN = "codex.translationNotesEditor",
>>>>>>> b2d6c362
}

export const openOBS = async (
    resource: DownloadedResource,
    storyId?: string,
) => {
    const workspaceRootUri = vscode.workspace.workspaceFolders?.[0].uri;
    if (!workspaceRootUri) {
        return;
    }
    const resourceRootUri = vscode.Uri.joinPath(
        workspaceRootUri,
        resource.localPath,
    );

    const resourceStoryUri = vscode.Uri.joinPath(
        resourceRootUri,
        "content",
        `${storyId ?? "01"}.md`,
    );

    const existingViewCols = vscode.window.tabGroups.all.map(
        (editor) => editor.viewColumn,
    );

    await vscode.commands.executeCommand(
        "vscode.openWith",
        resourceStoryUri,
        ViewTypes.OBS, // use resource type to load the according view
        { viewColumn: vscode.ViewColumn.Beside, preview: true },
    );

    // get the view cols and tab id of the opened resource

    const newViewCols = vscode.window.tabGroups.all.map(
        (tabGroup) => tabGroup.viewColumn,
    );

    const newViewCol = newViewCols.find(
        (col) => !existingViewCols.includes(col),
    );

    return {
        viewColumn: newViewCol,
    };
};

export const openBible = async (
    resource: DownloadedResource,
    bibleBook?: string,
) => {
    const workspaceRootUri = vscode.workspace.workspaceFolders?.[0].uri;
    if (!workspaceRootUri) {
        return;
    }
    const resourceRootUri = vscode.Uri.joinPath(
        workspaceRootUri,
        resource.localPath,
    );

    const bookUri = vscode.Uri.joinPath(
        resourceRootUri,
        `${bibleBook ?? "01-GEN"}.usfm`,
    );

    const existingViewCols = vscode.window.tabGroups.all.map(
        (editor) => editor.viewColumn,
    );

    await vscode.commands.executeCommand(
        "vscode.openWith",
        bookUri,
        ViewTypes.BIBLE, // use resource type to load the according view
        { viewColumn: vscode.ViewColumn.Beside, preview: true },
    );

    // get the view cols and tab id of the opened resource

    const newViewCols = vscode.window.tabGroups.all.map(
        (tabGroup) => tabGroup.viewColumn,
    );

    const newViewCol = newViewCols.find(
        (col) => !existingViewCols.includes(col),
    );

    return {
        viewColumn: newViewCol,
    };
};

export const openTranslationHelper = async (resource: DownloadedResource) => {
    const workspaceRootUri = vscode.workspace.workspaceFolders?.[0].uri;
    if (!workspaceRootUri) {
        return;
    }
    const resourceRootUri = vscode.Uri.joinPath(
        workspaceRootUri,
        resource.localPath,
    );

    const translationHelperUri = vscode.Uri.joinPath(
        resourceRootUri,
        "metadata.json",
    );
    // .with({ scheme: ViewTypes.TRANSLATION_HELPER });

    const existingViewCols = vscode.window.tabGroups.all.map(
        (editor) => editor.viewColumn,
    );

    await vscode.commands.executeCommand(
        "vscode.openWith",
        translationHelperUri,
        ViewTypes.TRANSLATION_HELPER, // use resource type to load the according view
        { viewColumn: vscode.ViewColumn.Beside, preview: true },
    );

    // get the view cols and tab id of the opened resource

    const newViewCols = vscode.window.tabGroups.all.map(
        (tabGroup) => tabGroup.viewColumn,
    );

    const newViewCol = newViewCols.find(
        (col) => !existingViewCols.includes(col),
    );

    return {
        viewColumn: newViewCol,
    };
};

export const openTn = async (resource: DownloadedResource, bookID: string) => {
    const workspaceRootUri = vscode.workspace.workspaceFolders?.[0].uri;
    if (!workspaceRootUri) {
        return;
    }
    const resourceRootUri = vscode.Uri.joinPath(
        workspaceRootUri,
        resource.localPath,
    );

    const noteUri = vscode.Uri.joinPath(resourceRootUri, `tn_${bookID}.tsv`);

    const existingViewCols = vscode.window.tabGroups.all.map(
        (editor) => editor.viewColumn,
    );

    await vscode.commands.executeCommand(
        "vscode.openWith",
        noteUri,
        ViewTypes.TN, // use resource type to load the according view
        { viewColumn: vscode.ViewColumn.Beside, preview: true },
    );

    // get the view cols and tab id of the opened resource

    const newViewCols = vscode.window.tabGroups.all.map(
        (tabGroup) => tabGroup.viewColumn,
    );

    const newViewCol = newViewCols.find(
        (col) => !existingViewCols.includes(col),
    );

    return {
        viewColumn: newViewCol,
    };
};

<<<<<<< HEAD
export const openTnAcademy = async (resource: DownloadedResource) => {
    await vscode.commands.executeCommand(
        "codex-editor-extension.openTnAcademy",
        resource,
    );
=======
export const openTw = async (
    context: vscode.ExtensionContext,
    resource: DownloadedResource,
) => {
    const twProvider = new TranslationWordsProvider(context, resource);

    return await twProvider.startWebview();
};

export const openTwl = async (
    context: vscode.ExtensionContext,
    resource: DownloadedResource,
) => {
    const twlProvider = new TranslationWordsListProvider(context, resource);
    const twl = await twlProvider.startWebview();

    return {
        viewColumn: twl.viewColumn,
    };
};

export const openTq = async (
    context: vscode.ExtensionContext,
    resource: DownloadedResource,
) => {
    const tqProvider = new TranslationQuestionsProvider(context, resource);

    return await tqProvider.startWebview();
>>>>>>> b2d6c362
};<|MERGE_RESOLUTION|>--- conflicted
+++ resolved
@@ -8,11 +8,8 @@
     OBS = "scribe.obs",
     BIBLE = "default",
     TRANSLATION_HELPER = "resources.translationHelper",
-<<<<<<< HEAD
     TN_ACADEMY = "resources.tnAcademy",
-=======
     TN = "codex.translationNotesEditor",
->>>>>>> b2d6c362
 }
 
 export const openOBS = async (
@@ -184,40 +181,38 @@
     };
 };
 
-<<<<<<< HEAD
+export const openTw = async (
+    context: vscode.ExtensionContext,
+    resource: DownloadedResource,
+) => {
+    const twProvider = new TranslationWordsProvider(context, resource);
+
+    return await twProvider.startWebview();
+};
+
+export const openTwl = async (
+    context: vscode.ExtensionContext,
+    resource: DownloadedResource,
+) => {
+    const twlProvider = new TranslationWordsListProvider(context, resource);
+    const twl = await twlProvider.startWebview();
+
+    return {
+        viewColumn: twl.viewColumn,
+    };
+};
+
+export const openTq = async (
+    context: vscode.ExtensionContext,
+    resource: DownloadedResource,
+) => {
+    const tqProvider = new TranslationQuestionsProvider(context, resource);
+
+    return await tqProvider.startWebview();
+};
+
 export const openTnAcademy = async (resource: DownloadedResource) => {
     await vscode.commands.executeCommand(
         "codex-editor-extension.openTnAcademy",
         resource,
-    );
-=======
-export const openTw = async (
-    context: vscode.ExtensionContext,
-    resource: DownloadedResource,
-) => {
-    const twProvider = new TranslationWordsProvider(context, resource);
-
-    return await twProvider.startWebview();
-};
-
-export const openTwl = async (
-    context: vscode.ExtensionContext,
-    resource: DownloadedResource,
-) => {
-    const twlProvider = new TranslationWordsListProvider(context, resource);
-    const twl = await twlProvider.startWebview();
-
-    return {
-        viewColumn: twl.viewColumn,
-    };
-};
-
-export const openTq = async (
-    context: vscode.ExtensionContext,
-    resource: DownloadedResource,
-) => {
-    const tqProvider = new TranslationQuestionsProvider(context, resource);
-
-    return await tqProvider.startWebview();
->>>>>>> b2d6c362
-};+    );