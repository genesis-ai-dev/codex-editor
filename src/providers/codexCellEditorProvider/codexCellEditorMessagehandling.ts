import * as vscode from "vscode";
import { CodexCellDocument } from "./codexDocument";
import { safePostMessageToPanel } from "../../utils/webviewUtils";
// Use type-only import to break circular dependency
import type { CodexCellEditorProvider } from "./codexCellEditorProvider";
import { GlobalMessage, EditorPostMessages, EditHistory } from "../../../types";
import { EditType } from "../../../types/enums";
import {
    QuillCellContent,
    SpellCheckResponse,
    AlertCodesServerResponse,
    GlobalContentType,
    ValidationEntry,
} from "../../../types";
import path from "path";
import { getWorkSpaceUri } from "../../utils";
import { SavedBacktranslation } from "../../smartEdits/smartBacktranslation";
import { initializeStateStore } from "../../stateStore";
import { fetchCompletionConfig } from "@/utils/llmUtils";
import { CodexNotebookReader } from "@/serializer";
import { llmCompletion } from "../translationSuggestions/llmCompletion";
import { getAuthApi } from "@/extension";
import { GlobalProvider } from "../../globalProvider";
import { SyncManager } from "../../projectManager/syncManager";
import bibleData from "../../../webviews/codex-webviews/src/assets/bible-books-lookup.json";
import * as fs from "fs";
import { getCommentsFromFile } from "../../utils/fileUtils";
import { getUnresolvedCommentsCountForCell } from "../../utils/commentsUtils";
// Comment out problematic imports
// import { getAddWordToSpellcheckApi } from "../../extension";
// import { getSimilarCellIds } from "@/utils/semanticSearch";
// import { getSpellCheckResponseForText } from "../../extension";
// import { ChapterGenerationManager } from "./chapterGenerationManager";
// import { generateBackTranslation, editBacktranslation, getBacktranslation, setBacktranslation } from "../../backtranslation";
// import { rejectEditSuggestion } from "../../actions/suggestions/rejectEditSuggestion";

// Enable debug logging if needed
const DEBUG_MODE = false;
function debug(...args: any[]): void {
    if (DEBUG_MODE) {
        console.log("[CodexCellEditorMessageHandling]", ...args);
    }
}

// Get a reference to the provider
function getProvider(): CodexCellEditorProvider | undefined {
    // Find the provider through the window object
    return (vscode.window as any).createWebviewPanel?.owner;
}

// Centralized error handler wrapper
async function withErrorHandling<T>(
    operation: () => Promise<T> | T,
    context: string,
    showUserError: boolean = true
): Promise<T | undefined> {
    try {
        return await operation();
    } catch (error) {
        console.error(`Error ${context}:`, error);
        if (showUserError) {
            vscode.window.showErrorMessage(`Failed to ${context}.`);
        }
        return undefined;
    }
}

// Message handler context type
interface MessageHandlerContext {
    event: EditorPostMessages;
    webviewPanel: vscode.WebviewPanel;
    document: CodexCellDocument;
    updateWebview: () => void;
    provider: CodexCellEditorProvider;
}

// Individual message handlers
const messageHandlers: Record<string, (ctx: MessageHandlerContext) => Promise<void> | void> = {
    webviewReady: () => {
        console.log("Webview is ready");
    },

    addWord: async ({ event, webviewPanel }) => {
        const typedEvent = event as Extract<EditorPostMessages, { command: "addWord"; }>;
        await vscode.commands.executeCommand("spellcheck.addWord", typedEvent.words);
        safePostMessageToPanel(webviewPanel, {
            type: "wordAdded",
            content: typedEvent.words,
        });
    },

    getCommentsForCell: async ({ event, webviewPanel }) => {
        const typedEvent = event as Extract<EditorPostMessages, { command: "getCommentsForCell"; }>;
        try {
            const workspaceFolders = vscode.workspace.workspaceFolders;
            if (!workspaceFolders || workspaceFolders.length === 0) {
                return;
            }

            const projectDir = vscode.Uri.joinPath(workspaceFolders[0].uri, ".project");
            const commentsFilePath = vscode.Uri.joinPath(projectDir, "comments.json");

            const comments = await getCommentsFromFile(commentsFilePath.fsPath);
            const unresolvedCount = getUnresolvedCommentsCountForCell(comments, typedEvent.content.cellId);

            safePostMessageToPanel(webviewPanel, {
                type: "commentsForCell",
                content: {
                    cellId: typedEvent.content.cellId,
                    unresolvedCount: unresolvedCount
                },
            });
        } catch (error) {
            console.error("Error getting comments for cell:", error);
            safePostMessageToPanel(webviewPanel, {
                type: "commentsForCell",
                content: {
                    cellId: typedEvent.content.cellId,
                    unresolvedCount: 0
                },
            });
        }
    },

    openCommentsForCell: async ({ event, document, provider }) => {
        const typedEvent = event as Extract<EditorPostMessages, { command: "openCommentsForCell"; }>;
        try {
            // First, update the global state to set the current cell ID
            const uri = document.uri.toString();
            provider.updateCellIdState(typedEvent.content.cellId, uri);

            // Open the comments view and navigate to the specific cell
            await vscode.commands.executeCommand("codex-editor-extension.focusCommentsView");

            // Send a message to the comments view to navigate to this cell
            vscode.commands.executeCommand("codex-editor-extension.navigateToCellInComments", typedEvent.content.cellId);
        } catch (error) {
            console.error("Error opening comments for cell:", error);
        }
    },

    searchSimilarCellIds: async ({ event, webviewPanel, provider }) => {
        const typedEvent = event as Extract<EditorPostMessages, { command: "searchSimilarCellIds"; }>;
        const response = await vscode.commands.executeCommand<
            Array<{ cellId: string; score: number; }>
        >(
            "codex-editor-extension.searchSimilarCellIds",
            typedEvent.content.cellId,
            5,
            0.2
        );
        provider.postMessageToWebview(webviewPanel, {
            type: "providerSendsSimilarCellIdsResponse",
            content: response || [],
        });
    },

    "from-quill-spellcheck-getSpellCheckResponse": async ({ event, webviewPanel, provider }) => {
        const typedEvent = event as Extract<EditorPostMessages, { command: "from-quill-spellcheck-getSpellCheckResponse"; }>;
        const config = vscode.workspace.getConfiguration("codex-project-manager");
        const spellcheckEnabled = config.get("spellcheckIsEnabled", false);
        if (!spellcheckEnabled) {
            console.log("Spellcheck is disabled, skipping spell check");
            return;
        }

        const response = await vscode.commands.executeCommand(
            "codex-editor-extension.spellCheckText",
            typedEvent.content.cellContent
        );
        provider.postMessageToWebview(webviewPanel, {
            type: "providerSendsSpellCheckResponse",
            content: response as SpellCheckResponse,
        });
    },

    getAlertCodes: async ({ event, webviewPanel, provider }) => {
        const typedEvent = event as Extract<EditorPostMessages, { command: "getAlertCodes"; }>;

        try {
            const config = vscode.workspace.getConfiguration("codex-project-manager");
            const spellcheckEnabled = config.get("spellcheckIsEnabled", false);

            if (!spellcheckEnabled) {
                console.log("[Message Handler] Spellcheck is disabled, skipping alert codes");
                return;
            }

            const result: AlertCodesServerResponse = await vscode.commands.executeCommand(
                "codex-editor-extension.alertCodes",
                typedEvent.content
            );

            const content: { [cellId: string]: number; } = {};
            result.forEach((item) => {
                content[item.cellId] = item.code;
            });

            provider.postMessageToWebview(webviewPanel, {
                type: "providerSendsgetAlertCodeResponse",
                content,
            });
        } catch (error) {
            console.error("[Message Handler] Failed to get alert codes:", {
                error: error instanceof Error ? error.message : String(error),
                stack: error instanceof Error ? error.stack : undefined,
                requestedCells: typedEvent?.content?.length || 0,
                cellIds: typedEvent?.content?.map(item => item.cellId) || [],
                errorType: error instanceof Error ? error.constructor.name : typeof error
            });

            // Provide fallback response with empty codes for all requested cells
            const content: { [cellId: string]: number; } = {};
            if (typedEvent?.content && Array.isArray(typedEvent.content)) {
                typedEvent.content.forEach((item) => {
                    content[item.cellId] = 0; // 0 = no alerts
                });
            }

            // Always send a response to prevent webview from waiting indefinitely
            provider.postMessageToWebview(webviewPanel, {
                type: "providerSendsgetAlertCodeResponse",
                content,
            });
        }
    },

    saveHtml: async ({ event, document, provider }) => {
        const typedEvent = event as Extract<EditorPostMessages, { command: "saveHtml"; }>;

        if (document.uri.toString() !== (typedEvent.content.uri || document.uri.toString())) {
            console.warn("Attempted to update content in a different file. This operation is not allowed.");
            return;
        }

        const oldContent = document.getCellContent(typedEvent.content.cellMarkers[0]);
        const oldText = oldContent?.cellContent || "";
        const newText = typedEvent.content.cellContent || "";
        const isSourceText = document.uri.toString().includes(".source");


        if (oldText !== newText) {
            if (!isSourceText) {
                await vscode.commands.executeCommand(
                    "codex-smart-edits.recordIceEdit",
                    oldText,
                    newText
                );
            }
            provider.updateFileStatus("dirty");
        }


        const finalContent = typedEvent.content.cellContent === "<span></span>" ? "" : typedEvent.content.cellContent;

        document.updateCellContent(
            typedEvent.content.cellMarkers[0],
            finalContent,
            EditType.USER_EDIT
        );
    },

    getContent: ({ updateWebview }) => {
        updateWebview();
    },

    setCurrentIdToGlobalState: ({ event, document, provider }) => {
        const typedEvent = event as Extract<EditorPostMessages, { command: "setCurrentIdToGlobalState"; }>;
        const uri = document.uri.toString();
        provider.updateCellIdState(typedEvent.content.currentLineId, uri);
    },

    llmCompletion: async ({ event, document, webviewPanel, provider }) => {
        const typedEvent = event as Extract<EditorPostMessages, { command: "llmCompletion"; }>;
        debug("llmCompletion message received", { event, document, provider, webviewPanel });

        const cellId = typedEvent.content.currentLineId;
        const addContentToValue = typedEvent.content.addContentToValue;

        // Add cell to the single cell queue (accumulate cells like autocomplete chapter does)
        await provider.addCellToSingleCellQueue(cellId, document, webviewPanel, addContentToValue);

        // Note: The response is now handled by the queue system's completion callback
        // The old direct response is no longer needed since the queue system manages state
    },

    stopAutocompleteChapter: ({ provider }) => {
        console.log("stopAutocompleteChapter message received");
        const cancelled = provider.cancelAutocompleteChapter();
        if (cancelled) {
            vscode.window.showInformationMessage("Autocomplete operation stopped.");
        } else {
            console.log("No active autocomplete operation to stop");
        }
    },

    stopSingleCellTranslation: ({ provider }) => {
        console.log("stopSingleCellTranslation message received");

        // Try the new robust single cell queue system first
        const cancelledQueue = provider.cancelSingleCellQueue();

        // Fallback to old system for backward compatibility
        if (!cancelledQueue && provider?.singleCellTranslationState.isProcessing) {
            provider.clearTranslationQueue();
            provider.updateSingleCellTranslation(1.0);
        }

        if (cancelledQueue || provider?.singleCellTranslationState.isProcessing) {
            vscode.window.showInformationMessage("Translation cancelled.");
        }
    },

    cellError: ({ event, provider }) => {
        console.log("cellError message received", { event });
        const cellId = (event as any).content?.cellId;
        if (cellId && typeof cellId === "string") {
            provider.markCellComplete(cellId);
        }
    },

    requestAutocompleteChapter: async ({ event, document, webviewPanel, provider }) => {
        const typedEvent = event as Extract<EditorPostMessages, { command: "requestAutocompleteChapter"; }>;
        await provider.performAutocompleteChapter(
            document,
            webviewPanel,
            typedEvent.content as QuillCellContent[]
        );
    },

    updateTextDirection: async ({ event, document, webviewPanel, provider }) => {
        const typedEvent = event as Extract<EditorPostMessages, { command: "updateTextDirection"; }>;
        const updatedMetadata = {
            textDirection: typedEvent.direction,
        };
        await document.updateNotebookMetadata(updatedMetadata);
        await document.save(new vscode.CancellationTokenSource().token);
        console.log("Text direction updated successfully.");
        provider.postMessageToWebview(webviewPanel, {
            type: "providerUpdatesNotebookMetadataForWebview",
            content: await document.getNotebookMetadata(),
        });
    },

    getSourceText: async ({ event, webviewPanel, provider }) => {
        const typedEvent = event as Extract<EditorPostMessages, { command: "getSourceText"; }>;
        const sourceText = (await vscode.commands.executeCommand(
            "codex-editor-extension.getSourceCellByCellIdFromAllSourceCells",
            typedEvent.content.cellId
        )) as { cellId: string; content: string; };
        console.log("providerSendsSourceText", { sourceText });
        provider.postMessageToWebview(webviewPanel, {
            type: "providerSendsSourceText",
            content: sourceText.content,
        });
    },

    openSourceText: async ({ event, document, webviewPanel, provider }) => {
        const typedEvent = event as Extract<EditorPostMessages, { command: "openSourceText"; }>;
        const workspaceFolderUri = getWorkSpaceUri();
        if (!workspaceFolderUri) {
            throw new Error("No workspace folder found");
        }
        const currentFileName = document.uri.fsPath;
        const baseFileName = path.basename(currentFileName);
        const sourceFileName = baseFileName.replace(".codex", ".source");
        const sourceUri = vscode.Uri.joinPath(
            workspaceFolderUri,
            ".project",
            "sourceTexts",
            sourceFileName
        );

        await vscode.commands.executeCommand("codexNotebookTreeView.openSourceFile", {
            sourceFileUri: sourceUri,
        });
        provider.postMessageToWebview(webviewPanel, {
            type: "jumpToSection",
            content: typedEvent.content.chapterNumber.toString(),
        });
    },

    makeChildOfCell: ({ event, document }) => {
        const typedEvent = event as Extract<EditorPostMessages, { command: "makeChildOfCell"; }>;
        document.addCell(
            typedEvent.content.newCellId,
            typedEvent.content.referenceCellId,
            typedEvent.content.direction,
            typedEvent.content.cellType,
            typedEvent.content.data
        );
    },

    deleteCell: ({ event, document }) => {
        const typedEvent = event as Extract<EditorPostMessages, { command: "deleteCell"; }>;
        console.log("deleteCell message received", { event });
        document.deleteCell(typedEvent.content.cellId);
    },

    updateCellTimestamps: ({ event, document }) => {
        const typedEvent = event as Extract<EditorPostMessages, { command: "updateCellTimestamps"; }>;
        console.log("updateCellTimestamps message received", { event });
        document.updateCellTimestamps(typedEvent.content.cellId, typedEvent.content.timestamps);
    },

    updateCellLabel: ({ event, document }) => {
        const typedEvent = event as Extract<EditorPostMessages, { command: "updateCellLabel"; }>;
        console.log("updateCellLabel message received", { event });
        document.updateCellLabel(typedEvent.content.cellId, typedEvent.content.cellLabel);
    },

    updateNotebookMetadata: async ({ event, document, webviewPanel, provider }) => {
        const typedEvent = event as Extract<EditorPostMessages, { command: "updateNotebookMetadata"; }>;
        console.log("updateNotebookMetadata message received", { event });
        const newMetadata = typedEvent.content;
        await document.updateNotebookMetadata(newMetadata);
        await document.save(new vscode.CancellationTokenSource().token);
        vscode.window.showInformationMessage("Notebook metadata updated successfully.");
        provider.refreshWebview(webviewPanel, document);
    },

    pickVideoFile: async ({ document, webviewPanel, provider }) => {
        console.log("pickVideoFile message received");
        const result = await vscode.window.showOpenDialog({
            canSelectMany: false,
            openLabel: "Select Video File",
            filters: {
                Videos: ["mp4", "mkv", "avi", "mov"],
            },
        });
        const fileUri = result?.[0];
        if (fileUri) {
            const videoUrl = fileUri.toString();
            await document.updateNotebookMetadata({ videoUrl });
            await document.save(new vscode.CancellationTokenSource().token);
            provider.refreshWebview(webviewPanel, document);
        }
    },

    replaceDuplicateCells: ({ event, document }) => {
        const typedEvent = event as Extract<EditorPostMessages, { command: "replaceDuplicateCells"; }>;
        console.log("replaceDuplicateCells message received", { event });
        document.replaceDuplicateCells(typedEvent.content);
    },

    saveTimeBlocks: ({ event, document }) => {
        const typedEvent = event as Extract<EditorPostMessages, { command: "saveTimeBlocks"; }>;
        console.log("saveTimeBlocks message received", { event });
        typedEvent.content.forEach((cell) => {
            document.updateCellTimestamps(cell.id, {
                startTime: cell.begin,
                endTime: cell.end,
            });
        });
    },

    supplyRecentEditHistory: async ({ event }) => {
        const typedEvent = event as Extract<EditorPostMessages, { command: "supplyRecentEditHistory"; }>;
        console.log("supplyRecentEditHistory message received", { event });
        await vscode.commands.executeCommand(
            "codex-smart-edits.supplyRecentEditHistory",
            typedEvent.content.cellId,
            typedEvent.content.editHistory
        );
    },

    exportFile: async ({ event, document }) => {
        const typedEvent = event as Extract<EditorPostMessages, { command: "exportFile"; }>;
        const notebookName = path.parse(document.uri.fsPath).name;
        const fileExtension = typedEvent.content.format;
        const fileName = `${notebookName}.${fileExtension}`;

        const saveUri = await vscode.window.showSaveDialog({
            defaultUri: vscode.Uri.file(fileName),
            filters: {
                "Subtitle files": ["vtt", "srt"],
            },
        });

        if (saveUri) {
            await vscode.workspace.fs.writeFile(
                saveUri,
                Buffer.from(typedEvent.content.subtitleData, "utf-8")
            );
            vscode.window.showInformationMessage(
                `File exported successfully as ${fileExtension.toUpperCase()}`
            );
        }
    },

    executeCommand: async ({ event }) => {
        const typedEvent = event as Extract<EditorPostMessages, { command: "executeCommand"; }>;
        await vscode.commands.executeCommand(typedEvent.content.command, ...typedEvent.content.args);
    },

    togglePinPrompt: async ({ event }) => {
        const typedEvent = event as Extract<EditorPostMessages, { command: "togglePinPrompt"; }>;
        console.log("togglePinPrompt message received", { event });
        await vscode.commands.executeCommand(
            "codex-smart-edits.togglePinPrompt",
            typedEvent.content.cellId,
            typedEvent.content.promptText
        );
    },

    generateBacktranslation: async ({ event, webviewPanel, provider }) => {
        const typedEvent = event as Extract<EditorPostMessages, { command: "generateBacktranslation"; }>;
        const backtranslation = await vscode.commands.executeCommand<SavedBacktranslation | null>(
            "codex-smart-edits.generateBacktranslation",
            typedEvent.content.text,
            typedEvent.content.cellId
        );
        provider.postMessageToWebview(webviewPanel, {
            type: "providerSendsBacktranslation",
            content: backtranslation,
        });
    },

    editBacktranslation: async ({ event, webviewPanel, provider }) => {
        const typedEvent = event as Extract<EditorPostMessages, { command: "editBacktranslation"; }>;
        const updatedBacktranslation = await vscode.commands.executeCommand<SavedBacktranslation | null>(
            "codex-smart-edits.editBacktranslation",
            typedEvent.content.cellId,
            typedEvent.content.newText,
            typedEvent.content.existingBacktranslation
        );
        provider.postMessageToWebview(webviewPanel, {
            type: "providerSendsUpdatedBacktranslation",
            content: updatedBacktranslation,
        });
    },

    getBacktranslation: async ({ event, webviewPanel, provider }) => {
        const typedEvent = event as Extract<EditorPostMessages, { command: "getBacktranslation"; }>;
        const backtranslation = await vscode.commands.executeCommand<SavedBacktranslation | null>(
            "codex-smart-edits.getBacktranslation",
            typedEvent.content.cellId
        );
        provider.postMessageToWebview(webviewPanel, {
            type: "providerSendsExistingBacktranslation",
            content: backtranslation,
        });
    },

    setBacktranslation: async ({ event, webviewPanel, provider }) => {
        const typedEvent = event as Extract<EditorPostMessages, { command: "setBacktranslation"; }>;
        const backtranslation = await vscode.commands.executeCommand<SavedBacktranslation | null>(
            "codex-smart-edits.setBacktranslation",
            typedEvent.content.cellId,
            typedEvent.content.originalText,
            typedEvent.content.userBacktranslation
        );
        provider.postMessageToWebview(webviewPanel, {
            type: "providerConfirmsBacktranslationSet",
            content: backtranslation,
        });
    },

    rejectEditSuggestion: async ({ event }) => {
        const typedEvent = event as Extract<EditorPostMessages, { command: "rejectEditSuggestion"; }>;
        await vscode.commands.executeCommand(
            "codex-smart-edits.rejectEditSuggestion",
            typedEvent.content
        );
    },

    webviewFocused: ({ event, provider }) => {
        const typedEvent = event as Extract<EditorPostMessages, { command: "webviewFocused"; }>;
        if (provider.currentDocument && typedEvent.content?.uri) {
            const newUri = vscode.Uri.parse(typedEvent.content.uri);
            if (newUri.scheme === "file") {
                provider.currentDocument.updateUri(newUri);
            }
        }
    },

    updateCachedChapter: async ({ event, document, provider }) => {
        const typedEvent = event as Extract<EditorPostMessages, { command: "updateCachedChapter"; }>;
        await provider.updateCachedChapter(document.uri.toString(), typedEvent.content);
    },

    updateCellDisplayMode: async ({ event, document, webviewPanel, provider }) => {
        const typedEvent = event as Extract<EditorPostMessages, { command: "updateCellDisplayMode"; }>;
        const updatedMetadata = {
            cellDisplayMode: typedEvent.mode,
        };
        await document.updateNotebookMetadata(updatedMetadata);
        await document.save(new vscode.CancellationTokenSource().token);
        console.log("Cell display mode updated successfully.");
        provider.postMessageToWebview(webviewPanel, {
            type: "providerUpdatesNotebookMetadataForWebview",
            content: await document.getNotebookMetadata(),
        });
    },

    validateCell: async ({ event, document, provider }) => {
        const typedEvent = event as Extract<EditorPostMessages, { command: "validateCell"; }>;
        if (typedEvent.content?.cellId) {
            await provider.enqueueValidation(
                typedEvent.content.cellId,
                document,
                typedEvent.content.validate
            );
        }
    },

    getValidationCount: async ({ webviewPanel, provider }) => {
        const config = vscode.workspace.getConfiguration("codex-project-manager");
        const validationCount = config.get("validationCount", 1);
        provider.postMessageToWebview(webviewPanel, {
            type: "validationCount",
            content: validationCount,
        });
    },

    getCurrentUsername: async ({ webviewPanel, provider }) => {
        const authApi = await provider.getAuthApi();
        const userInfo = await authApi?.getUserInfo();
        const username = userInfo?.username || "anonymous";

        provider.postMessageToWebview(webviewPanel, {
            type: "currentUsername",
            content: { username },
        });
    },

    togglePrimarySidebar: async () => {
        vscode.window.showInformationMessage("togglePrimarySidebar");
        await vscode.commands.executeCommand("workbench.action.toggleSidebarVisibility");
        await vscode.commands.executeCommand("codex-editor.navigation.focus");
    },

    toggleSecondarySidebar: async () => {
        await vscode.commands.executeCommand("workbench.action.toggleAuxiliaryBar");
    },

    getEditorPosition: async ({ webviewPanel }) => {
        const activeEditor = vscode.window.activeTextEditor;
        let position = "unknown";

        if (activeEditor) {
            const visibleEditors = vscode.window.visibleTextEditors;

            if (visibleEditors.length <= 1) {
                position = "single";
            } else {
                const sortedEditors = [...visibleEditors].sort(
                    (a, b) => (a.viewColumn || 0) - (b.viewColumn || 0)
                );

                const activeEditorIndex = sortedEditors.findIndex(
                    (editor) => editor.document.uri.toString() === activeEditor.document.uri.toString()
                );

                if (activeEditorIndex === 0) {
                    position = "leftmost";
                } else if (activeEditorIndex === sortedEditors.length - 1) {
                    position = "rightmost";
                } else {
                    position = "center";
                }
            }
        }

        safePostMessageToPanel(webviewPanel, {
            type: "editorPosition",
            position,
        });
    },

    queueValidation: ({ event, document, provider }) => {
        const typedEvent = event as Extract<EditorPostMessages, { command: "queueValidation"; }>;
        if (typedEvent.content?.cellId) {
            provider.queueValidation(
                typedEvent.content.cellId,
                document,
                typedEvent.content.validate,
                typedEvent.content.pending
            );
        }
    },

    applyPendingValidations: async ({ provider }) => {
        await provider.applyPendingValidations();
    },

    clearPendingValidations: ({ provider }) => {
        provider.clearPendingValidations();
    },

    jumpToChapter: ({ event, document, webviewPanel, provider }) => {
        const typedEvent = event as Extract<EditorPostMessages, { command: "jumpToChapter"; }>;
        provider.updateCachedChapter(document.uri.toString(), typedEvent.chapterNumber);
        provider.postMessageToWebview(webviewPanel, {
            type: "setChapterNumber",
            content: typedEvent.chapterNumber,
        });
    },

    closeCurrentDocument: async ({ event }) => {
        const typedEvent = event as Extract<EditorPostMessages, { command: "closeCurrentDocument"; }>;
        console.log("Close document request received:", typedEvent.content);
        const fileUri = typedEvent.content?.uri;
        const isSourceDocument = typedEvent.content?.isSource === true;

        if (fileUri) {
            const urisToCheck = [
                vscode.Uri.file(fileUri),
                !fileUri.startsWith("file://") ? vscode.Uri.file(fileUri) : undefined,
            ].filter((uri): uri is vscode.Uri => uri !== undefined);

            const visibleEditors = vscode.window.visibleTextEditors;
            let found = false;

            for (const uri of urisToCheck) {
                if (found) break;
                for (const editor of visibleEditors) {
                    if (editor.document.uri.fsPath === uri.fsPath) {
                        await vscode.window.showTextDocument(editor.document, editor.viewColumn);
                        await vscode.commands.executeCommand("workbench.action.closeActiveEditor");
                        found = true;
                        break;
                    }
                }
            }

            if (!found) {
                console.log("Could not find the specific editor to close, closing active editor");
                await vscode.commands.executeCommand("workbench.action.closeActiveEditor");
            }
        } else if (isSourceDocument) {
            const visibleEditors = vscode.window.visibleTextEditors;
            let found = false;

            for (const editor of visibleEditors) {
                if (editor.document.uri.fsPath.endsWith(".source")) {
                    await vscode.window.showTextDocument(editor.document, editor.viewColumn);
                    await vscode.commands.executeCommand("workbench.action.closeActiveEditor");
                    found = true;
                    break;
                }
            }

            if (!found) {
                await vscode.commands.executeCommand("workbench.action.closeActiveEditor");
            }
        } else {
            await vscode.commands.executeCommand("workbench.action.closeActiveEditor");
        }
    },

    toggleSidebar: async ({ event }) => {
        const typedEvent = event as Extract<EditorPostMessages, { command: "toggleSidebar"; }>;
        console.log("toggleSidebar message received");
        await vscode.commands.executeCommand("workbench.action.toggleSidebarVisibility");
        if (typedEvent.content?.isOpening) {
            await vscode.commands.executeCommand("codex-editor.navigateToMainMenu");
        }
    },

    triggerSync: ({ provider }) => {
        console.log("triggerSync message received");
        provider.triggerSync();
    },

    toggleCorrectionEditorMode: ({ provider }) => {
        console.log("toggleCorrectionEditorMode message received");
        provider.toggleCorrectionEditorMode();
    },

    cancelMerge: async ({ event, document, webviewPanel, provider }) => {
        const typedEvent = event as Extract<EditorPostMessages, { command: "cancelMerge"; }>;
        const cellId = typedEvent.content.cellId;

        console.log("cancelMerge message received for cell:", cellId);

        try {
            // Get the current cell data and remove the merged flag
            const currentCellData = document.getCellData(cellId) || {};

            // Remove the merged flag by setting it to false in the current document
            document.updateCellData(cellId, {
                ...currentCellData,
                merged: false
            });

            // Save the current document
            await document.save(new vscode.CancellationTokenSource().token);

            console.log(`Successfully unmerged cell in source: ${cellId}`);

            // Also unmerge the corresponding cell in the target file (like merge function does)
            const workspaceFolder = vscode.workspace.getWorkspaceFolder(document.uri);
            if (workspaceFolder) {
                await provider.unmergeMatchingCellsInTargetFile(cellId, document.uri.toString(), workspaceFolder);
            } else {
                console.warn("No workspace folder found, skipping target file unmerge");
                vscode.window.showWarningMessage("Could not unmerge corresponding cell in target file - no workspace folder found");
            }

            // Refresh the webview to show the updated state
            provider.refreshWebview(webviewPanel, document);

        } catch (error) {
            console.error("Error canceling merge for cell:", cellId, error);
            vscode.window.showErrorMessage(
                `Failed to unmerge cell: ${error instanceof Error ? error.message : String(error)}`
            );
        }
    },

    triggerReindexing: async () => {
        console.log("Triggering reindexing after all translations completed");
        await vscode.commands.executeCommand("codex-editor-extension.forceReindex");
    },

    requestAudioAttachments: async ({ document, webviewPanel, provider }) => {
        console.log("requestAudioAttachments message received");
        const audioAttachments = await scanForAudioAttachments(document, webviewPanel);
        const audioCells: { [cellId: string]: boolean; } = {};
        for (const cellId of Object.keys(audioAttachments)) {
            audioCells[cellId] = true;
        }
        provider.postMessageToWebview(webviewPanel, {
            type: "providerSendsAudioAttachments",
            attachments: audioCells,
        });
    },

    requestAudioForCell: async ({ event, document, webviewPanel }) => {
        const typedEvent = event as Extract<EditorPostMessages, { command: "requestAudioForCell"; }>;
        console.log("requestAudioForCell message received for cell:", typedEvent.content.cellId);
        const cellId = typedEvent.content.cellId;
        const workspaceFolder = vscode.workspace.getWorkspaceFolder(document.uri);
        if (!workspaceFolder) {
            debug("No workspace folder found");
            return;
        }

        // Get the document data to check cell metadata
        const documentText = document.getText();
        const notebookData = JSON.parse(documentText);

        // Find the specific cell
        if (notebookData.cells && Array.isArray(notebookData.cells)) {
            const cell = notebookData.cells.find((c: any) => c.metadata?.id === cellId);

            if (cell?.metadata?.attachments) {
                // Check for audio attachments in metadata
                for (const [attachmentId, attachment] of Object.entries(cell.metadata.attachments)) {
                    if (attachment && (attachment as any).type === "audio") {
                        const attachmentPath = (attachment as any).url;
                        const fullPath = path.isAbsolute(attachmentPath)
                            ? attachmentPath
                            : path.join(workspaceFolder.uri.fsPath, attachmentPath);

                        if (fs.existsSync(fullPath)) {
                            const fileData = await fs.promises.readFile(fullPath);
                            const base64Data = `data:audio/webm;base64,${fileData.toString('base64')}`;

                            safePostMessageToPanel(webviewPanel, {
                                type: "providerSendsAudioData",
                                content: {
                                    cellId: cellId,
                                    audioId: attachmentId,
                                    audioData: base64Data
                                }
                            });

                            debug("Sent audio data for cell:", cellId);
                            return;
                        }
                    }
                }
            }
        }

        // If no attachment in metadata, check filesystem for legacy files
        const bookAbbr = cellId.split(' ')[0];
        const attachmentsPath = path.join(
            workspaceFolder.uri.fsPath,
            ".project",
            "attachments",
            bookAbbr
        );

        if (fs.existsSync(attachmentsPath)) {
            const files = fs.readdirSync(attachmentsPath);
            const audioExtensions = ['.wav', '.mp3', '.m4a', '.ogg', '.webm'];

            for (const audioFile of files) {
                if (audioExtensions.some(ext => audioFile.toLowerCase().endsWith(ext))) {
                    const cellIdPattern = cellId.replace(/[:\s]/g, '_');
                    if (audioFile.includes(cellIdPattern) || audioFile.includes(cellId)) {
                        const fullPath = path.join(attachmentsPath, audioFile);

                        const fileData = await fs.promises.readFile(fullPath);
                        const mimeType = audioFile.endsWith('.webm') ? 'audio/webm' :
                            audioFile.endsWith('.mp3') ? 'audio/mp3' :
                                audioFile.endsWith('.m4a') ? 'audio/mp4' :
                                    audioFile.endsWith('.ogg') ? 'audio/ogg' :
                                        'audio/wav';
                        const base64Data = `data:${mimeType};base64,${fileData.toString('base64')}`;

                        safePostMessageToPanel(webviewPanel, {
                            type: "providerSendsAudioData",
                            content: {
                                cellId: cellId,
                                audioId: audioFile.replace(/\.[^/.]+$/, ""),
                                audioData: base64Data
                            }
                        });

                        debug("Sent legacy audio data for cell:", cellId);
                        return;
                    }
                }
            }
        }

        debug("No audio attachment found for cell:", cellId);
    },

    saveAudioAttachment: async ({ event, document, webviewPanel, provider }) => {
        const typedEvent = event as Extract<EditorPostMessages, { command: "saveAudioAttachment"; }>;
        console.log("saveAudioAttachment message received", {
            cellId: typedEvent.content.cellId,
            audioId: typedEvent.content.audioId,
            fileExtension: typedEvent.content.fileExtension
        });

        const documentSegment = typedEvent.content.cellId.split(' ')[0];
        const workspaceFolder = vscode.workspace.getWorkspaceFolder(document.uri);
        if (!workspaceFolder) {
            throw new Error("No workspace folder found");
        }

        const attachmentsDir = path.join(
            workspaceFolder.uri.fsPath,
            ".project",
            "attachments",
            documentSegment
        );

        await fs.promises.mkdir(attachmentsDir, { recursive: true });

        const fileName = `${typedEvent.content.audioId}.${typedEvent.content.fileExtension}`;
        const filePath = path.join(attachmentsDir, fileName);

        const base64Data = typedEvent.content.audioData.split(',')[1] || typedEvent.content.audioData;
        const buffer = Buffer.from(base64Data, 'base64');

        await fs.promises.writeFile(filePath, buffer);

        const relativePath = path.relative(workspaceFolder.uri.fsPath, filePath);
        await document.updateCellAttachment(typedEvent.content.cellId, typedEvent.content.audioId, {
            url: relativePath,
            type: "audio"
        });

        provider.postMessageToWebview(webviewPanel, {
            type: "audioAttachmentSaved",
            content: {
                cellId: typedEvent.content.cellId,
                audioId: typedEvent.content.audioId,
                success: true
            }
        });

        const updatedAudioAttachments = await scanForAudioAttachments(document, webviewPanel);
        const audioCells: { [cellId: string]: boolean; } = {};
        for (const cellId of Object.keys(updatedAudioAttachments)) {
            audioCells[cellId] = true;
        }

        provider.postMessageToWebview(webviewPanel, {
            type: "providerSendsAudioAttachments",
            attachments: audioCells as any,
        });

        debug("Audio attachment saved successfully:", filePath);
    },

    deleteAudioAttachment: async ({ event, document, webviewPanel, provider }) => {
        const typedEvent = event as Extract<EditorPostMessages, { command: "deleteAudioAttachment"; }>;
        console.log("deleteAudioAttachment message received", {
            cellId: typedEvent.content.cellId,
            audioId: typedEvent.content.audioId
        });

        const workspaceFolder = vscode.workspace.getWorkspaceFolder(document.uri);
        if (!workspaceFolder) {
            throw new Error("No workspace folder found");
        }

        const documentSegment = typedEvent.content.cellId.split(' ')[0];
        const attachmentsDir = path.join(
            workspaceFolder.uri.fsPath,
            ".project",
            "attachments",
            documentSegment
        );

        try {
            const files = await fs.promises.readdir(attachmentsDir);
            const audioFile = files.find(file => file.startsWith(typedEvent.content.audioId));

            if (audioFile) {
                const filePath = path.join(attachmentsDir, audioFile);
                await fs.promises.unlink(filePath);
                debug("Deleted audio file:", filePath);
            }
        } catch (err) {
            debug("Error reading attachments directory:", err);
        }

        await document.removeCellAttachment(typedEvent.content.cellId, typedEvent.content.audioId);

        provider.postMessageToWebview(webviewPanel, {
            type: "audioAttachmentDeleted",
            content: {
                cellId: typedEvent.content.cellId,
                audioId: typedEvent.content.audioId,
                success: true
            }
        });

        const updatedAudioAttachments = await scanForAudioAttachments(document, webviewPanel);
        const audioCells: { [cellId: string]: boolean; } = {};
        for (const cellId of Object.keys(updatedAudioAttachments)) {
            audioCells[cellId] = true;
        }

        provider.postMessageToWebview(webviewPanel, {
            type: "providerSendsAudioAttachments",
            attachments: audioCells as any,
        });

        debug("Audio attachment deleted successfully");
    },

    confirmCellMerge: async ({ event, document, webviewPanel, provider }) => {
        const typedEvent = event as Extract<EditorPostMessages, { command: "confirmCellMerge"; }>;
        const { currentCellId, previousCellId, currentContent, previousContent, message } = typedEvent.content;

        console.log("confirmCellMerge message received for cells:", { currentCellId, previousCellId });

        try {
            // Check if we're working with a source file and need to check for child cells
            const isSourceFile = document.uri.toString().includes(".source");

            if (isSourceFile) {
                const workspaceFolder = vscode.workspace.getWorkspaceFolder(document.uri);
                if (!workspaceFolder) {
                    throw new Error("No workspace folder found");
                }

                // Check for child cells in the target that correspond to the cells being merged
                const cellsToCheck = [currentCellId, previousCellId];
                const childCells = await provider.checkForChildCellsInTarget(cellsToCheck, workspaceFolder);

                if (childCells.length > 0) {
                    // Child cells exist - prevent the merge
                    const childCellsList = childCells.map(id => `• ${id}`).join('\n');
                    const errorMessage = `Cannot merge source cells because the following child cells exist in the target file:\n\n${childCellsList}\n\nPlease remove or delete these child cells first before merging the source cells.`;

                    vscode.window.showErrorMessage(errorMessage, { modal: true });
                    return; // Exit early, don't proceed with merge
                }
            }

            // No child cells found, proceed with existing confirmation flow
            const confirmed = await vscode.window.showWarningMessage(
                message,
                { modal: false },
                "Yes",
                "No"
            );

            if (confirmed === "Yes") {
                // User confirmed, proceed with merge
                const mergeEvent: EditorPostMessages = {
                    command: "mergeCellWithPrevious" as const,
                    content: {
                        currentCellId,
                        previousCellId,
                        currentContent,
                        previousContent
                    }
                };

                // Call the existing merge handler
                await messageHandlers.mergeCellWithPrevious({
                    event: mergeEvent,
                    document,
                    webviewPanel,
                    provider,
                    updateWebview: () => {
                        provider.refreshWebview(webviewPanel, document);
                    }
                });

                // Only merge in target if we're working with a source file
                if (isSourceFile) {
                    const workspaceFolder = vscode.workspace.getWorkspaceFolder(document.uri);
                    if (!workspaceFolder) {
                        throw new Error("No workspace folder found");
                    }
                    await provider.mergeMatchingCellsInTargetFile(currentCellId, previousCellId, document.uri.toString(), workspaceFolder);
                }
            }
        } catch (error) {
            console.error("Error in confirmCellMerge:", error);
            vscode.window.showErrorMessage(
                `Failed to confirm cell merge: ${error instanceof Error ? error.message : String(error)}`
            );
        }
    },

    showErrorMessage: async ({ event }) => {
        const typedEvent = event as Extract<EditorPostMessages, { command: "showErrorMessage"; }>;
        vscode.window.showErrorMessage(typedEvent.text);
    },

    mergeCellWithPrevious: async ({ event, document, webviewPanel, provider }) => {
        const typedEvent = event as Extract<EditorPostMessages, { command: "mergeCellWithPrevious"; }>;
        const { currentCellId, previousCellId, currentContent, previousContent } = typedEvent.content;

        try {
            // Get all cell IDs to find the indices
            const allCellIds = document.getAllCellIds();
            const previousCellIndex = allCellIds.findIndex(id => id === previousCellId);
            const currentCellIndex = allCellIds.findIndex(id => id === currentCellId);

            if (previousCellIndex === -1 || currentCellIndex === -1) {
                console.error("Could not find cells for merge operation");
                vscode.window.showErrorMessage("Could not find cells for merge operation");
                return;
            }

            // Get the actual cell objects
            const previousCell = document.getCell(previousCellId);
            const currentCell = document.getCell(currentCellId);

            if (!previousCell || !currentCell) {
                console.error("Could not retrieve cell objects for merge operation");
                vscode.window.showErrorMessage("Could not retrieve cell objects for merge operation");
                return;
            }

            // Get current user using the provider's auth API
            let currentUser = "anonymous";
            try {
                const authApi = await provider.getAuthApi();
                const userInfo = await authApi?.getUserInfo();
                currentUser = userInfo?.username || "anonymous";
            } catch (error) {
                console.warn("Could not get user info for merge operation, using 'anonymous':", error);
            }

            const timestamp = Date.now();

            // Get existing edit history or create new one
            const existingEdits = previousCell.metadata?.edits || [];

            // 1. Concatenate content and create second edit
            const mergedContent = previousContent + "<span>&nbsp;</span>" + currentContent;
            const mergeEdit: EditHistory = {
                cellValue: mergedContent,
                timestamp: timestamp + 1,
                type: EditType.USER_EDIT,
                author: currentUser,
                validatedBy: []
            };

            // 3. Merge cell labels with a hyphen
            const previousLabel = previousCell.metadata?.cellLabel || "";
            const currentLabel = currentCell.metadata?.cellLabel || "";
            let mergedLabel = "";

            if (previousLabel && currentLabel) {
                mergedLabel = `${previousLabel}-${currentLabel}`;
            } else if (previousLabel) {
                mergedLabel = previousLabel;
            } else if (currentLabel) {
                mergedLabel = currentLabel;
            }

            // Update the previous cell content and edit history directly
            // Since this is a merge operation in source files, we need to bypass normal restrictions
            const updatedEdits = [...existingEdits, mergeEdit];

            // Update the previous cell content and metadata directly
            previousCell.value = mergedContent;
            if (!previousCell.metadata.edits) {
                previousCell.metadata.edits = [];
            }
            previousCell.metadata.edits = updatedEdits;

            // Update the merged cell label
            if (mergedLabel) {
                previousCell.metadata.cellLabel = mergedLabel;
            }

            // 4. Merge time ranges if both cells have timing data
            const previousData = previousCell.metadata?.data;
            const currentData = currentCell.metadata?.data;

            if (previousData?.startTime !== undefined && currentData?.endTime !== undefined) {
                // Take startTime from previous cell and endTime from current cell
                const mergedStartTime = previousData.startTime;
                const mergedEndTime = currentData.endTime;

                // Update the previous cell's time range
                if (!previousCell.metadata.data) {
                    previousCell.metadata.data = {};
                }

                previousCell.metadata.data = {
                    ...previousCell.metadata.data,
                    startTime: mergedStartTime,
                    endTime: mergedEndTime
                };

                console.log("Merged time ranges:", {
                    previousStartTime: previousData.startTime,
                    previousEndTime: previousData.endTime,
                    currentStartTime: currentData.startTime,
                    currentEndTime: currentData.endTime,
                    mergedStartTime: mergedStartTime,
                    mergedEndTime: mergedEndTime,
                    totalDuration: mergedEndTime - mergedStartTime
                });
            }

            // Mark the document as dirty manually since we bypassed the normal update methods
            (document as any)._isDirty = true;

            // 5. Mark current cell as merged by updating its data
            const currentCellData = document.getCellData(currentCellId) || {};
            document.updateCellData(currentCellId, {
                ...currentCellData,
                merged: true
            });

            // Save the document
            await document.save(new vscode.CancellationTokenSource().token);

            console.log(`Successfully merged cell ${currentCellId} with ${previousCellId}`);

            // Refresh the webview content
            provider.refreshWebview(webviewPanel, document);

        } catch (error) {
            console.error("Error merging cells:", error);
            vscode.window.showErrorMessage(`Failed to merge cells: ${error}`);
        }
    },
};

export async function performLLMCompletion(
    currentCellId: string,
    currentDocument: CodexCellDocument,
    shouldUpdateValue = false
) {
    // Prevent LLM completion on source files
    if (currentDocument?.uri.fsPath.endsWith(".source")) {
        console.warn(
            "Attempted to perform LLM completion on a source file. This operation is not allowed."
        );
        return;
    }
    if (!currentDocument) {
        console.warn("No current document found when trying to perform LLM completion");
        return;
    }

    // Get the provider to access the unified queue
    const provider = getProvider();
    if (!provider) {
        console.warn("Could not find provider when trying to perform LLM completion");
        return;
    }

    // Use the provider's enqueueTranslation method to add to the unified queue
    try {
        return await provider.enqueueTranslation(currentCellId, currentDocument, shouldUpdateValue);
    } catch (error) {
        console.error("Error in performLLMCompletion:", error);
        vscode.window.showErrorMessage(
            `LLM completion failed: ${error instanceof Error ? error.message : String(error)}`
        );
        throw error;
    }
}

export const handleGlobalMessage = async (
    provider: CodexCellEditorProvider,
    event: GlobalMessage
) => {
    console.log("handleGlobalMessage", { event });
    switch (event.command) {
        case "applyTranslation": {
            console.log("applyTranslation message received", { event });
            if (provider.currentDocument && event.content.type === "cellAndText") {
                provider.currentDocument.updateCellContent(
                    event.content.cellId,
                    event.content.text,
                    EditType.LLM_GENERATION
                );
            }
            break;
        }
<<<<<<< HEAD
        case "refreshAllEditors": {
            console.log("refreshAllEditors message received", { event });
            // Send refreshFontSizes message to all open editor webviews
            provider.getWebviewPanels().forEach((panel) => {
                provider.postMessageToWebview(panel, {
                    type: "refreshFontSizes"
                });
            });
=======
        case "commentsUpdated": {
            if (event.content.type === "commentsFileChanged") {
                // Send a direct message to all active webview panels to refresh comment counts
                // Access webviewPanels through a public method
                provider.postMessageToWebviews({
                    type: "refreshCommentCounts",
                    timestamp: event.content.timestamp
                });
            }
>>>>>>> 50665f60
            break;
        }
        // Add more cases here for other global message commands
    }
};

export const handleMessages = async (
    event: any, // Changed from EditorPostMessages to allow validation
    webviewPanel: vscode.WebviewPanel,
    document: CodexCellDocument,
    updateWebview: () => void,
    provider: CodexCellEditorProvider
) => {
    // Validate message structure before processing
    if (!event || typeof event !== 'object') {
        console.error("[Message Handler] Invalid message structure - not an object:", {
            event,
            eventType: typeof event
        });
        return;
    }

    // Check if this is a backend-to-frontend message (uses 'type' property)
    // These should not be processed by this handler
    if (event.type && !event.command) {
        console.warn("[Message Handler] Received backend-to-frontend message in frontend-to-backend handler - ignoring:", {
            messageType: event.type,
            eventKeys: Object.keys(event || {}),
            webviewPanelActive: webviewPanel?.active,
            documentUri: document?.uri?.toString()
        });
        return;
    }

    // Check for frontend-to-backend messages (should have 'command' property)
    if (!event.command) {
        console.error("[Message Handler] Frontend-to-backend message missing command property:", {
            event,
            eventKeys: Object.keys(event || {}),
            webviewPanelActive: webviewPanel?.active,
            documentUri: document?.uri?.toString()
        });
        return;
    }

    if (typeof event.command !== 'string') {
        console.error("[Message Handler] Message command is not a string:", {
            command: event.command,
            commandType: typeof event.command,
            event,
            webviewPanelActive: webviewPanel?.active
        });
        return;
    }

    // Cast to proper type after validation
    const validatedEvent = event as EditorPostMessages;

    const context: MessageHandlerContext = {
        event: validatedEvent,
        webviewPanel,
        document,
        updateWebview,
        provider,
    };

    const handler = messageHandlers[validatedEvent.command];
    if (handler) {
        await withErrorHandling(
            () => handler(context),
            `handle ${validatedEvent.command}`,
            true // Show user error for most operations
        );
    } else {
        console.error("[Message Handler] Unknown message command:", {
            command: validatedEvent.command,
            availableCommands: Object.keys(messageHandlers).slice(0, 10), // First 10 for debugging
            totalHandlers: Object.keys(messageHandlers).length,
            event: validatedEvent,
            webviewPanelActive: webviewPanel?.active
        });
    }
};

/**
 * Scans for audio attachments that match cells in the current document
 * @param document The current CodexCellDocument
 * @returns A mapping of cellId to audio file path
 */
export async function scanForAudioAttachments(
    document: CodexCellDocument,
    webviewPanel: vscode.WebviewPanel
): Promise<{ [cellId: string]: string; }> {
    debug("Scanning for audio attachments for document:", document.uri.toString());

    const audioAttachments: { [cellId: string]: string; } = {};

    try {
        // Get the workspace folder
        const workspaceFolder = vscode.workspace.getWorkspaceFolder(document.uri);
        if (!workspaceFolder) {
            debug("No workspace folder found");
            return audioAttachments;
        }

        // Get the document data to find all cell IDs
        const documentText = document.getText();
        const notebookData = JSON.parse(documentText);

        // Process each cell in the document
        if (notebookData.cells && Array.isArray(notebookData.cells)) {
            for (const cell of notebookData.cells) {
                if (cell.metadata && cell.metadata.id) {
                    const cellId = cell.metadata.id;

                    // Check if cell has attachments in metadata
                    if (cell.metadata.attachments) {
                        for (const [attachmentId, attachment] of Object.entries(cell.metadata.attachments)) {
                            if (attachment && (attachment as any).type === "audio") {
                                const attachmentPath = (attachment as any).url;

                                // Build full path
                                const fullPath = path.isAbsolute(attachmentPath)
                                    ? attachmentPath
                                    : path.join(workspaceFolder.uri.fsPath, attachmentPath);

                                try {
                                    // Check if file exists and read it
                                    if (fs.existsSync(fullPath)) {
                                        const fileData = await fs.promises.readFile(fullPath);
                                        const base64Data = `data:audio/webm;base64,${fileData.toString('base64')}`;

                                        // Send the audio data to the webview
                                        safePostMessageToPanel(webviewPanel, {
                                            type: "providerSendsAudioData",
                                            content: {
                                                cellId: cellId,
                                                audioId: attachmentId,
                                                audioData: base64Data
                                            }
                                        });

                                        audioAttachments[cellId] = fullPath;
                                        debug("Found audio attachment in metadata:", {
                                            cellId,
                                            attachmentId,
                                            path: fullPath
                                        });
                                    }
                                } catch (err) {
                                    console.error(`Error reading audio file ${fullPath}:`, err);
                                }
                            }
                        }
                    }

                    // Also check the filesystem for legacy audio files
                    const bookAbbr = cellId.split(' ')[0];
                    const attachmentsPath = path.join(
                        workspaceFolder.uri.fsPath,
                        ".project",
                        "attachments",
                        bookAbbr
                    );

                    if (fs.existsSync(attachmentsPath)) {
                        try {
                            const files = fs.readdirSync(attachmentsPath);

                            // Look for any audio files that might match this cell
                            const audioExtensions = ['.wav', '.mp3', '.m4a', '.ogg', '.webm'];
                            const audioFiles = files.filter(file =>
                                audioExtensions.some(ext => file.toLowerCase().endsWith(ext))
                            );

                            for (const audioFile of audioFiles) {
                                // Check if the file name contains the cell ID pattern
                                const cellIdPattern = cellId.replace(/[:\s]/g, '_');
                                if (audioFile.includes(cellIdPattern) || audioFile.includes(cellId)) {
                                    const fullAudioPath = path.join(attachmentsPath, audioFile);

                                    // Only process if not already found in metadata
                                    if (!audioAttachments[cellId]) {
                                        try {
                                            // Read the file and send as base64
                                            const fileData = await fs.promises.readFile(fullAudioPath);
                                            const mimeType = audioFile.endsWith('.webm') ? 'audio/webm' :
                                                audioFile.endsWith('.mp3') ? 'audio/mp3' :
                                                    audioFile.endsWith('.m4a') ? 'audio/mp4' :
                                                        audioFile.endsWith('.ogg') ? 'audio/ogg' :
                                                            'audio/wav';
                                            const base64Data = `data:${mimeType};base64,${fileData.toString('base64')}`;

                                            // Send the audio data to the webview
                                            safePostMessageToPanel(webviewPanel, {
                                                type: "providerSendsAudioData",
                                                content: {
                                                    cellId: cellId,
                                                    audioId: audioFile.replace(/\.[^/.]+$/, ""), // Remove extension
                                                    audioData: base64Data
                                                }
                                            });

                                            audioAttachments[cellId] = fullAudioPath;
                                            debug("Found and sent legacy audio file:", {
                                                cellId,
                                                audioFile,
                                                path: fullAudioPath
                                            });
                                        } catch (err) {
                                            console.error(`Error reading legacy audio file ${fullAudioPath}:`, err);
                                        }
                                    }
                                }
                            }
                        } catch (err) {
                            debug("Error reading attachments directory:", err);
                        }
                    }
                }
            }
        }

        debug("Total audio attachments found:", Object.keys(audioAttachments).length);
    } catch (error) {
        console.error("Error scanning for audio attachments:", error);
    }

    return audioAttachments;
}<|MERGE_RESOLUTION|>--- conflicted
+++ resolved
@@ -1311,7 +1311,6 @@
             }
             break;
         }
-<<<<<<< HEAD
         case "refreshAllEditors": {
             console.log("refreshAllEditors message received", { event });
             // Send refreshFontSizes message to all open editor webviews
@@ -1320,7 +1319,8 @@
                     type: "refreshFontSizes"
                 });
             });
-=======
+            break;
+        }
         case "commentsUpdated": {
             if (event.content.type === "commentsFileChanged") {
                 // Send a direct message to all active webview panels to refresh comment counts
@@ -1330,7 +1330,6 @@
                     timestamp: event.content.timestamp
                 });
             }
->>>>>>> 50665f60
             break;
         }
         // Add more cases here for other global message commands
