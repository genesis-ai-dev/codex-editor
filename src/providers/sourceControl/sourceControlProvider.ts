import * as vscode from "vscode";
import { promptForLocalSync } from "../scm/git";
import { registerScmStatusBar } from "../scm/statusBar";
import { syncUtils } from "../../activationHelpers/contextAware/syncUtils";

export class SourceControlProvider implements vscode.Disposable {
    private static instance: SourceControlProvider | null = null;
    private scmInterval: NodeJS.Timeout | null = null;
    private autoCommitEnabled: boolean;
    private disposables: vscode.Disposable[] = [];

    private constructor(private context: vscode.ExtensionContext) {
<<<<<<< HEAD
        const configuration = vscode.workspace.getConfiguration("codex-editor-extension.scm");
        this.autoCommitEnabled = configuration.get<boolean>("autoCommit", true);
        this.initializeAutoCommit();
=======
        try {
            this.initializeAutoCommit();
        } catch (error) {
            console.error("Failed to initialize auto-commit:", error);
        }
>>>>>>> 61963fe0
    }

    static register(context: vscode.ExtensionContext): SourceControlProvider {
        if (!this.instance) {
            this.instance = new SourceControlProvider(context);
        }
        return this.instance;
    }

    startSyncLoop() {
        try {
            console.log("autoCommit sync loop timer refreshed", {
                autoCommitEnabled: this.autoCommitEnabled,
            });
            const syncIntervalTime = 1000 * 60 * 15; // 15 minutes

            if (this.autoCommitEnabled) {
                this.startInterval();
            }

            const configChangeDisposable =
                vscode.workspace.onDidChangeConfiguration((e) => {
                    if (
                        e.affectsConfiguration(
                            "codex-editor-extension.scm.remoteUrl",
                        )
                    ) {
                        syncUtils.checkConfigRemoteAndUpdateIt();
                    }
                });

            this.disposables.push(configChangeDisposable);
            setTimeout(() => {
                syncUtils.checkConfigRemoteAndUpdateIt();
            }, 3000);
        } catch (error) {
            console.error("Failed to start sync loop:", error);
        }
    }

    private initializeAutoCommit() {
<<<<<<< HEAD
        const configChangeDisposable = vscode.workspace.onDidChangeConfiguration(e => {
            if (e.affectsConfiguration("codex-editor-extension.scm.autoCommit")) {
                const updatedConfiguration = vscode.workspace.getConfiguration(
                    "codex-editor-extension.scm"
                );
                this.autoCommitEnabled = updatedConfiguration.get<boolean>("autoCommit", this.autoCommitEnabled);
                vscode.window.showInformationMessage(
                    `Auto-commit is now ${this.autoCommitEnabled ? "enabled" : "disabled"}.`
                );

                if (this.autoCommitEnabled) {
                    this.startInterval();
                } else {
                    this.stopInterval();
                }
            }
        });

        this.disposables.push(configChangeDisposable);
=======
        try {
            const configuration = vscode.workspace.getConfiguration(
                "codex-editor-extension.scm",
            );

            const autoCommit = configuration.get<boolean>(
                "autoCommit",
                this.autoCommitEnabled,
            );
            console.log("autoCommit", { autoCommit });
            this.autoCommitEnabled = autoCommit;

            const configChangeDisposable =
                vscode.workspace.onDidChangeConfiguration((e) => {
                    if (
                        e.affectsConfiguration(
                            "codex-editor-extension.scm.autoCommit",
                        )
                    ) {
                        try {
                            const updatedConfiguration =
                                vscode.workspace.getConfiguration(
                                    "codex-editor-extension.scm",
                                );
                            const updatedAutoCommit =
                                updatedConfiguration.get<boolean>(
                                    "autoCommit",
                                    this.autoCommitEnabled,
                                );

                            console.log("autoCommit", { updatedAutoCommit });
                            this.autoCommitEnabled = updatedAutoCommit;
                            vscode.window.showInformationMessage(
                                `Auto-commit is now ${
                                    this.autoCommitEnabled
                                        ? "enabled"
                                        : "disabled"
                                }.`,
                            );

                            if (this.autoCommitEnabled) {
                                this.startInterval();
                            } else {
                                this.stopInterval();
                            }
                        } catch (error) {
                            console.error(
                                "Failed to update auto-commit configuration:",
                                error,
                            );
                        }
                    }
                });

            this.disposables.push(configChangeDisposable);
        } catch (error) {
            console.error(
                "Failed to initialize auto-commit configuration:",
                error,
            );
        }
>>>>>>> 61963fe0
    }

    private startInterval() {
        if (!this.scmInterval) {
            this.scmInterval = setInterval(promptForLocalSync, 1000 * 60 * 15); // 15 minutes
        }
    }

    private stopInterval() {
        if (this.scmInterval) {
            clearInterval(this.scmInterval);
            this.scmInterval = null;
        }
    }

    dispose() {
        this.stopInterval();
        this.disposables.forEach((d) => d.dispose());
        this.disposables = [];
    }
}

// Helper function to register SCM-related functionality
export function registerSourceControl(context: vscode.ExtensionContext) {
    const [statusBarDisposable, syncStatus] = registerScmStatusBar(context);
    syncUtils.registerSyncCommands(context, syncStatus);

    const sourceControlProvider = SourceControlProvider.register(context);
    sourceControlProvider.startSyncLoop();

    context.subscriptions.push(statusBarDisposable, sourceControlProvider);

    return sourceControlProvider;
}<|MERGE_RESOLUTION|>--- conflicted
+++ resolved
@@ -10,17 +10,9 @@
     private disposables: vscode.Disposable[] = [];
 
     private constructor(private context: vscode.ExtensionContext) {
-<<<<<<< HEAD
         const configuration = vscode.workspace.getConfiguration("codex-editor-extension.scm");
         this.autoCommitEnabled = configuration.get<boolean>("autoCommit", true);
         this.initializeAutoCommit();
-=======
-        try {
-            this.initializeAutoCommit();
-        } catch (error) {
-            console.error("Failed to initialize auto-commit:", error);
-        }
->>>>>>> 61963fe0
     }
 
     static register(context: vscode.ExtensionContext): SourceControlProvider {
@@ -62,7 +54,6 @@
     }
 
     private initializeAutoCommit() {
-<<<<<<< HEAD
         const configChangeDisposable = vscode.workspace.onDidChangeConfiguration(e => {
             if (e.affectsConfiguration("codex-editor-extension.scm.autoCommit")) {
                 const updatedConfiguration = vscode.workspace.getConfiguration(
@@ -72,28 +63,6 @@
                 vscode.window.showInformationMessage(
                     `Auto-commit is now ${this.autoCommitEnabled ? "enabled" : "disabled"}.`
                 );
-
-                if (this.autoCommitEnabled) {
-                    this.startInterval();
-                } else {
-                    this.stopInterval();
-                }
-            }
-        });
-
-        this.disposables.push(configChangeDisposable);
-=======
-        try {
-            const configuration = vscode.workspace.getConfiguration(
-                "codex-editor-extension.scm",
-            );
-
-            const autoCommit = configuration.get<boolean>(
-                "autoCommit",
-                this.autoCommitEnabled,
-            );
-            console.log("autoCommit", { autoCommit });
-            this.autoCommitEnabled = autoCommit;
 
             const configChangeDisposable =
                 vscode.workspace.onDidChangeConfiguration((e) => {
@@ -144,7 +113,6 @@
                 error,
             );
         }
->>>>>>> 61963fe0
     }
 
     private startInterval() {
