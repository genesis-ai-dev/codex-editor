--- conflicted
+++ resolved
@@ -1725,15 +1725,11 @@
                         } as MessagesFromStartupFlowProvider);
                         // Optionally wait for confirm message from webview
                     } else {
-<<<<<<< HEAD
                         // Generate projectId immediately if no sanitization needed
                         const projectId = generateProjectId();
-                        await createWorkspaceWithProjectName(sanitized, projectId);
-=======
                         await this.context.globalState.update("pendingProjectCreate", true);
                         await this.context.globalState.update("pendingProjectCreateName", sanitized);
-                        await createWorkspaceWithProjectName(sanitized);
->>>>>>> c3b2af70
+                        await createWorkspaceWithProjectName(sanitized, projectId);
                     }
                 } catch (error) {
                     console.error("Error creating project with name:", error);
@@ -1743,7 +1739,8 @@
             case "project.createEmpty.confirm": {
                 const { proceed, projectName, projectId } = message;
                 if (proceed && projectName) {
-<<<<<<< HEAD
+                    await this.context.globalState.update("pendingProjectCreate", true);
+                    await this.context.globalState.update("pendingProjectCreateName", projectName);
                     // Use provided projectId or generate one if not provided (shouldn't happen in normal flow)
                     const finalProjectId = projectId || generateProjectId();
                     await createWorkspaceWithProjectName(projectName, finalProjectId);
@@ -1768,11 +1765,6 @@
                         exists: false,
                         isCodexProject: false,
                     } as MessagesFromStartupFlowProvider);
-=======
-                    await this.context.globalState.update("pendingProjectCreate", true);
-                    await this.context.globalState.update("pendingProjectCreateName", projectName);
-                    await createWorkspaceWithProjectName(projectName);
->>>>>>> c3b2af70
                 }
                 break;
             }
