--- conflicted
+++ resolved
@@ -74,7 +74,6 @@
     console.log('Zero Draft index contents:', zeroDraftIndex.documentCount);
 
     // Push commands to the context once the indexes are built
-<<<<<<< HEAD
     context.subscriptions.push(
         ...[
             vscode.workspace.onDidSaveTextDocument(async (document) => {
@@ -91,11 +90,18 @@
                     if (!query) return; // User cancelled the input
                     showInfo = true;
                 }
-                const results = await searchTargetVersesByQuery(translationPairsIndex, query);
-                if (showInfo) {
-                    vscode.window.showInformationMessage(`Found ${results.length} results for query: ${query}`);
-                }
-                return results;
+                try {
+                    const results = await searchTargetVersesByQuery(translationPairsIndex, query);
+                    if (showInfo) {
+                        const resultsString = results.map(r => `${r.vref}: ${r.targetContent || 'undefined'}`).join('\n');
+                        vscode.window.showInformationMessage(`Found ${results.length} results for query: ${query}\n${resultsString}`);
+                    }
+                    return results;
+                } catch (error) {
+                    console.error('Error searching target verses:', error);
+                    vscode.window.showErrorMessage('Failed to search target verses. Check the logs for details.');
+                    return [];
+                }
             }),
             /** 
              * This `getTranslationPairsFromSourceVerseQuery` command uses the 
@@ -112,8 +118,9 @@
                     showInfo = true;
                 }
                 const results = getTranslationPairsFromSourceVerseQuery(translationPairsIndex, query, k);
-                if (showInfo && results.length > 0) {
-                    vscode.window.showInformationMessage(`Source verses for query: ${query}`);
+                if (showInfo) {
+                    const resultsString = results.map(r => `${r.vref}: ${r.sourceVerse.content}`).join('\n');
+                    vscode.window.showInformationMessage(`Found ${results.length} results for query: ${query}\n${resultsString}`);
                 }
                 return results;
             }),
@@ -170,6 +177,95 @@
                         vscode.window.showInformationMessage(`No translation pair found for ${vref}`);
                     }
                 }
+            }),
+            vscode.commands.registerCommand('translators-copilot.searchTargetVersesByQuery', async (query?: string, showInfo: boolean = false) => {
+                if (!query) {
+                    query = await vscode.window.showInputBox({
+                        prompt: 'Enter a query to search target verses',
+                        placeHolder: 'e.g. love, faith, hope'
+                    });
+                    if (!query) return; // User cancelled the input
+                    showInfo = true;
+                }
+                const results = await searchTargetVersesByQuery(translationPairsIndex, query);
+                if (showInfo) {
+                    vscode.window.showInformationMessage(`Found ${results.length} results for query: ${query}`);
+                }
+                return results;
+            }),
+            /** 
+             * This `getTranslationPairsFromSourceVerseQuery` command uses the 
+             * translation pair index to search for source verse. This ensures that 
+             * the source verses are paired up with populated target verses.
+             */
+            vscode.commands.registerCommand('translators-copilot.getTranslationPairsFromSourceVerseQuery', async (query?: string, k: number = 10, showInfo: boolean = false) => {
+                if (!query) {
+                    query = await vscode.window.showInputBox({
+                        prompt: 'Enter a query to search source verses',
+                        placeHolder: 'e.g. love, faith, hope'
+                    });
+                    if (!query) return []; // User cancelled the input
+                    showInfo = true;
+                }
+                const results = getTranslationPairsFromSourceVerseQuery(translationPairsIndex, query, k);
+                if (showInfo && results.length > 0) {
+                    vscode.window.showInformationMessage(`Source verses for query: ${query}`);
+                }
+                return results;
+            }),
+            /**
+             * This `getSourceVerseByVrefFromAllSourceVerses` command uses the source bible index to get a 
+             * source verse by verse reference. We need to use this index because the current
+             * verse being 'autocompleted' is probably not populated in the translation pairs
+             * index, because it hasn't been translated yet.
+             */
+            vscode.commands.registerCommand('translators-copilot.getSourceVerseByVrefFromAllSourceVerses', async (vref?: string, showInfo: boolean = false) => {
+                if (!vref) {
+                    vref = await vscode.window.showInputBox({
+                        prompt: 'Enter a verse reference',
+                        placeHolder: 'e.g. GEN 1:1'
+                    });
+                    if (!vref) return; // User cancelled the input
+                    showInfo = true;
+                }
+                const results = await getSourceVerseByVrefFromAllSourceVerses(sourceBibleIndex, vref);
+                if (showInfo && results) {
+                    vscode.window.showInformationMessage(`Source verse for ${vref}: ${results.content}`);
+                }
+                return results;
+            }),
+            vscode.commands.registerCommand('translators-copilot.getTargetVerseByVref', async (vref?: string, showInfo: boolean = false) => {
+                if (!vref) {
+                    vref = await vscode.window.showInputBox({
+                        prompt: 'Enter a verse reference',
+                        placeHolder: 'e.g. GEN 1:1'
+                    });
+                    if (!vref) return; // User cancelled the input
+                    showInfo = true;
+                }
+                const results = await getTargetVerseByVref(translationPairsIndex, vref);
+                if (showInfo && results) {
+                    vscode.window.showInformationMessage(`Target verse for ${vref}: ${results.targetContent}`);
+                }
+                return results;
+            }),
+            vscode.commands.registerCommand('translators-copilot.getTranslationPairFromProject', async (vref?: string, showInfo: boolean = false) => {
+                if (!vref) {
+                    vref = await vscode.window.showInputBox({
+                        prompt: 'Enter a verse reference',
+                        placeHolder: 'e.g. GEN 1:1'
+                    });
+                    if (!vref) return; // User cancelled the input
+                    showInfo = true;
+                }
+                const result = await getTranslationPairFromProject(translationPairsIndex, vref);
+                if (showInfo) {
+                    if (result) {
+                        vscode.window.showInformationMessage(`Translation pair for ${vref}: Source: ${result.sourceVerse.content}, Target: ${result.targetVerse.content}`);
+                    } else {
+                        vscode.window.showInformationMessage(`No translation pair found for ${vref}`);
+                    }
+                }
                 return result;
             }),
             vscode.commands.registerCommand('translators-copilot.forceReindex', async () => {
@@ -180,93 +276,6 @@
             vscode.commands.registerCommand('translators-copilot.showIndexOptions', async () => {
                 const option = await vscode.window.showQuickPick(['Force Reindex'], {
                     placeHolder: 'Select an indexing option'
-=======
-    context.subscriptions.push(...[
-        vscode.commands.registerCommand('translators-copilot.searchTargetVersesByQuery', async (query?: string, showInfo: boolean = false) => {
-            if (!query) {
-                query = await vscode.window.showInputBox({
-                    prompt: 'Enter a query to search target verses',
-                    placeHolder: 'e.g. love, faith, hope'
-                });
-                if (!query) return; // User cancelled the input
-                showInfo = true;
-            }
-            try {
-                const results = await searchTargetVersesByQuery(translationPairsIndex, query);
-                if (showInfo) {
-                    const resultsString = results.map(r => `${r.vref}: ${r.targetContent || 'undefined'}`).join('\n');
-                    vscode.window.showInformationMessage(`Found ${results.length} results for query: ${query}\n${resultsString}`);
-                }
-                return results;
-            } catch (error) {
-                console.error('Error searching target verses:', error);
-                vscode.window.showErrorMessage('Failed to search target verses. Check the logs for details.');
-                return [];
-            }
-        }),
-        /** 
-         * This `getTranslationPairsFromSourceVerseQuery` command uses the 
-         * translation pair index to search for source verse. This ensures that 
-         * the source verses are paired up with populated target verses.
-         */
-        vscode.commands.registerCommand('translators-copilot.getTranslationPairsFromSourceVerseQuery', async (query?: string, k: number = 10, showInfo: boolean = false) => {
-            if (!query) {
-                query = await vscode.window.showInputBox({
-                    prompt: 'Enter a query to search source verses',
-                    placeHolder: 'e.g. love, faith, hope'
-                });
-                if (!query) return []; // User cancelled the input
-                showInfo = true;
-            }
-            const results = getTranslationPairsFromSourceVerseQuery(translationPairsIndex, query, k);
-            if (showInfo) {
-                const resultsString = results.map(r => `${r.vref}: ${r.sourceVerse.content}`).join('\n');
-                vscode.window.showInformationMessage(`Found ${results.length} results for query: ${query}\n${resultsString}`);
-            }
-            return results;
-        }),
-        /**
-         * This `getSourceVerseByVrefFromAllSourceVerses` command uses the source bible index to get a 
-         * source verse by verse reference. We need to use this index because the current
-         * verse being 'autocompleted' is probably not populated in the translation pairs
-         * index, because it hasn't been translated yet.
-         */
-        vscode.commands.registerCommand('translators-copilot.getSourceVerseByVrefFromAllSourceVerses', async (vref?: string, showInfo: boolean = false) => {
-            if (!vref) {
-                vref = await vscode.window.showInputBox({
-                    prompt: 'Enter a verse reference',
-                    placeHolder: 'e.g. GEN 1:1'
-                });
-                if (!vref) return; // User cancelled the input
-                showInfo = true;
-            }
-            const results = await getSourceVerseByVrefFromAllSourceVerses(sourceBibleIndex, vref);
-            if (showInfo && results) {
-                vscode.window.showInformationMessage(`Source verse for ${vref}: ${results.content}`);
-            }
-            return results;
-        }),
-        vscode.commands.registerCommand('translators-copilot.getTargetVerseByVref', async (vref?: string, showInfo: boolean = false) => {
-            if (!vref) {
-                vref = await vscode.window.showInputBox({
-                    prompt: 'Enter a verse reference',
-                    placeHolder: 'e.g. GEN 1:1'
-                });
-                if (!vref) return; // User cancelled the input
-                showInfo = true;
-            }
-            const results = await getTargetVerseByVref(translationPairsIndex, vref);
-            if (showInfo && results) {
-                vscode.window.showInformationMessage(`Target verse for ${vref}: ${results.targetContent}`);
-            }
-            return results;
-        }),
-        vscode.commands.registerCommand('translators-copilot.getTranslationPairFromProject', async (vref?: string, showInfo: boolean = false) => {
-            if (!vref) {
-                vref = await vscode.window.showInputBox({
-                    prompt: 'Enter a verse reference',
-                    placeHolder: 'e.g. GEN 1:1'
->>>>>>> 08e93905
                 });
 
                 if (option === 'Force Reindex') {
@@ -355,9 +364,9 @@
                     if (confirm !== 'Yes') return;
                 }
 
-<<<<<<< HEAD
                 await insertDraftsInCurrentEditor(zeroDraftIndex, forceInsert === 'Yes');
             }),
+
             // get word frequencies
             vscode.commands.registerCommand('translators-copilot.getWordFrequencies', async (): Promise<Array<{ word: string, frequency: number }>> => {
                 vscode.window.showInformationMessage(`Getting word frequencies`);
@@ -372,49 +381,25 @@
                 const wordsAboveThreshold = getWordsAboveThreshold(wordsIndex, threshold);
                 vscode.window.showInformationMessage(`Words above threshold: ${wordsAboveThreshold}`);
                 return wordsAboveThreshold;
+            }),
+
+            vscode.commands.registerCommand('translators-copilot.searchParallelVerses', async (query?: string, k: number = 5, showInfo: boolean = false) => {
+                if (!query) {
+                    query = await vscode.window.showInputBox({
+                        prompt: 'Enter a query to search parallel verses',
+                        placeHolder: 'e.g. love, faith, hope'
+                    });
+                    if (!query) return []; // User cancelled the input
+                    showInfo = true;
+                }
+                const results = searchParallelVerses(translationPairsIndex, sourceBibleIndex, query, k);
+                if (showInfo) {
+                    const resultsString = results.map(r => `${r.vref}: Source: ${r.sourceVerse.content}, Target: ${r.targetVerse.content}`).join('\n');
+                    vscode.window.showInformationMessage(`Found ${results.length} parallel verses for query: ${query}\n${resultsString}`);
+                }
+                return results;
             })
         ]);
-=======
-                await insertDraftsIntoTargetNotebooks(selectedFile.detail, forceInsert === 'Yes');
-            }
-        }),
-
-        vscode.commands.registerCommand('translators-copilot.insertZeroDraftsInCurrentEditor', async () => {
-            const forceInsert = await vscode.window.showQuickPick(
-                ['No', 'Yes'],
-                { placeHolder: 'Force insert and overwrite existing verse drafts?' }
-            );
-
-            if (forceInsert === 'Yes') {
-                const confirm = await vscode.window.showWarningMessage(
-                    'This will overwrite existing verse drafts in the current editor. Are you sure?',
-                    { modal: true },
-                    'Yes', 'No'
-                );
-                if (confirm !== 'Yes') return;
-            }
-
-            await insertDraftsInCurrentEditor(zeroDraftIndex, forceInsert === 'Yes');
-        }),
-
-        vscode.commands.registerCommand('translators-copilot.searchParallelVerses', async (query?: string, k: number = 5, showInfo: boolean = false) => {
-            if (!query) {
-                query = await vscode.window.showInputBox({
-                    prompt: 'Enter a query to search parallel verses',
-                    placeHolder: 'e.g. love, faith, hope'
-                });
-                if (!query) return []; // User cancelled the input
-                showInfo = true;
-            }
-            const results = searchParallelVerses(translationPairsIndex, sourceBibleIndex, query, k);
-            if (showInfo) {
-                const resultsString = results.map(r => `${r.vref}: Source: ${r.sourceVerse.content}, Target: ${r.targetVerse.content}`).join('\n');
-                vscode.window.showInformationMessage(`Found ${results.length} parallel verses for query: ${query}\n${resultsString}`);
-            }
-            return results;
-        })
-    ]);
->>>>>>> 08e93905
 
     const functionsToExpose = {
         handleTextSelection,
