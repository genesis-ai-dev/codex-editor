--- conflicted
+++ resolved
@@ -133,22 +133,6 @@
 }
 
 export async function insertDraftsIntoTargetNotebooks({
-<<<<<<< HEAD
-    zeroDraftIndex,
-    zeroDraftFilePath,
-    forceInsert = false
-}: {
-    zeroDraftIndex: MiniSearch<ZeroDraftIndexRecord>;
-    zeroDraftFilePath: string; // which file to use
-    forceInsert?: boolean;
-}): Promise<void> {
-    // FIXME: I still don't think this is working quite right. Needs to be tested.
-    const workspaceFolders = vscode.workspace.workspaceFolders;
-    if (!workspaceFolders) {
-        vscode.window.showErrorMessage('No workspace folder found');
-        return;
-    }
-=======
     zeroDraftFilePath,
     forceInsert = false
 }: {
@@ -157,30 +141,10 @@
 }): Promise<void> {
     const notebookFiles = await vscode.workspace.findFiles('**/*.codex');
     const relevantRecords = await processZeroDraftFileWithoutIndexing(vscode.Uri.file(zeroDraftFilePath));
->>>>>>> 25fe9bdf
 
     let insertedCount = 0;
     let skippedCount = 0;
 
-<<<<<<< HEAD
-    // Get all records from the specified file
-    const relevantRecords = Array.from(zeroDraftIndex.search('*')).filter(
-        record => record.verses.some((verse: VerseWithMetadata) => verse.source === zeroDraftFilePath)
-    );
-
-    // Find all .codex files in the workspace
-    const notebookFiles = await vscode.workspace.findFiles('**/*.codex');
-
-    // Process each verse from the zero draft file
-    for (const record of relevantRecords) {
-        const vref = record.vref;
-        const zeroDraft = record.verses[0].content.trim();
-
-        // Search for this verse reference in all notebook files
-        for (const notebookFile of notebookFiles) {
-            const notebook = await vscode.workspace.openNotebookDocument(notebookFile);
-            let modified = false;
-=======
     // Create a map for quick lookup of zero drafts grouped by book
     const zeroDraftMap = new Map<string, Map<string, string>>();
     for (const record of relevantRecords) {
@@ -198,23 +162,12 @@
         for (const notebookFile of notebookFiles) {
             const notebook = await vscode.workspace.openNotebookDocument(notebookFile);
             const workspaceEdit = new vscode.WorkspaceEdit();
->>>>>>> 25fe9bdf
 
             for (let cellIndex = 0; cellIndex < notebook.cellCount; cellIndex++) {
                 const cell = notebook.cellAt(cellIndex);
                 if (cell.kind === vscode.NotebookCellKind.Code) {
                     const lines = cell.document.getText().split('\n');
                     const newLines: string[] = [];
-<<<<<<< HEAD
-
-                    for (let i = 0; i < lines.length; i++) {
-                        const line = lines[i].trim();
-                        if (line.startsWith(vref)) {
-                            if (forceInsert || line === vref) {
-                                newLines.push(`${vref} ${zeroDraft}`);
-                                modified = true;
-                                insertedCount++;
-=======
                     let cellModified = false;
 
                     for (const line of lines) {
@@ -232,7 +185,6 @@
                                     newLines.push(line);
                                     skippedCount++;
                                 }
->>>>>>> 25fe9bdf
                             } else {
                                 newLines.push(line);
                             }
@@ -241,11 +193,7 @@
                         }
                     }
 
-<<<<<<< HEAD
-                    if (modified) {
-=======
                     if (cellModified) {
->>>>>>> 25fe9bdf
                         const updatedCell = new vscode.NotebookCellData(
                             vscode.NotebookCellKind.Code,
                             newLines.join('\n'),
@@ -257,14 +205,7 @@
                             new vscode.NotebookRange(cellIndex, cellIndex + 1),
                             [updatedCell]
                         );
-<<<<<<< HEAD
-
-                        const workspaceEdit = new vscode.WorkspaceEdit();
                         workspaceEdit.set(notebook.uri, [notebookEdit]);
-                        await vscode.workspace.applyEdit(workspaceEdit);
-=======
-                        workspaceEdit.set(notebook.uri, [notebookEdit]);
->>>>>>> 25fe9bdf
                     }
                 }
             }
