{
    "name": "codex-editor-extension",
    "displayName": "Codex Translation Editor",
    "description": "Support for `.codex` notebooks, `.bible` source files, and `.scripture` raw scripture files. Includes Translator's Copilot Language Server for scripture drafting and checking diagnostics and features.",
    "publisher": "project-accelerate",
    "homepage": "https://codex-editor.gitbook.io/",
    "repository": {
        "type": "git",
        "url": "https://github.com/genesis-ai-dev/codex-editor"
    },
    "license": "MIT",
<<<<<<< HEAD
    "version": "0.0.44",
=======
    "version": "0.0.46",
>>>>>>> 25fe9bdf
    "engines": {
        "node": ">=16.17.1",
        "vscode": "^1.78.0"
    },
    "categories": [
        "Other"
    ],
    "activationEvents": [
        "onNotebook:codex-type",
        "onStartupFinished"
    ],
    "main": "./out/extension.js",
    "contributes": {
        "keybindings": [
            {
                "command": "pygls.server.add_dictionary",
                "key": "ctrl+shift+a",
                "mac": "cmd+shift+a",
                "when": "editorTextFocus"
            },
            {
                "command": "pygls.server.add_line_dictionary",
                "key": "ctrl+shift+b",
                "mac": "cmd+shift+b",
                "when": "editorTextFocus"
            }
        ],
        "viewsWelcome": [
            {
                "view": "scripture-explorer-activity-bar",
                "contents": "Welcome to the Codex Scripture Editor! Please setup a new translation project by using the form below."
            }
        ],
        "notebookEditorDecorations": [
            {
                "type": "codex-type",
                "viewType": "codex-type",
                "displayName": "Codex Scripture Editor Notebook CodeLens",
                "selector": [
                    {
                        "filenamePattern": "*.codex"
                    }
                ]
            }
        ],
        "views": {
            "parallel-passages-view": [
                {
                    "type": "webview",
                    "id": "parallel-passages-sidebar",
                    "name": "Parallel Passages",
                    "icon": "$(eye)",
                    "contextualTitle": "Parallel Passages"
                }
            ],
            "scripture-explorer-activity-bar": [
                {
                    "id": "scripture-explorer-activity-bar",
                    "name": "Scripture Explorer",
                    "visibility": "visible",
                    "initialSize": 1,
                    "icon": "$(open-editors-view-icon)"
                }
            ],
            "dictionary-summary": [
                {
                    "type": "webview",
                    "id": "dictionary-side-panel",
                    "name": "Dictionary Table",
                    "icon": "$(notebook)",
                    "contextualTitle": "Dictionary Table"
                },
                {
                    "type": "webview",
                    "id": "semantic-sidebar",
                    "name": "Thesaurus",
                    "icon": "$(unfold)",
                    "contextualTitle": "Semantic View"
                }
            ]
        },
        "viewsContainers": {
            "activitybar": [
                {
                    "id": "scripture-explorer-activity-bar",
                    "title": "Scripture Explorer",
                    "icon": "$(open-editors-view-icon)"
                },
                {
                    "id": "parallel-passages-view",
                    "title": "Parallel Passages",
                    "icon": "$(eye)"
                },
                {
                    "id": "semantic-view",
                    "title": "Semantic View",
                    "icon": "$(unfold)"
                },
                {
                    "id": "dictionary-summary",
                    "title": "Dictionary Summary",
                    "icon": "$(notebook)"
                }
            ]
        },
        "menus": {
            "view/title": [
                {
                    "command": "scripture-explorer-activity-bar.refreshEntry",
                    "when": "view == scripture-explorer-activity-bar",
                    "group": "navigation"
                },
                {
                    "command": "dictionaryTable.showDictionaryTable",
                    "when": "view == dictionaryTable",
                    "group": "navigation"
                }
            ],
            "view/item/context": [
                {
                    "command": "dictionaryTable.showDictionaryTable",
                    "when": "view == dictionaryTable",
                    "group": "navigation"
                }
            ],
            "editor/title": [
                {
                    "command": "codex-editor-extension.scm.stageAndCommitAll",
                    "group": "navigation"
                }
            ],
            "editor/context": [
                {
                    "command": "codex-editor-extension.triggerInlineCompletion",
                    "title": "Autocomplete",
                    "group": "translators-copilot",
                    "icon": "$(sparkle)",
                    "when": "editorTextFocus && editorLangId == scripture"
                }
            ],
            "commandPalette": [
                {
                    "command": "codex-editor-extension.triggerInlineCompletion",
                    "title": "Translators Copilot: Autocomplete",
                    "when": "editorTextFocus && editorLangId == scripture"
                }
            ]
        },
        "submenus": [
            {
                "id": "translators-copilot",
                "label": "Translators Copilot"
            }
        ],
        "commands": [
            {
                "command": "codex-editor-extension.JOSH_COMMAND",
                "title": "JOSH_COMMAND"
            },
            {
                "command": "codex-editor-extension.pythonMessenger",
                "title": "Execute Python Messenger Command"
            },
            {
                "command": "codex-editor-extension.triggerInlineCompletion",
                "title": "Autocomplete",
                "group": "translators-copilot",
                "icon": "$(sparkle)",
                "when": "editorTextFocus && editorLangId == scripture"
            },
            {
                "command": "translators-copilot.searchIndex",
                "title": "Search Index",
                "icon": "$(search)",
                "category": "Translators Copilot"
            },
            {
                "command": "translators-copilot.forceReindex",
                "title": "Force Reindex",
                "icon": "$(refresh)",
                "category": "Translators Copilot"
            },
            {
                "title": "Start a new Project",
                "shortTitle": "Start a new Project",
                "command": "codex-editor-extension.initializeNewProject"
            },
            {
                "command": "codex-editor-extension.downloadSourceTextBibles",
                "title": "Download Source Text Bible"
            },
            {
                "command": "codex-notebook-extension.openFile",
                "title": "Open File"
            },
            {
                "command": "codex-editor-extension.indexVrefs",
                "title": "indexVrefs"
            },
            {
                "command": "codex-editor-extension.searchIndex",
                "title": "searchIndex"
            },
            {
                "command": "codex-editor-extension.showReferences",
                "title": "Show Scripture References"
            },
            {
                "command": "codex-editor-extension.showSource",
                "title": "Show Scripture Source"
            },
            {
                "command": "codex-editor-extension.createCodexNotebook",
                "title": "Create Codex Notebook"
            },
            {
                "command": "codex-notebook-extension.createCodexProject",
                "title": "Create Codex Project"
            },
            {
                "command": "scripture-explorer-activity-bar.refreshEntry",
                "title": "Refresh",
                "icon": "$(refresh)"
            },
            {
                "command": "scripture-explorer-activity-bar.openChapter",
                "title": "Open",
                "icon": "$(arrow-right)"
            },
            {
                "command": "pygls.server.restart",
                "title": "Restart Language Server",
                "category": "pygls"
            },
            {
                "command": "pygls.server.executeCommand",
                "title": "Execute Command",
                "category": "pygls"
            },
            {
                "command": "pygls.server.EmbedDocument",
                "title": "Embed Document",
                "category": "pygls"
            },
            {
                "command": "pygls.server.add_dictionary",
                "title": "Add to Dictionary",
                "category": "pygls"
            },
            {
                "command": "dictionaryTable.showDictionaryTable",
                "title": "Dictionary Table: Show"
            },
            {
                "command": "translationNotes.openTnEditor",
                "title": "Open Translation Notes"
            },
            {
                "command": "codex-editor-extension.scm.stageAndCommitAll",
                "title": "Stage & Commit All"
            },
            {
                "command": "codex-editor-extension.scm.addRemote",
                "title": "Add Remote"
            },
            {
                "command": "codex-editor-extension.scm.sync",
                "title": "Sync"
            },
            {
                "command": "translators-copilot.extractVerseRefsFromCurrentEditor",
                "title": "Extract Verse References from Current Editor"
            },
            {
                "command": "translators-copilot.extractVerseRefFromCurrentLine",
                "title": "Extract Verse Reference from Current Line"
            },
            {
                "command": "translators-copilot.searchTargetVersesByQuery",
                "title": "Search Target Verses",
                "category": "Translators Copilot"
            },
            {
                "command": "translators-copilot.getTranslationPairsFromSourceVerseQuery",
                "title": "Search Source Verses",
                "category": "Translators Copilot"
            },
            {
                "command": "translators-copilot.getSourceVerseByVrefFromAllSourceVerses",
                "title": "Get Source Verse by Vref",
                "category": "Translators Copilot"
            },
            {
                "command": "translators-copilot.getTranslationPairFromProject",
                "title": "Get Translation Pair from Project",
                "category": "Translators Copilot"
            },
            {
                "command": "translators-copilot.getTranslationPairsFromSourceVerseQuery",
                "title": "Get Translation Pairs from Source Verse Query",
                "category": "Translators Copilot"
            },
            {
                "command": "translators-copilot.showIndexOptions",
                "title": "Show Index Options",
                "category": "Translators Copilot"
            },
            {
                "command": "translators-copilot.getTargetVerseByVref",
                "title": "Get Target Verse by Vref",
                "category": "Translators Copilot"
            },
            {
                "command": "verseIndexer.rebuildFullIndex",
                "title": "Rebuild Full Index",
                "category": "Verse Indexer"
            },
            {
                "command": "verseIndexer.closeIndexer",
                "title": "Close Verse Indexer",
                "category": "Verse Indexer"
            },
            {
                "command": "easyLanguageServer.testIndexing",
                "title": "Test Indexing",
                "category": "Easy Language Server"
            },
            {
                "command": "easyLanguageServer.testSearch",
                "title": "Test Search",
                "category": "Easy Language Server"
            },
            {
                "command": "translators-copilot.getZeroDraftContentOptions",
                "title": "Get Zero Draft Content Options for Vref",
                "category": "Translators Copilot"
            },
            {
                "command": "translators-copilot.insertZeroDraftsIntoNotebooks",
                "title": "Insert Zero Drafts into Notebooks",
                "category": "Translators Copilot"
            },
            {
                "command": "translators-copilot.insertZeroDraftsInCurrentEditor",
                "title": "Insert Zero Drafts into Current Editor",
                "category": "Translators Copilot"
            },
            {
                "command": "codex-editor-extension.setEditorFontToTargetLanguage",
                "title": "Set Editor Font to Target Language",
                "category": "Codex Editor"
            }
        ],
        "notebooks": [
            {
                "type": "codex-type",
                "displayName": "Codex Scripture Editor Notebook",
                "selector": [
                    {
                        "filenamePattern": "*.codex"
                    }
                ]
            }
        ],
        "configuration": [
            {
                "type": "object",
                "title": "Server Configuration",
                "properties": {
                    "pygls.server.cwd": {
                        "scope": "resource",
                        "type": "string",
                        "description": "The working directory from which to launch the server.",
                        "markdownDescription": "The working directory from which to launch the server.\nIf blank, this will default to the `examples/servers` directory."
                    },
                    "pygls.server.relative_server_path": {
                        "scope": "resource",
                        "type": "string",
                        "description": "The working directory from which to launch the server.",
                        "markdownDescription": "The working directory from which to launch the server.\nIf blank, this will default to the `examples/servers` directory."
                    },
                    "pygls.server.workspace": {
                        "scope": "resource",
                        "type": "string",
                        "description": "The workspace directory (for debugging)"
                    },
                    "pygls.server.debug": {
                        "scope": "resource",
                        "default": false,
                        "type": "boolean",
                        "description": "Enable debugging of the server process."
                    },
                    "pygls.server.debugHost": {
                        "scope": "resource",
                        "default": "localhost",
                        "type": "string",
                        "description": "The host on which the server process to debug is running."
                    },
                    "pygls.server.debugPort": {
                        "scope": "resource",
                        "default": 5678,
                        "type": "integer",
                        "description": "The port number on which the server process to debug is listening."
                    },
                    "pygls.server.launchScript": {
                        "scope": "resource",
                        "type": "string",
                        "default": "server.py",
                        "description": "The python script to run when launching the server.",
                        "markdownDescription": "The python script to run when launching the server.\n Relative to #pygls.server.cwd#"
                    },
                    "pygls.server.pythonPath": {
                        "scope": "resource",
                        "type": "string",
                        "default": "python3",
                        "description": "The python interpreter to use to run the server.\nBy default, this extension will attempt to use the Python interpreter configured via the Python extension, setting this setting will override this behavior."
                    },
                    "pygls.trace.server": {
                        "scope": "resource",
                        "type": "string",
                        "default": "off",
                        "enum": [
                            "off",
                            "messages",
                            "verbose"
                        ],
                        "description": "Controls if LSP messages send to/from the server should be logged.",
                        "enumDescriptions": [
                            "do not log any lsp messages",
                            "log all lsp messages sent to/from the server",
                            "log all lsp messages sent to/from the server, including their contents"
                        ]
                    }
                }
            },
            {
                "type": "object",
                "title": "Client Configuration",
                "properties": {
                    "pygls.client.documentSelector": {
                        "scope": "window",
                        "type": "array",
                        "items": {
                            "type": "object"
                        },
                        "default": [
                            {
                                "scheme": "file",
                                "language": "json"
                            }
                        ],
                        "description": "The client uses this to decide which documents the server is able to help with.",
                        "markdownDescription": "The client uses this to decide which documents the server is able to help with.\n See [DocumentSelector](https://microsoft.github.io/language-server-protocol/specifications/lsp/3.17/specification/#documentFilter) in the LSP Specification for more details."
                    }
                }
            },
            {
                "title": "Codex Editor - SCM",
                "properties": {
                    "codex-editor-extension.scm.remoteUrl": {
                        "type": "string",
                        "default": "",
                        "description": "The remote URL to cloud sync to."
                    },
                    "codex-editor-extension.scm.autoCommit": {
                        "type": "boolean",
                        "default": true,
                        "description": "Enable or disable auto-commit feature."
                    }
                }
            },
            {
                "title": "Translators Copilot Server",
                "properties": {
                    "translators-copilot-server.enable": {
                        "type": "boolean",
                        "default": true,
                        "description": "Enable or disable the Translators Copilot feature."
                    },
                    "translators-copilot-server.primarySourceBible": {
                        "type": "string",
                        "default": "",
                        "description": "The source Bible to use for the Translators Copilot feature."
                    }
                }
            },
            {
                "title": "Translators Copilot",
                "properties": {
                    "translators-copilot.api_key": {
                        "title": "API Key",
                        "type": "string",
                        "default": "",
                        "description": "Your own openai API key. Ignorable for local LLM."
                    },
                    "translators-copilot.max_tokens": {
                        "title": "Max Tokens",
                        "type": "number",
                        "default": 2048,
                        "description": "The maximum number of output tokens for the completion API."
                    },
                    "translators-copilot.temperature": {
                        "title": "Temperature",
                        "type": "number",
                        "default": 0.8,
                        "description": "The randomness level of output generation. A higher value leads to more random outputs."
                    },
                    "translators-copilot.main_chat_language": {
                        "title": "Main Chat Language",
                        "type": "string",
                        "default": "English",
                        "enum": [
                            "English",
                            "தமிழ் (Tamil)",
                            "తెలుగు (Telugu)",
                            "ಕನ್ನಡ (Kannada)",
                            "हिन्दी (Hindi)",
                            "ગુજરાતી (Gujarati)",
                            "Español (Spanish)",
                            "Français (French)",
                            "Deutsch (German)",
                            "Italiano (Italian)",
                            "Nederlands (Dutch)",
                            "Português (Portuguese)",
                            "Русский (Russian)",
                            "中文 (Chinese)",
                            "日本語 (Japanese)",
                            "한국어 (Korean)",
                            "العربية (Arabic)",
                            "Türkçe (Turkish)",
                            "Tiếng Việt (Vietnamese)",
                            "ไทย (Thai)",
                            "Bahasa Indonesia (Indonesian)",
                            "Bahasa Melayu (Malay)",
                            "Filipino (Filipino)",
                            "বাংলা (Bengali)",
                            "ਪੰਜਾਬੀ (Punjabi)",
                            "मराठी (Marathi)",
                            "ଓଡ଼ିଆ (Odia)",
                            "Kiswahili (Swahili)",
                            "اردو (Urdu)",
                            "فارسی (Persian)",
                            "Hausa",
                            "አማርኛ (Amharic)",
                            "ꦧꦱꦗꦮ (Javanese)",
                            "မြန်မာဘာသာ (Burmese)",
                            "Svenska (Swedish)",
                            "Norsk (Norwegian)",
                            "Suomi (Finnish)",
                            "Dansk (Danish)",
                            "עברית (Hebrew)",
                            "Українська (Ukrainian)",
                            "Polski (Polish)",
                            "Română (Romanian)",
                            "Čeština (Czech)",
                            "Magyar (Hungarian)",
                            "Ελληνικά (Greek)",
                            "Српски (Serbian)",
                            "Hrvatski (Croatian)",
                            "Български (Bulgarian)",
                            "Slovenčina (Slovak)",
                            "മലയാളം (Malayalam)",
                            "සිංහල (Sinhala)",
                            "ភាសាខ្មែរ (Khmer)",
                            "ພາສາລາວ (Lao)"
                        ],
                        "description": "The main language used for the chat interface."
                    },
                    "translators-copilot.chatSystemMessage": {
                        "title": "Rules for AI (System Message)",
                        "type": "string",
                        "default": "This is a chat between a helpful Bible translation assistant and a Bible translator. The assistant will provide helpful answers and suggestions to the translator, often relying on the translator's current project and reference resources. The translator will ask questions and provide context to the assistant. The translator's aim is to be consistent and faithful in a fairly literalistic rendering of the source text.",
                        "description": "The system message controlling the behavior of the chat system (not inline completion). You can customize this message to fit your needs, or ask the copilot to translate it for you into your preferred interface language."
                    },
                    "translators-copilot.sourceTextSelectionMode": {
                        "type": "string",
                        "default": "auto",
                        "description": "The method of selecting the source text. If set to manual, use 'ctrl + s, ctrl + b' to change the source text.",
                        "enum": [
                            "auto",
                            "manual"
                        ]
                    },
                    "translators-copilot.numberOfFewShotExamples": {
                        "type": "number",
                        "default": 30,
                        "description": "The number of sample translation pairs to show the Copilot."
                    },
                    "translators-copilot.contextSize": {
                        "type": "string",
                        "default": "large",
                        "description": "The size of the context to be used for completion.",
                        "enum": [
                            "small",
                            "medium",
                            "large"
                        ]
                    },
                    "translators-copilot.additionalResourcesDirectory": {
                        "type": "string",
                        "default": "",
                        "description": "The directory path containing additional resources for completion context. Will read all files in directory and put them in the context. No recources if path is invalid."
                    },
                    "translators-copilot.defaultsRecommended.llmEndpoint": {
                        "type": "string",
                        "default": "https://api.openai.com/v1",
                        "description": "The endpoint for the completion API. Currently only supports OpenAI API."
                    },
                    "translators-copilot.defaultsRecommended.model": {
                        "title": "LLM Model",
                        "type": "string",
                        "enum": [
                            "local",
                            "gpt-3.5-turbo",
                            "gpt-4",
                            "gpt-4-turbo",
                            "gpt-4o",
                            "gpt-4o-mini",
                            "davinci"
                        ],
                        "default": "gpt-4o-mini",
                        "description": "Model name selected for inference. Ignorable for local LLM."
                    },
                    "translators-copilot.defaultsRecommended.sourceBookWhitelist": {
                        "type": "string",
                        "default": "",
                        "description": "Limits context building to specified books. Leave empty to include all. We recommend to leave empty for best results."
                    },
                    "translators-copilot.defaultsRecommended.experimentalContextOmission": {
                        "type": "boolean",
                        "default": "false",
                        "description": "Will omit reference to the Bible in the API request. This removes scripture biase."
                    },
                    "translators-copilot.debugMode": {
                        "title": "Debugging Mode",
                        "type": "boolean",
                        "default": "false",
                        "description": "If activated, inline completion LLM prompts will be saved to the `copilot-messages.log` file in the project."
                    },
                    "translators-copilot.wordFrequencyThreshold": {
                        "title": "Word Frequency Threshold",
                        "type": "number",
                        "default": 50,
                        "description": "The minimum frequency of a word to be automatically added to the dictionary. Changing this value will trigger updates to the dictionary."
                    }
                }
            }
        ],
        "customEditors": [
            {
                "viewType": "codex.obs.editor",
                "displayName": "Obs Editor",
                "selector": [
                    {
                        "filenamePattern": "**/ingredients/??.md"
                    }
                ]
            },
            {
                "viewType": "codex.translationNotesEditor",
                "displayName": "Translation Note TSV Editor",
                "selector": [
                    {
                        "filenamePattern": "*.tsv"
                    }
                ],
                "priority": "default"
            }
        ]
    },
    "scripts": {
        "vscode:prepublish": "npm run build:webviews && npm run compile",
        "compile": "webpack",
        "watch": "webpack --watch",
        "package": "webpack --mode production --devtool hidden-source-map",
        "lint": "eslint src --ext ts",
        "pretest": "npm run compile && npm run lint",
        "test": "node ./out/test/runTest.js",
        "format": "prettier --write .",
        "build:table": "cd webviews/editable-react-table && npm run build",
        "build:dictionary-side": "cd webviews/dictionary-side-panel && npm run build",
        "build:webviews": "cd webviews/codex-webviews && pnpm run build:all && cd ../dictionary-side-panel && pnpm run build && cd ../editable-react-table && pnpm run build && cd ../usfm-viewer && pnpm run build && cd ../.."
    },
    "devDependencies": {
        "@babel/plugin-proposal-private-property-in-object": "^7.16.7",
        "@types/glob": "^8.1.0",
        "@types/lodash": "^4.17.5",
        "@types/md5": "^2.3.5",
        "@types/mocha": "^8.2.3",
        "@types/node": "14.x",
        "@types/react": "^18.3.3",
        "@types/semver": "^7.5.6",
        "@types/sinon": "^17.0.3",
        "@types/sql.js": "^1.4.9",
        "@types/uuid": "^9.0.7",
        "@types/vscode": "^1.74.0",
        "@typescript-eslint/eslint-plugin": "^6.7.0",
        "@typescript-eslint/parser": "^6.7.0",
        "@vscode/test-electron": "^2.3.8",
        "@vscode/vsce-sign": "^2.0.3",
        "cross-env": "^7.0.3",
        "eslint": "^7.27.0",
        "install": "^0.13.0",
        "lodash": "^4.17.21",
        "mocha": "^10.2.0",
        "npm": "^10.8.2",
        "prettier": "^3.1.1",
        "ts-loader": "^9.5.1",
        "typescript": "^5.4.2",
        "vscode-languageserver": "^9.0.1",
        "vscode-languageserver-textdocument": "^1.0.12",
        "vscode-test": "^1.5.0",
        "webpack": "^5.89.0",
        "webpack-cli": "^5.1.4"
    },
    "dependencies": {
        "@types/better-sqlite3": "^7.6.11",
        "@vscode/codicons": "^0.0.35",
        "@vscode/python-extension": "^1.0.5",
        "@vscode/webview-ui-toolkit": "^1.4.0",
        "bible-reference-range": "^1.1.1",
        "codex-types": "^0.0.4",
        "fitty": "^2.4.2",
        "hog-features": "^1.0.0",
        "html-loader": "^4.2.0",
        "i": "^0.3.7",
        "immutability-helper": "^3.1.1",
        "jimp": "^0.22.12",
        "jszip": "^3.10.1",
        "markdown-loader": "^8.0.0",
        "md5": "^2.3.0",
        "meilisearch": "^0.38.0",
        "minisearch": "^6.3.0",
        "ml-pca": "^4.1.1",
        "moment": "^2.30.1",
        "path": "^0.12.7",
        "pnpm": "^8.15.5",
        "react-wordcloud": "^1.2.7",
        "semver": "^7.6.0",
        "sinon": "^17.0.1",
        "sql.js": "^1.11.0",
        "token.js": "^0.4.3",
        "uuid": "^9.0.1",
        "vscode-languageclient": "^9.0.1",
        "vscode-uri": "^3.0.8"
    },
    "overrides": {
        "minimatch": "5.1.2",
        "glob": "8.1.0"
    },
    "extensionDependencies": [
        "project-accelerate.shared-state-store",
        "project-accelerate.scripture-language-support",
        "project-accelerate.pythoninstaller",
        "vscode.git"
    ]
}<|MERGE_RESOLUTION|>--- conflicted
+++ resolved
@@ -9,11 +9,7 @@
         "url": "https://github.com/genesis-ai-dev/codex-editor"
     },
     "license": "MIT",
-<<<<<<< HEAD
-    "version": "0.0.44",
-=======
     "version": "0.0.46",
->>>>>>> 25fe9bdf
     "engines": {
         "node": ">=16.17.1",
         "vscode": "^1.78.0"
