--- conflicted
+++ resolved
@@ -70,20 +70,16 @@
         },
         "commands": [
             {
-<<<<<<< HEAD
                 "title": "Start a new Project",
                 "shortTitle": "Start a new Project",
                 "command": "codex-editor-extension.initializeNewProject"
             },
             {
-                "command": "codex-editor-extension.openChapter",
-=======
                 "command": "codex-notebook-extension.openFile",
                 "title": "Open File"
             },
             {
                 "command": "codex-notebook-extension.openChapter",
->>>>>>> feaf11bb
                 "title": "Open Chapter"
             },
             {
@@ -95,15 +91,11 @@
                 "title": "Create Codex Notebook"
             },
             {
-<<<<<<< HEAD
-                "command": "scripture-explorer.refreshEntry",
-=======
                 "command": "codex-notebook-extension.createCodexProject",
                 "title": "Create Codex Project"
             },
             {
                 "command": "resource-explorer.refreshEntry",
->>>>>>> feaf11bb
                 "title": "Refresh",
                 "icon": "$(refresh)"
             },
