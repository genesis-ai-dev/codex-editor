--- conflicted
+++ resolved
@@ -24,15 +24,13 @@
         "onStartupFinished"
     ],
     "main": "./out/extension.js",
-<<<<<<< HEAD
     "browser": "./out/extension.web.js",
     "platforms": [
         "node",
         "web"
-=======
+    ],
     "permissions": [
         "readFile"
->>>>>>> f1429290
     ],
     "contributes": {
         "keybindings": [
